--- conflicted
+++ resolved
@@ -5,19 +5,12 @@
 use crate::prelude::*;
 use async_trait::async_trait;
 use coins::my_tx_history_v2::TxHistoryStorage;
-<<<<<<< HEAD
 use coins::tendermint::tendermint_tx_history_v2::tendermint_history_loop;
-use coins::tendermint::{TendermintCoin, TendermintInitError, TendermintInitErrorKind, TendermintProtocolInfo,
-                        TendermintToken, TendermintTokenActivationParams, TendermintTokenInitError,
-                        TendermintTokenProtocolInfo};
-use coins::{CoinBalance, CoinProtocol, MarketCoinOps, MmCoin};
-use common::executor::{AbortSettings, SpawnAbortable};
-=======
 use coins::tendermint::{TendermintCoin, TendermintConf, TendermintInitError, TendermintInitErrorKind,
                         TendermintProtocolInfo, TendermintToken, TendermintTokenActivationParams,
                         TendermintTokenInitError, TendermintTokenProtocolInfo};
-use coins::{CoinBalance, CoinProtocol, MarketCoinOps, PrivKeyBuildPolicy};
->>>>>>> 17451974
+use coins::{CoinBalance, CoinProtocol, MarketCoinOps, MmCoin, PrivKeyBuildPolicy};
+use common::executor::{AbortSettings, SpawnAbortable};
 use common::Future01CompatExt;
 use mm2_core::mm_ctx::MmArc;
 use mm2_err_handle::prelude::*;
@@ -26,7 +19,6 @@
 use serde::{Deserialize, Serialize};
 use serde_json::Value as Json;
 use std::collections::HashMap;
-use std::convert::TryFrom;
 
 impl TokenOf for TendermintToken {
     type PlatformCoin = TendermintCoin;
@@ -170,24 +162,6 @@
         protocol_conf: Self::PlatformProtocolInfo,
         priv_key_policy: PrivKeyBuildPolicy,
     ) -> Result<Self, MmError<Self::ActivationError>> {
-<<<<<<< HEAD
-        let avg_blocktime = coin_conf["avg_blocktime"].as_f64().unwrap_or_default();
-        let avg_blocktime = (avg_blocktime * 60.0).round() as i64;
-
-        let avg_blocktime = u8::try_from(avg_blocktime).map_err(|_| TendermintInitError {
-            ticker: ticker.clone(),
-            kind: TendermintInitErrorKind::AvgBlockTimeMissingOrInvalid,
-        })?;
-
-        TendermintCoin::init(
-            &ctx,
-            ticker,
-            avg_blocktime,
-            protocol_conf,
-            activation_request.rpc_urls,
-            activation_request.tx_history,
-            priv_key,
-=======
         let conf = TendermintConf::try_from_json(&ticker, &coin_conf)?;
         TendermintCoin::init(
             &ctx,
@@ -195,8 +169,8 @@
             conf,
             protocol_conf,
             activation_request.rpc_urls,
+            activation_request.tx_history,
             priv_key_policy,
->>>>>>> 17451974
         )
         .await
     }
