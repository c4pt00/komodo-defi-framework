--- conflicted
+++ resolved
@@ -1,8 +1,5 @@
 use anyhow::{anyhow, bail, Result};
-<<<<<<< HEAD
 use itertools::Itertools;
-=======
->>>>>>> e6bc207f
 use log::{error, info, warn};
 use serde_json::Value as Json;
 
@@ -33,11 +30,7 @@
     ($request: ident, $response_ty: ty, $self: ident, $handle_method: ident$ (, $opt:expr)*) => {{
         let transport = $self.transport.ok_or_else(|| warn_anyhow!( concat!("Failed to send: `", stringify!($request), "`, transport is not available")))?;
         match transport.send::<_, $response_ty, Json>($request).await {
-<<<<<<< HEAD
             Ok(Ok(ok)) => $self.response_handler.$handle_method(ok, $($opt),*),
-=======
-            Ok(Ok(ok)) => $self.response_handler.$handle_method(&ok, $($opt),*),
->>>>>>> e6bc207f
             Ok(Err(error)) => $self.response_handler.print_response(error),
             Err(error) => error_bail!(
                 concat!("Failed to send: `", stringify!($request), "`, error: {}"),
@@ -46,13 +39,6 @@
         }
     }};
 }
-<<<<<<< HEAD
-=======
-
-impl<T: Transport, P: ResponseHandler, C: AdexConfig + 'static> AdexProc<'_, '_, '_, T, P, C> {
-    pub(crate) async fn enable(&self, asset: &str) -> Result<()> {
-        info!("Enabling asset: {asset}");
->>>>>>> e6bc207f
 
 impl<T: Transport, P: ResponseHandler, C: AdexConfig + 'static> AdexProc<'_, '_, '_, T, P, C> {
     pub(crate) async fn enable(&self, coin: &str) -> Result<()> {
@@ -65,16 +51,11 @@
         let enable = Command::builder()
             .flatten_data(activation_method)
             .userpass(self.get_rpc_password()?)
-<<<<<<< HEAD
-            .build()?;
-=======
-            .build();
->>>>>>> e6bc207f
+            .build()?;
 
         request_legacy!(enable, CoinInitResponse, self, on_enable_response)
     }
 
-<<<<<<< HEAD
     pub(crate) async fn get_balance(&self, request: MyBalanceRequest) -> Result<()> {
         info!("Getting balance, coin: {}", request.coin);
         let get_balance = Command::builder()
@@ -82,67 +63,29 @@
             .userpass(self.get_rpc_password()?)
             .build()?;
         request_legacy!(get_balance, MyBalanceResponse, self, on_balance_response)
-=======
-    pub(crate) async fn get_balance(&self, asset: &str) -> Result<()> {
-        info!("Getting balance, coin: {asset} ...");
-        let get_balance = Command::builder()
-            .method(Method::GetBalance)
-            .flatten_data(json!({ "coin": asset }))
-            .userpass(self.get_rpc_password()?)
-            .build();
-        request_legacy!(get_balance, BalanceResponse, self, on_balance_response)
->>>>>>> e6bc207f
     }
 
     pub(crate) async fn get_enabled(&self) -> Result<()> {
         info!("Getting list of enabled coins ...");
 
-<<<<<<< HEAD
         let enabled = Command::builder()
             .flatten_data(GetEnabledRequest::default())
             .userpass(self.get_rpc_password()?)
             .build()?;
         request_legacy!(enabled, Mm2RpcResult<GetEnabledResponse>, self, on_get_enabled_response)
-=======
-        let get_enabled = Command::<i32>::builder()
-            .method(Method::GetEnabledCoins)
-            .userpass(self.get_rpc_password()?)
-            .build();
-        request_legacy!(
-            get_enabled,
-            Mm2RpcResult<GetEnabledResponse>,
-            self,
-            on_get_enabled_response
-        )
->>>>>>> e6bc207f
-    }
-
-    pub(crate) async fn get_orderbook(&self, request: OrderbookRequest, ob_settings: OrderbookSettings) -> Result<()> {
+    }
+
+    pub(crate) async fn get_orderbook(&self, request: OrderbookRequest, settings: OrderbookSettings) -> Result<()> {
         info!("Getting orderbook, base: {}, rel: {}", request.base, request.rel);
 
-<<<<<<< HEAD
         let get_orderbook = Command::builder().flatten_data(request).build()?;
-=======
-        let get_orderbook = Command::builder()
-            .method(Method::GetOrderbook)
-            .flatten_data(OrderbookRequest {
-                base: base.to_string(),
-                rel: rel.to_string(),
-            })
-            .build();
-
->>>>>>> e6bc207f
         request_legacy!(
             get_orderbook,
             OrderbookResponse,
             self,
             on_orderbook_response,
             self.config,
-<<<<<<< HEAD
-            ob_settings
-=======
-            orderbook_config
->>>>>>> e6bc207f
+            settings
         )
     }
 
@@ -157,19 +100,10 @@
             request.delegate.rel,
             request.delegate.base,
         );
-<<<<<<< HEAD
         let sell = Command::builder()
             .userpass(self.get_rpc_password()?)
             .flatten_data(request)
             .build()?;
-=======
-
-        let sell = Command::builder()
-            .userpass(self.get_rpc_password()?)
-            .method(Method::Sell)
-            .flatten_data(order)
-            .build();
->>>>>>> e6bc207f
         request_legacy!(sell, Mm2RpcResult<SellBuyResponse>, self, on_sell_response)
     }
 
@@ -191,7 +125,6 @@
         request_legacy!(buy, Mm2RpcResult<SellBuyResponse>, self, on_buy_response)
     }
 
-<<<<<<< HEAD
     pub(crate) async fn send_stop(&self) -> Result<()> {
         info!("Sending stop command");
         let stop_command = Command::builder()
@@ -355,32 +288,6 @@
             self,
             on_update_maker_order
         )
-=======
-        let buy = Command::builder()
-            .userpass(self.get_rpc_password()?)
-            .method(Method::Buy)
-            .flatten_data(order)
-            .build();
-        request_legacy!(buy, Mm2RpcResult<SellBuyResponse>, self, on_buy_response)
-    }
-
-    pub(crate) async fn send_stop(&self) -> Result<()> {
-        info!("Sending stop command");
-        let stop_command = Command::<Dummy>::builder()
-            .userpass(self.get_rpc_password()?)
-            .method(Method::Stop)
-            .build();
-        request_legacy!(stop_command, Mm2RpcResult<Status>, self, on_stop_response)
-    }
-
-    pub(crate) async fn get_version(self) -> Result<()> {
-        info!("Request for mm2 version");
-        let get_version = Command::<Dummy>::builder()
-            .userpass(self.get_rpc_password()?)
-            .method(Method::Version)
-            .build();
-        request_legacy!(get_version, MmVersionResponse, self, on_version_response)
->>>>>>> e6bc207f
     }
 
     fn get_rpc_password(&self) -> Result<String> {
