use anyhow::{anyhow, Result};
use derive_more::Display;
use log::error;
use mm2_rpc::data::version2::{MmRpcRequest, MmRpcVersion};
use serde::Serialize;

use crate::error_anyhow;

#[derive(Serialize, Clone)]
pub(super) struct Command<T>
where
    T: Serialize + Sized,
{
    #[serde(flatten, skip_serializing_if = "Option::is_none")]
    pub(self) flatten_data: Option<T>,
    pub(self) userpass: String,
    #[serde(skip_serializing_if = "Option::is_none")]
    pub(self) method: Option<Method>,
}

#[derive(Serialize, Clone, Display)]
<<<<<<< HEAD
#[serde(rename_all = "snake_case")]
pub(crate) enum Method {
=======
#[serde(rename_all = "lowercase")]
pub(super) enum Method {
>>>>>>> 4fcfa40d
    Stop,
    Version,
    #[serde(rename = "my_balance")]
    GetBalance,
    #[serde(rename = "get_enabled_coins")]
    GetEnabledCoins,
    #[serde(rename = "orderbook")]
    GetOrderbook,
    Sell,
    Buy,
    CancelOrder,
    CancelAllOrders,
    OrderStatus,
    BestOrders,
    #[serde(rename = "setprice")]
    SetPrice,
    MyOrders,
    OrderbookDepth,
    #[serde(rename = "orders_history_by_filter")]
    OrdersHistory,
    UpdateMakerOrder,
}

#[derive(Serialize, Clone, Copy, Display)]
pub(super) struct Dummy {}

impl<T> Command<T>
where
    T: Serialize + Sized,
{
    pub(super) fn builder() -> CommandBuilder<T> { CommandBuilder::new() }
}

pub(super) struct CommandBuilder<T> {
    userpass: Option<String>,
    method: Option<Method>,
    flatten_data: Option<T>,
}

impl<T> CommandBuilder<T>
where
    T: Serialize,
{
    fn new() -> Self {
        CommandBuilder {
            userpass: None,
            method: None,
            flatten_data: None,
        }
    }

    pub(super) fn userpass(&mut self, userpass: String) -> &mut Self {
        self.userpass = Some(userpass);
        self
    }

    pub(super) fn method(&mut self, method: Method) -> &mut Self {
        self.method = Some(method);
        self
    }

    pub(super) fn flatten_data(&mut self, flatten_data: T) -> &mut Self {
        self.flatten_data = Some(flatten_data);
        self
    }

<<<<<<< HEAD
    pub(crate) fn build(&mut self) -> Result<Command<T>> {
        Ok(Command {
=======
    pub(super) fn build(&mut self) -> Command<T> {
        Command {
>>>>>>> 4fcfa40d
            userpass: self
                .userpass
                .take()
                .ok_or_else(|| error_anyhow!("Build command failed, no userpass"))?,
            method: self.method.take(),
            flatten_data: self.flatten_data.take(),
        })
    }

    pub(crate) fn build_v2(&mut self) -> Result<MmRpcRequest<Method, T>> {
        let mm2_rpc_request = MmRpcRequest {
            mmrpc: MmRpcVersion::V2,
            userpass: Some(
                self.userpass
                    .take()
                    .ok_or_else(|| error_anyhow!("Build command failed, no userpass"))?,
            ),
            method: self
                .method
                .take()
                .ok_or_else(|| error_anyhow!("Failed to get method, not set"))?,
            params: self
                .flatten_data
                .take()
                .ok_or_else(|| error_anyhow!("Failed to get flatten_data, not set"))?,
            id: None,
        };

        Ok(mm2_rpc_request)
    }
}

impl<T: Serialize + Clone> std::fmt::Display for Command<T> {
    fn fmt(&self, f: &mut std::fmt::Formatter<'_>) -> std::fmt::Result {
        let mut cmd: Self = self.clone();
        cmd.userpass = "***********".to_string();
        writeln!(
            f,
            "{}",
            serde_json::to_string(&cmd).unwrap_or_else(|_| "Unknown".to_string())
        )
    }
}<|MERGE_RESOLUTION|>--- conflicted
+++ resolved
@@ -19,13 +19,8 @@
 }
 
 #[derive(Serialize, Clone, Display)]
-<<<<<<< HEAD
 #[serde(rename_all = "snake_case")]
-pub(crate) enum Method {
-=======
-#[serde(rename_all = "lowercase")]
 pub(super) enum Method {
->>>>>>> 4fcfa40d
     Stop,
     Version,
     #[serde(rename = "my_balance")]
@@ -92,13 +87,8 @@
         self
     }
 
-<<<<<<< HEAD
-    pub(crate) fn build(&mut self) -> Result<Command<T>> {
+    pub(super) fn build(&mut self) -> Result<Command<T>> {
         Ok(Command {
-=======
-    pub(super) fn build(&mut self) -> Command<T> {
-        Command {
->>>>>>> 4fcfa40d
             userpass: self
                 .userpass
                 .take()
