--- conflicted
+++ resolved
@@ -1,8 +1,5 @@
 use anyhow::{anyhow, bail, Result};
-<<<<<<< HEAD
-use common::log::{debug, error};
-=======
->>>>>>> 0b2bae81
+use log::{debug, error};
 use serde_json::Value as Json;
 use std::collections::HashMap;
 
