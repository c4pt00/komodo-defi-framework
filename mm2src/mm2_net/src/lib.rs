--- conflicted
+++ resolved
@@ -1,20 +1,7 @@
-#[cfg(feature = "event-stream")] pub mod event_streaming;
+pub mod event_streaming;
 pub mod grpc_web;
-<<<<<<< HEAD
 #[cfg(not(target_arch = "wasm32"))] pub mod ip_addr;
 #[cfg(not(target_arch = "wasm32"))] pub mod native_http;
 #[cfg(not(target_arch = "wasm32"))] pub mod native_tls;
-#[cfg(feature = "event-stream")] pub mod network_event;
-#[cfg(feature = "p2p")] pub mod p2p;
 pub mod transport;
-#[cfg(target_arch = "wasm32")] pub mod wasm;
-=======
-pub mod transport;
-
-#[cfg(not(target_arch = "wasm32"))] pub mod ip_addr;
-#[cfg(not(target_arch = "wasm32"))] pub mod native_http;
-#[cfg(not(target_arch = "wasm32"))] pub mod native_tls;
-#[cfg(not(target_arch = "wasm32"))] pub mod sse_handler;
-#[cfg(target_arch = "wasm32")] pub mod wasm;
-#[cfg(target_arch = "wasm32")] pub mod wasm_event_stream;
->>>>>>> a538a027
+#[cfg(target_arch = "wasm32")] pub mod wasm;