--- conflicted
+++ resolved
@@ -81,7 +81,7 @@
     pub event_stream_configuration: Option<EventStreamConfiguration>,
     /// True if the MarketMaker instance needs to stop.
     pub stop: Constructible<bool>,
-    /// Unique context identifier, allowing us to more easily pass the context through the FFI boundaries.  
+    /// Unique context identifier, allowing us to more easily pass the context through the FFI boundaries.
     /// 0 if the handler ID is allocated yet.
     pub ffi_handle: Constructible<u32>,
     /// The context belonging to the `ordermatch` mod: `OrdermatchContext`.
@@ -292,7 +292,7 @@
         db_root.join(wallet_name.to_string() + ".dat")
     }
 
-    /// MM database path.  
+    /// MM database path.
     /// Defaults to a relative "DB".
     ///
     /// Can be changed via the "dbdir" configuration field, for example:
@@ -302,9 +302,9 @@
     /// No checks in this method, the paths should be checked in the `fn fix_directories` instead.
     #[cfg(not(target_arch = "wasm32"))]
     pub fn dbdir(&self, db_id: Option<&str>) -> PathBuf {
-        let db_id = db_id.map(|t| t.to_owned()).unwrap_or_else(|| {
-            hex::encode(self.rmd160().as_slice())
-        });
+        let db_id = db_id
+            .map(|t| t.to_owned())
+            .unwrap_or_else(|| hex::encode(self.rmd160().as_slice()));
 
         path_to_dbdir(self.conf["dbdir"].as_str(), &db_id)
     }
@@ -418,11 +418,7 @@
 
 /// Returns the path to the MM database root.
 #[cfg(not(target_arch = "wasm32"))]
-<<<<<<< HEAD
-pub fn path_to_dbdir(db_root: Option<&str>, db_id: &str) -> PathBuf {
-=======
 fn path_to_db_root(db_root: Option<&str>) -> &Path {
->>>>>>> 92199d8e
     const DEFAULT_ROOT: &str = "DB";
 
     match db_root {
@@ -433,8 +429,13 @@
 
 /// This function can be used later by an FFI function to open a GUI storage.
 #[cfg(not(target_arch = "wasm32"))]
-pub fn path_to_dbdir(db_root: Option<&str>, db_id: &H160) -> PathBuf {
-    let path = path_to_db_root(db_root);
+pub fn path_to_dbdir(db_root: Option<&str>, db_id: &str) -> PathBuf {
+    const DEFAULT_ROOT: &str = "DB";
+
+    let path = match db_root {
+        Some(dbdir) if !dbdir.is_empty() => Path::new(dbdir),
+        _ => Path::new(DEFAULT_ROOT),
+    };
 
     path.join(db_id)
 }
@@ -565,7 +566,7 @@
         }
     }
 
-    /// Tries getting access to the MM context.  
+    /// Tries getting access to the MM context.
     /// Fails if an invalid MM context handler is passed (no such context or dropped context).
     #[track_caller]
     pub fn from_ffi_handle(ffi_handle: u32) -> Result<MmArc, String> {
