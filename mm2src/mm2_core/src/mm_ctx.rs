--- conflicted
+++ resolved
@@ -146,12 +146,8 @@
     #[cfg(not(target_arch = "wasm32"))]
     pub async_sqlite_connection: Constructible<Arc<AsyncMutex<AsyncConnection>>>,
     /// Links the RPC context to the P2P context to handle health check responses.
-<<<<<<< HEAD
-    pub healthcheck_response_handler: AsyncMutex<ExpirableMap<PeerAddress, oneshot::Sender<()>>>,
+    pub healthcheck_response_handler: AsyncMutex<ExpirableMap<PeerId, oneshot::Sender<()>>>,
     pub wallet_connect: Mutex<Option<Arc<dyn Any + 'static + Send + Sync>>>,
-=======
-    pub healthcheck_response_handler: AsyncMutex<ExpirableMap<PeerId, oneshot::Sender<()>>>,
->>>>>>> 91d982b1
 }
 
 impl MmCtx {
