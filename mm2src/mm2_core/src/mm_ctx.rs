--- conflicted
+++ resolved
@@ -86,13 +86,8 @@
     /// Configuration of event streaming used for SSE.
     pub event_stream_configuration: Option<EventStreamConfiguration>,
     /// True if the MarketMaker instance needs to stop.
-<<<<<<< HEAD
-    pub stop: Constructible<bool>,
-    /// Unique context identifier, allowing us to more easily pass the context through the FFI boundaries.
-=======
     pub stop: OnceLock<bool>,
     /// Unique context identifier, allowing us to more easily pass the context through the FFI boundaries.  
->>>>>>> 0b090de5
     /// 0 if the handler ID is allocated yet.
     pub ffi_handle: OnceLock<u32>,
     /// The context belonging to the `ordermatch` mod: `OrdermatchContext`.
