--- conflicted
+++ resolved
@@ -673,6 +673,33 @@
 
         Ok(())
     }
+
+    /// Validates dex fee output or burn output
+    /// Returns true if the output valid or error if not valid. Returns false if could not decrypt output (some other output)
+    fn validate_dex_fee_output(
+        &self,
+        shielded_out: &OutputDescription,
+        ovk: &OutgoingViewingKey,
+        expected_address: &PaymentAddress,
+        block_height: BlockHeight,
+        amount_sat: u64,
+        expected_memo: &MemoBytes,
+    ) -> Result<bool, String> {
+        if let Some((note, address, memo)) =
+            try_sapling_output_recovery(self.consensus_params_ref(), block_height, ovk, shielded_out)
+        {
+            if &address == expected_address {
+                if note.value != amount_sat {
+                    return Err(format!("invalid amount {}, expected {}", note.value, amount_sat));
+                }
+                if &memo != expected_memo {
+                    return Err(format!("invalid memo {:?}, expected {:?}", memo, expected_memo));
+                }
+                return Ok(true);
+            }
+        }
+        Ok(false)
+    }
 }
 
 impl AsRef<UtxoCoinFields> for ZCoin {
@@ -1230,27 +1257,10 @@
 
 #[async_trait]
 impl SwapOps for ZCoin {
-<<<<<<< HEAD
-    fn send_taker_fee(&self, dex_fee: DexFee, uuid: &[u8], _expire_at: u64) -> TransactionFut {
-        let selfi = self.clone();
+    async fn send_taker_fee(&self, dex_fee: DexFee, uuid: &[u8], _expire_at: u64) -> TransactionResult {
         let uuid = uuid.to_owned();
-        let fut = async move {
-            let tx = try_tx_s!(z_send_dex_fee(&selfi, dex_fee, &uuid).await);
-            Ok(tx.into())
-        };
-        Box::new(fut.boxed().compat())
-=======
-    async fn send_taker_fee(
-        &self,
-        _fee_addr: &[u8],
-        dex_fee: DexFee,
-        uuid: &[u8],
-        _expire_at: u64,
-    ) -> TransactionResult {
-        let uuid = uuid.to_owned();
-        let tx = try_tx_s!(z_send_dex_fee(self, dex_fee.fee_amount().into(), &uuid).await);
+        let tx = try_tx_s!(z_send_dex_fee(self, dex_fee, &uuid).await);
         Ok(tx.into())
->>>>>>> 91d982b1
     }
 
     async fn send_maker_payment(&self, maker_payment_args: SendPaymentArgs<'_>) -> TransactionResult {
@@ -1404,13 +1414,9 @@
         Ok(tx.into())
     }
 
-<<<<<<< HEAD
     /// Currently validates both Standard and WithBurn options for DexFee
     /// TODO: when all mm2 nodes upgrade to support the burn account then disable validation of the Standard option
-    fn validate_fee(&self, validate_fee_args: ValidateFeeArgs<'_>) -> ValidatePaymentFut<()> {
-=======
     async fn validate_fee(&self, validate_fee_args: ValidateFeeArgs<'_>) -> ValidatePaymentResult<()> {
->>>>>>> 91d982b1
         let z_tx = match validate_fee_args.fee_tx {
             TransactionEnum::ZTransaction(t) => t.clone(),
             fee_tx => {
@@ -1420,12 +1426,8 @@
                 )))
             },
         };
-<<<<<<< HEAD
-        let fee_amount_sat = try_f!(validate_fee_args.dex_fee.fee_amount_as_u64(self.utxo_arc.decimals));
-        let burn_amount_sat = try_f!(validate_fee_args.dex_fee.burn_amount_as_u64(self.utxo_arc.decimals));
-=======
-        let amount_sat = validate_fee_args.dex_fee.fee_uamount(self.utxo_arc.decimals)?;
->>>>>>> 91d982b1
+        let fee_amount_sat = validate_fee_args.dex_fee.fee_amount_as_u64(self.utxo_arc.decimals)?;
+        let burn_amount_sat = validate_fee_args.dex_fee.burn_amount_as_u64(self.utxo_arc.decimals)?;
         let expected_memo = MemoBytes::from_bytes(validate_fee_args.uuid).expect("Uuid length < 512");
 
         let tx_hash = H256::from(z_tx.txid().0).reversed();
@@ -1445,71 +1447,6 @@
             )));
         }
 
-<<<<<<< HEAD
-            let block_height = match tx_from_rpc.height {
-                Some(h) => {
-                    if h < min_block_number {
-                        return MmError::err(ValidatePaymentError::WrongPaymentTx(format!(
-                            "Dex fee tx {:?} confirmed before min block {}",
-                            z_tx, min_block_number
-                        )));
-                    } else {
-                        BlockHeight::from_u32(h as u32)
-                    }
-                },
-                None => H0,
-            };
-
-            let mut fee_output_valid = false;
-            let mut burn_output_valid = false;
-            for shielded_out in z_tx.shielded_outputs.iter() {
-                if validate_dex_fee_output(
-                    &coin,
-                    shielded_out,
-                    &DEX_FEE_OVK,
-                    &coin.z_fields.dex_fee_addr,
-                    block_height,
-                    fee_amount_sat,
-                    &expected_memo,
-                )
-                .map_err(|err| {
-                    MmError::new(ValidatePaymentError::WrongPaymentTx(format!(
-                        "Bad dex fee output: {}",
-                        err
-                    )))
-                })? {
-                    fee_output_valid = true;
-                }
-                if let Some(burn_amount_sat) = burn_amount_sat {
-                    if validate_dex_fee_output(
-                        &coin,
-                        shielded_out,
-                        &DEX_FEE_OVK,
-                        &coin.z_fields.dex_burn_addr,
-                        block_height,
-                        burn_amount_sat,
-                        &expected_memo,
-                    )
-                    .map_err(|err| {
-                        MmError::new(ValidatePaymentError::WrongPaymentTx(format!(
-                            "Bad burn output: {}",
-                            err
-                        )))
-                    })? {
-                        burn_output_valid = true;
-                    }
-                }
-            }
-
-            if fee_output_valid && (burn_amount_sat.is_none() || burn_output_valid) {
-                return Ok(());
-            }
-
-            MmError::err(ValidatePaymentError::WrongPaymentTx(format!(
-                "The dex fee tx {:?} has no shielded outputs or outputs decryption failed",
-                z_tx
-            )))
-=======
         let block_height = match tx_from_rpc.height {
             Some(h) => {
                 if h < validate_fee_args.min_block_number {
@@ -1522,41 +1459,53 @@
                 }
             },
             None => H0,
->>>>>>> 91d982b1
         };
 
+        let mut fee_output_valid = false;
+        let mut burn_output_valid = false;
         for shielded_out in z_tx.shielded_outputs.iter() {
-            if let Some((note, address, memo)) =
-                try_sapling_output_recovery(self.consensus_params_ref(), block_height, &DEX_FEE_OVK, shielded_out)
+            if self
+                .validate_dex_fee_output(
+                    shielded_out,
+                    &DEX_FEE_OVK,
+                    &self.z_fields.dex_fee_addr,
+                    block_height,
+                    fee_amount_sat,
+                    &expected_memo,
+                )
+                .map_err(|err| {
+                    MmError::new(ValidatePaymentError::WrongPaymentTx(format!(
+                        "Bad dex fee output: {}",
+                        err
+                    )))
+                })?
             {
-                if address != self.z_fields.dex_fee_addr {
-                    let encoded = encode_payment_address(z_mainnet_constants::HRP_SAPLING_PAYMENT_ADDRESS, &address);
-                    let expected = encode_payment_address(
-                        z_mainnet_constants::HRP_SAPLING_PAYMENT_ADDRESS,
-                        &self.z_fields.dex_fee_addr,
-                    );
-                    return MmError::err(ValidatePaymentError::WrongPaymentTx(format!(
-                        "Dex fee was sent to the invalid address {}, expected {}",
-                        encoded, expected
-                    )));
+                fee_output_valid = true;
+            }
+            if let Some(burn_amount_sat) = burn_amount_sat {
+                if self
+                    .validate_dex_fee_output(
+                        shielded_out,
+                        &DEX_FEE_OVK,
+                        &self.z_fields.dex_burn_addr,
+                        block_height,
+                        burn_amount_sat,
+                        &expected_memo,
+                    )
+                    .map_err(|err| {
+                        MmError::new(ValidatePaymentError::WrongPaymentTx(format!(
+                            "Bad burn output: {}",
+                            err
+                        )))
+                    })?
+                {
+                    burn_output_valid = true;
                 }
-
-                if note.value != amount_sat {
-                    return MmError::err(ValidatePaymentError::WrongPaymentTx(format!(
-                        "Dex fee has invalid amount {}, expected {}",
-                        note.value, amount_sat
-                    )));
-                }
-
-                if memo != expected_memo {
-                    return MmError::err(ValidatePaymentError::WrongPaymentTx(format!(
-                        "Dex fee has invalid memo {:?}, expected {:?}",
-                        memo, expected_memo
-                    )));
-                }
-
-                return Ok(());
             }
+        }
+
+        if fee_output_valid && (burn_amount_sat.is_none() || burn_output_valid) {
+            return Ok(());
         }
 
         MmError::err(ValidatePaymentError::WrongPaymentTx(format!(
@@ -2198,33 +2147,6 @@
     Ok(spending_key)
 }
 
-/// Validates dex fee output or burn output
-/// Returns true if the output valid or error if not valid. Returns false if could not decrypt output (some other output)
-fn validate_dex_fee_output(
-    coin: &ZCoin,
-    shielded_out: &OutputDescription,
-    ovk: &OutgoingViewingKey,
-    expected_address: &PaymentAddress,
-    block_height: BlockHeight,
-    amount_sat: u64,
-    expected_memo: &MemoBytes,
-) -> Result<bool, String> {
-    if let Some((note, address, memo)) =
-        try_sapling_output_recovery(coin.consensus_params_ref(), block_height, ovk, shielded_out)
-    {
-        if &address == expected_address {
-            if note.value != amount_sat {
-                return Err(format!("invalid amount {}, expected {}", note.value, amount_sat));
-            }
-            if &memo != expected_memo {
-                return Err(format!("invalid memo {:?}, expected {:?}", memo, expected_memo));
-            }
-            return Ok(true);
-        }
-    }
-    Ok(false)
-}
-
 #[test]
 fn derive_z_key_from_mm_seed() {
     use crypto::privkey::key_pair_from_seed;
