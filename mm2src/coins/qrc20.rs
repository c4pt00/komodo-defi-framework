use crate::coin_errors::{MyAddressError, ValidatePaymentError, ValidatePaymentResult};
use crate::eth::{self, u256_to_big_decimal, wei_from_big_decimal, TryToAddress};
use crate::qrc20::rpc_clients::{LogEntry, Qrc20ElectrumOps, Qrc20NativeOps, Qrc20RpcOps, TopicFilter, TxReceipt,
                                ViewContractCallType};
use crate::utxo::qtum::QtumBasedCoin;
use crate::utxo::rpc_clients::{ElectrumClient, NativeClient, UnspentInfo, UtxoRpcClientEnum, UtxoRpcClientOps,
                               UtxoRpcError, UtxoRpcFut, UtxoRpcResult};
#[cfg(not(target_arch = "wasm32"))]
use crate::utxo::tx_cache::{UtxoVerboseCacheOps, UtxoVerboseCacheShared};
use crate::utxo::utxo_builder::{UtxoCoinBuildError, UtxoCoinBuildResult, UtxoCoinBuilder, UtxoCoinBuilderCommonOps,
                                UtxoFieldsWithGlobalHDBuilder, UtxoFieldsWithHardwareWalletBuilder,
                                UtxoFieldsWithIguanaSecretBuilder};
use crate::utxo::utxo_common::{self, big_decimal_from_sat, check_all_utxo_inputs_signed_by_pub,
                               PreImageTradeFeeResult, UtxoTxBuilder};
use crate::utxo::{qtum, AdditionalTxData, AddrFromStrError, BroadcastTxErr, FeePolicy, GenerateTxError,
                  GetUtxoListOps, HistoryUtxoTx, HistoryUtxoTxMap, HtlcSpendFeeResult, MatureUnspentList,
                  RecentlySpentOutPointsGuard, UnsupportedAddr, UtxoActivationParams, UtxoAddressFormat,
                  UtxoCoinFields, UtxoCommonOps, UtxoFromLegacyReqErr, UtxoTx, UtxoTxBroadcastOps,
                  UtxoTxGenerationOps, VerboseTransactionFrom, UTXO_LOCK};
use crate::{BalanceError, BalanceFut, CheckIfMyPaymentSentArgs, CoinBalance, CoinFutSpawner, ConfirmPaymentInput,
            DexFee, Eip1559Ops, FeeApproxStage, FoundSwapTxSpend, HistorySyncState, IguanaPrivKey, MakerSwapTakerCoin,
            MarketCoinOps, MmCoin, MmCoinEnum, NegotiateSwapContractAddrErr, PaymentInstructionArgs,
            PaymentInstructions, PaymentInstructionsErr, PrivKeyBuildPolicy, PrivKeyPolicyNotAllowed,
            RawTransactionFut, RawTransactionRequest, RawTransactionResult, RefundError, RefundPaymentArgs,
            RefundResult, SearchForSwapTxSpendInput, SendMakerPaymentSpendPreimageInput, SendPaymentArgs,
            SignRawTransactionRequest, SignatureResult, SpendPaymentArgs, SwapOps, SwapTxFeePolicy,
            TakerSwapMakerCoin, TradeFee, TradePreimageError, TradePreimageFut, TradePreimageResult,
            TradePreimageValue, TransactionData, TransactionDetails, TransactionEnum, TransactionErr, TransactionFut,
            TransactionResult, TransactionType, TxMarshalingErr, UnexpectedDerivationMethod, ValidateAddressResult,
            ValidateFeeArgs, ValidateInstructionsErr, ValidateOtherPubKeyErr, ValidatePaymentFut,
            ValidatePaymentInput, ValidateWatcherSpendInput, VerificationResult, WaitForHTLCTxSpendArgs, WatcherOps,
            WatcherReward, WatcherRewardError, WatcherSearchForSwapTxSpendInput, WatcherValidatePaymentInput,
            WatcherValidateTakerFeeInput, WithdrawError, WithdrawFee, WithdrawFut, WithdrawRequest, WithdrawResult};
use async_trait::async_trait;
use bitcrypto::{dhash160, sha256};
use chain::TransactionOutput;
use common::executor::{AbortableSystem, AbortedError, Timer};
use common::jsonrpc_client::{JsonRpcClient, JsonRpcRequest, RpcRes};
use common::log::{error, warn};
use common::{now_sec, now_sec_u32};
use derive_more::Display;
use ethabi::{Function, Token};
use ethereum_types::{H160, U256};
use futures::compat::Future01CompatExt;
use futures::{FutureExt, TryFutureExt};
use futures01::Future;
use keys::bytes::Bytes as ScriptBytes;
use keys::{Address as UtxoAddress, KeyPair, Public};
use mm2_core::mm_ctx::MmArc;
use mm2_err_handle::prelude::*;
use mm2_number::{BigDecimal, MmNumber};
#[cfg(test)] use mocktopus::macros::*;
use rpc::v1::types::{Bytes as BytesJson, ToTxHash, Transaction as RpcTransaction, H160 as H160Json, H256 as H256Json};
use script::{Builder as ScriptBuilder, Opcode, Script, TransactionInputSigner};
use script_pubkey::generate_contract_call_script_pubkey;
use serde_json::{self as json, Value as Json};
use serialization::{deserialize, serialize, CoinVariant};
use std::collections::{HashMap, HashSet};
use std::convert::TryInto;
use std::ops::{Deref, Neg};
#[cfg(not(target_arch = "wasm32"))] use std::path::PathBuf;
use std::str::FromStr;
use std::sync::Arc;
use utxo_signer::with_key_pair::{sign_tx, UtxoSignWithKeyPairError};

mod history;
#[cfg(test)] mod qrc20_tests;
pub mod rpc_clients;
pub mod script_pubkey;
mod swap;

/// Qtum amount is always 0 for the QRC20 UTXO outputs,
/// because we should pay only a fee in Qtum to send the QRC20 transaction.
pub const OUTPUT_QTUM_AMOUNT: u64 = 0;
pub const QRC20_GAS_LIMIT_DEFAULT: u64 = 100_000;
const QRC20_PAYMENT_GAS_LIMIT: u64 = 200_000;
pub const QRC20_GAS_PRICE_DEFAULT: u64 = 40;
pub const QRC20_DUST: u64 = 0;
// Keccak-256 hash of `Transfer` event
const QRC20_TRANSFER_TOPIC: &str = "ddf252ad1be2c89b69c2b068fc378daa952ba7f163c4a11628f55a4df523b3ef";
const QRC20_PAYMENT_SENT_TOPIC: &str = "ccc9c05183599bd3135da606eaaf535daffe256e9de33c048014cffcccd4ad57";
const QRC20_RECEIVER_SPENT_TOPIC: &str = "36c177bcb01c6d568244f05261e2946c8c977fa50822f3fa098c470770ee1f3e";
const QRC20_SENDER_REFUNDED_TOPIC: &str = "1797d500133f8e427eb9da9523aa4a25cb40f50ebc7dbda3c7c81778973f35ba";

pub type Qrc20AbiResult<T> = Result<T, MmError<Qrc20AbiError>>;

#[derive(Display)]
pub enum Qrc20GenTxError {
    ErrorGeneratingUtxoTx(GenerateTxError),
    ErrorSigningTx(UtxoSignWithKeyPairError),
    PrivKeyPolicyNotAllowed(PrivKeyPolicyNotAllowed),
    UnexpectedDerivationMethod(UnexpectedDerivationMethod),
    InvalidAddress(String),
}

impl From<GenerateTxError> for Qrc20GenTxError {
    fn from(e: GenerateTxError) -> Self { Qrc20GenTxError::ErrorGeneratingUtxoTx(e) }
}

impl From<UtxoSignWithKeyPairError> for Qrc20GenTxError {
    fn from(e: UtxoSignWithKeyPairError) -> Self { Qrc20GenTxError::ErrorSigningTx(e) }
}

impl From<PrivKeyPolicyNotAllowed> for Qrc20GenTxError {
    fn from(e: PrivKeyPolicyNotAllowed) -> Self { Qrc20GenTxError::PrivKeyPolicyNotAllowed(e) }
}

impl From<UnexpectedDerivationMethod> for Qrc20GenTxError {
    fn from(e: UnexpectedDerivationMethod) -> Self { Qrc20GenTxError::UnexpectedDerivationMethod(e) }
}

impl From<UtxoRpcError> for Qrc20GenTxError {
    fn from(e: UtxoRpcError) -> Self { Qrc20GenTxError::ErrorGeneratingUtxoTx(GenerateTxError::from(e)) }
}

impl Qrc20GenTxError {
    fn into_withdraw_error(self, coin: String, decimals: u8) -> WithdrawError {
        match self {
            Qrc20GenTxError::ErrorGeneratingUtxoTx(gen_err) => {
                WithdrawError::from_generate_tx_error(gen_err, coin, decimals)
            },
            Qrc20GenTxError::ErrorSigningTx(sign_err) => WithdrawError::InternalError(sign_err.to_string()),
            Qrc20GenTxError::PrivKeyPolicyNotAllowed(priv_err) => WithdrawError::InternalError(priv_err.to_string()),
            Qrc20GenTxError::UnexpectedDerivationMethod(addr_err) => WithdrawError::InternalError(addr_err.to_string()),
            Qrc20GenTxError::InvalidAddress(addr_err) => WithdrawError::InvalidAddress(addr_err),
        }
    }
}

#[derive(Clone, Debug, Deserialize, Serialize)]
pub struct Qrc20ActivationParams {
    swap_contract_address: H160,
    fallback_swap_contract: Option<H160>,
    #[serde(flatten)]
    utxo_params: UtxoActivationParams,
}

#[derive(Debug, Display)]
pub enum Qrc20FromLegacyReqErr {
    InvalidSwapContractAddr(json::Error),
    InvalidFallbackSwapContract(json::Error),
    InvalidUtxoParams(UtxoFromLegacyReqErr),
}

impl From<UtxoFromLegacyReqErr> for Qrc20FromLegacyReqErr {
    fn from(err: UtxoFromLegacyReqErr) -> Self { Qrc20FromLegacyReqErr::InvalidUtxoParams(err) }
}

impl Qrc20ActivationParams {
    pub fn from_legacy_req(req: &Json) -> Result<Self, MmError<Qrc20FromLegacyReqErr>> {
        let swap_contract_address = json::from_value(req["swap_contract_address"].clone())
            .map_to_mm(Qrc20FromLegacyReqErr::InvalidSwapContractAddr)?;
        let fallback_swap_contract = json::from_value(req["fallback_swap_contract"].clone())
            .map_to_mm(Qrc20FromLegacyReqErr::InvalidFallbackSwapContract)?;
        let utxo_params = UtxoActivationParams::from_legacy_req(req)?;
        Ok(Qrc20ActivationParams {
            swap_contract_address,
            fallback_swap_contract,
            utxo_params,
        })
    }
}

struct Qrc20CoinBuilder<'a> {
    ctx: &'a MmArc,
    ticker: &'a str,
    conf: &'a Json,
    activation_params: &'a Qrc20ActivationParams,
    priv_key_policy: PrivKeyBuildPolicy,
    platform: String,
    token_contract_address: H160,
}

impl<'a> Qrc20CoinBuilder<'a> {
    pub fn new(
        ctx: &'a MmArc,
        ticker: &'a str,
        conf: &'a Json,
        activation_params: &'a Qrc20ActivationParams,
        priv_key_policy: PrivKeyBuildPolicy,
        platform: String,
        token_contract_address: H160,
    ) -> Qrc20CoinBuilder<'a> {
        Qrc20CoinBuilder {
            ctx,
            ticker,
            conf,
            activation_params,
            priv_key_policy,
            platform,
            token_contract_address,
        }
    }
}

#[async_trait]
impl<'a> UtxoCoinBuilderCommonOps for Qrc20CoinBuilder<'a> {
    fn ctx(&self) -> &MmArc { self.ctx }

    fn conf(&self) -> &Json { self.conf }

    fn activation_params(&self) -> &UtxoActivationParams { &self.activation_params.utxo_params }

    fn ticker(&self) -> &str { self.ticker }

    async fn decimals(&self, rpc_client: &UtxoRpcClientEnum) -> UtxoCoinBuildResult<u8> {
        if let Some(d) = self.conf()["decimals"].as_u64() {
            return Ok(d as u8);
        }

        rpc_client
            .token_decimals(&self.token_contract_address)
            .compat()
            .await
            .map_to_mm(UtxoCoinBuildError::ErrorDetectingDecimals)
    }

    fn dust_amount(&self) -> u64 { QRC20_DUST }

    #[cfg(not(target_arch = "wasm32"))]
    fn confpath(&self) -> UtxoCoinBuildResult<PathBuf> {
        use crate::utxo::coin_daemon_data_dir;

        // Documented at https://github.com/jl777/coins#bitcoin-protocol-specific-json
        // "USERHOME/" prefix should be replaced with the user's home folder.
        let declared_confpath = match self.conf()["confpath"].as_str() {
            Some(path) if !path.is_empty() => path.trim(),
            _ => {
                let is_asset_chain = false;
                let platform = self.platform.to_lowercase();
                let data_dir = coin_daemon_data_dir(&platform, is_asset_chain);

                let confname = format!("{}.conf", platform);
                return Ok(data_dir.join(&confname[..]));
            },
        };

        let (confpath, rel_to_home) = match declared_confpath.strip_prefix("~/") {
            Some(stripped) => (stripped, true),
            None => match declared_confpath.strip_prefix("USERHOME/") {
                Some(stripped) => (stripped, true),
                None => (declared_confpath, false),
            },
        };

        if rel_to_home {
            let home = dirs::home_dir().or_mm_err(|| UtxoCoinBuildError::CantDetectUserHome)?;
            Ok(home.join(confpath))
        } else {
            Ok(confpath.into())
        }
    }

    fn check_utxo_maturity(&self) -> bool {
        if let Some(false) = self.activation_params.utxo_params.check_utxo_maturity {
            warn!("'check_utxo_maturity' is ignored because QRC20 gas refund is returned as a coinbase transaction");
        }
        true
    }

    /// Override [`UtxoCoinBuilderCommonOps::tx_cache`] to initialize TX cache with the platform ticker.
    /// Please note the method is overridden for Native mode only.
    #[inline]
    #[cfg(not(target_arch = "wasm32"))]
    fn tx_cache(&self) -> UtxoVerboseCacheShared {
        crate::utxo::tx_cache::fs_tx_cache::FsVerboseCache::new(self.platform.clone(), self.tx_cache_path())
            .into_shared()
    }
}

impl<'a> UtxoFieldsWithIguanaSecretBuilder for Qrc20CoinBuilder<'a> {}

impl<'a> UtxoFieldsWithGlobalHDBuilder for Qrc20CoinBuilder<'a> {}

/// Although, `Qrc20Coin` doesn't support [`PrivKeyBuildPolicy::Trezor`] yet,
/// `UtxoCoinBuilder` trait requires `UtxoFieldsWithHardwareWalletBuilder` to be implemented.
impl<'a> UtxoFieldsWithHardwareWalletBuilder for Qrc20CoinBuilder<'a> {}

#[async_trait]
impl<'a> UtxoCoinBuilder for Qrc20CoinBuilder<'a> {
    type ResultCoin = Qrc20Coin;
    type Error = UtxoCoinBuildError;

    fn priv_key_policy(&self) -> PrivKeyBuildPolicy { self.priv_key_policy.clone() }

    async fn build(self) -> MmResult<Self::ResultCoin, Self::Error> {
        let utxo = match self.priv_key_policy() {
            PrivKeyBuildPolicy::IguanaPrivKey(priv_key) => self.build_utxo_fields_with_iguana_secret(priv_key).await?,
            PrivKeyBuildPolicy::GlobalHDAccount(global_hd_ctx) => {
                self.build_utxo_fields_with_global_hd(global_hd_ctx).await?
            },
            PrivKeyBuildPolicy::Trezor => {
                let priv_key_err = PrivKeyPolicyNotAllowed::HardwareWalletNotSupported;
                return MmError::err(UtxoCoinBuildError::PrivKeyPolicyNotAllowed(priv_key_err));
            },
        };

        let inner = Qrc20CoinFields {
            utxo,
            platform: self.platform,
            contract_address: self.token_contract_address,
            swap_contract_address: self.activation_params.swap_contract_address,
            fallback_swap_contract: self.activation_params.fallback_swap_contract,
        };
        Ok(Qrc20Coin(Arc::new(inner)))
    }
}

pub async fn qrc20_coin_with_policy(
    ctx: &MmArc,
    ticker: &str,
    platform: &str,
    conf: &Json,
    params: &Qrc20ActivationParams,
    priv_key_policy: PrivKeyBuildPolicy,
    contract_address: H160,
) -> Result<Qrc20Coin, String> {
    let builder = Qrc20CoinBuilder::new(
        ctx,
        ticker,
        conf,
        params,
        priv_key_policy,
        platform.to_owned(),
        contract_address,
    );
    Ok(try_s!(builder.build().await))
}

pub async fn qrc20_coin_with_priv_key(
    ctx: &MmArc,
    ticker: &str,
    platform: &str,
    conf: &Json,
    params: &Qrc20ActivationParams,
    priv_key: IguanaPrivKey,
    contract_address: H160,
) -> Result<Qrc20Coin, String> {
    let priv_key_policy = PrivKeyBuildPolicy::IguanaPrivKey(priv_key);
    qrc20_coin_with_policy(ctx, ticker, platform, conf, params, priv_key_policy, contract_address).await
}

pub struct Qrc20CoinFields {
    pub utxo: UtxoCoinFields,
    pub platform: String,
    pub contract_address: H160,
    pub swap_contract_address: H160,
    pub fallback_swap_contract: Option<H160>,
}

#[derive(Clone)]
pub struct Qrc20Coin(Arc<Qrc20CoinFields>);

impl Deref for Qrc20Coin {
    type Target = Qrc20CoinFields;
    fn deref(&self) -> &Qrc20CoinFields { &self.0 }
}

impl AsRef<UtxoCoinFields> for Qrc20Coin {
    fn as_ref(&self) -> &UtxoCoinFields { &self.utxo }
}

impl qtum::QtumBasedCoin for Qrc20Coin {}

#[derive(Clone, Debug, PartialEq)]
pub struct ContractCallOutput {
    pub value: u64,
    pub script_pubkey: ScriptBytes,
    pub gas_limit: u64,
    pub gas_price: u64,
}

impl From<ContractCallOutput> for TransactionOutput {
    fn from(out: ContractCallOutput) -> Self {
        TransactionOutput {
            value: out.value,
            script_pubkey: out.script_pubkey,
        }
    }
}

/// Functions of ERC20/EtomicSwap smart contracts that may change the blockchain state.
#[derive(Debug, Eq, PartialEq)]
pub enum MutContractCallType {
    Transfer,
    Erc20Payment,
    ReceiverSpend,
    SenderRefund,
}

impl MutContractCallType {
    fn as_function_name(&self) -> &'static str {
        match self {
            MutContractCallType::Transfer => "transfer",
            MutContractCallType::Erc20Payment => "erc20Payment",
            MutContractCallType::ReceiverSpend => "receiverSpend",
            MutContractCallType::SenderRefund => "senderRefund",
        }
    }

    fn as_function(&self) -> &'static Function {
        match self {
            MutContractCallType::Transfer => eth::ERC20_CONTRACT.function(self.as_function_name()).unwrap(),
            MutContractCallType::Erc20Payment
            | MutContractCallType::ReceiverSpend
            | MutContractCallType::SenderRefund => eth::SWAP_CONTRACT.function(self.as_function_name()).unwrap(),
        }
    }

    pub fn from_script_pubkey(script: &[u8]) -> Result<Option<MutContractCallType>, String> {
        lazy_static! {
            static ref TRANSFER_SHORT_SIGN: [u8; 4] =
                eth::ERC20_CONTRACT.function("transfer").unwrap().short_signature();
            static ref ERC20_PAYMENT_SHORT_SIGN: [u8; 4] =
                eth::SWAP_CONTRACT.function("erc20Payment").unwrap().short_signature();
            static ref RECEIVER_SPEND_SHORT_SIGN: [u8; 4] =
                eth::SWAP_CONTRACT.function("receiverSpend").unwrap().short_signature();
            static ref SENDER_REFUND_SHORT_SIGN: [u8; 4] =
                eth::SWAP_CONTRACT.function("senderRefund").unwrap().short_signature();
        }

        if script.len() < 4 {
            return ERR!("Length of the script pubkey less than 4: {:?}", script);
        }

        if script.starts_with(TRANSFER_SHORT_SIGN.as_ref()) {
            return Ok(Some(MutContractCallType::Transfer));
        }
        if script.starts_with(ERC20_PAYMENT_SHORT_SIGN.as_ref()) {
            return Ok(Some(MutContractCallType::Erc20Payment));
        }
        if script.starts_with(RECEIVER_SPEND_SHORT_SIGN.as_ref()) {
            return Ok(Some(MutContractCallType::ReceiverSpend));
        }
        if script.starts_with(SENDER_REFUND_SHORT_SIGN.as_ref()) {
            return Ok(Some(MutContractCallType::SenderRefund));
        }
        Ok(None)
    }

    #[allow(dead_code)]
    fn short_signature(&self) -> [u8; 4] { self.as_function().short_signature() }
}

pub struct GenerateQrc20TxResult {
    pub signed: UtxoTx,
    pub miner_fee: u64,
    pub gas_fee: u64,
}

#[derive(Debug, Display)]
pub enum Qrc20AbiError {
    #[display(fmt = "Invalid QRC20 ABI params: {}", _0)]
    InvalidParams(String),
    #[display(fmt = "QRC20 ABI error: {}", _0)]
    AbiError(String),
}

impl From<ethabi::Error> for Qrc20AbiError {
    fn from(e: ethabi::Error) -> Qrc20AbiError { Qrc20AbiError::AbiError(e.to_string()) }
}

impl From<Qrc20AbiError> for ValidatePaymentError {
    fn from(e: Qrc20AbiError) -> ValidatePaymentError { ValidatePaymentError::TxDeserializationError(e.to_string()) }
}

impl From<Qrc20AbiError> for GenerateTxError {
    fn from(e: Qrc20AbiError) -> Self { GenerateTxError::Internal(e.to_string()) }
}

impl From<Qrc20AbiError> for TradePreimageError {
    fn from(e: Qrc20AbiError) -> Self {
        // `Qrc20ABIError` is always an internal error
        TradePreimageError::InternalError(e.to_string())
    }
}

impl From<Qrc20AbiError> for WithdrawError {
    fn from(e: Qrc20AbiError) -> Self {
        // `Qrc20ABIError` is always an internal error
        WithdrawError::InternalError(e.to_string())
    }
}

impl From<Qrc20AbiError> for UtxoRpcError {
    fn from(e: Qrc20AbiError) -> Self {
        // `Qrc20ABIError` is always an internal error
        UtxoRpcError::Internal(e.to_string())
    }
}

impl Qrc20Coin {
    /// `gas_fee` should be calculated by: gas_limit * gas_price * (count of contract calls),
    /// or should be sum of gas fee of all contract calls.
    pub async fn get_qrc20_tx_fee(&self, gas_fee: u64) -> Result<u64, String> {
        Ok(try_s!(self.get_tx_fee_per_kb().await) + gas_fee)
    }

    /// Generate and send a transaction with the specified UTXO outputs.
    /// Note this function locks the `UTXO_LOCK`.
    pub async fn send_contract_calls(
        &self,
        outputs: Vec<ContractCallOutput>,
    ) -> Result<TransactionEnum, TransactionErr> {
        // TODO: we need to somehow refactor it using RecentlySpentOutpoints cache
        // Move over all QRC20 tokens should share the same cache with each other and base QTUM coin
        let _utxo_lock = UTXO_LOCK.lock().await;

        let GenerateQrc20TxResult { signed, .. } = self
            .generate_qrc20_transaction(outputs)
            .await
            .map_err(|e| TransactionErr::Plain(ERRL!("{}", e)))?;
        try_tx_s!(self.utxo.rpc_client.send_transaction(&signed).compat().await, signed);
        Ok(signed.into())
    }

    /// Generate Qtum UTXO transaction with contract calls.
    /// Note: lock the UTXO_LOCK mutex before this function will be called.
    async fn generate_qrc20_transaction(
        &self,
        contract_outputs: Vec<ContractCallOutput>,
    ) -> Result<GenerateQrc20TxResult, MmError<Qrc20GenTxError>> {
        let my_address = self.utxo.derivation_method.single_addr_or_err().await?;
        let (unspents, _) = self.get_unspent_ordered_list(&my_address).await?;

        let mut gas_fee = 0;
        let mut outputs = Vec::with_capacity(contract_outputs.len());
        for output in contract_outputs {
            gas_fee += output.gas_limit * output.gas_price;
            outputs.push(TransactionOutput::from(output));
        }

        let (unsigned, data) = UtxoTxBuilder::new(self)
            .await
            .add_available_inputs(unspents)
            .add_outputs(outputs)
            .with_gas_fee(gas_fee)
            .build()
            .await?;

        let key_pair = self.utxo.priv_key_policy.activated_key_or_err()?;

        let signed = sign_tx(
            unsigned,
            key_pair,
            self.utxo.conf.signature_version,
            self.utxo.conf.fork_id,
        )?;

        let miner_fee = data.fee_amount + data.unused_change;
        Ok(GenerateQrc20TxResult {
            signed,
            miner_fee,
            gas_fee,
        })
    }

    fn transfer_output(
        &self,
        to_addr: H160,
        amount: U256,
        gas_limit: u64,
        gas_price: u64,
    ) -> Qrc20AbiResult<ContractCallOutput> {
        let function = eth::ERC20_CONTRACT.function("transfer")?;
        let params = function.encode_input(&[Token::Address(to_addr), Token::Uint(amount)])?;

        let script_pubkey =
            generate_contract_call_script_pubkey(&params, gas_limit, gas_price, self.contract_address.as_bytes())?
                .to_bytes();

        Ok(ContractCallOutput {
            value: OUTPUT_QTUM_AMOUNT,
            script_pubkey,
            gas_limit,
            gas_price,
        })
    }

    async fn preimage_trade_fee_required_to_send_outputs(
        &self,
        contract_outputs: Vec<ContractCallOutput>,
        stage: &FeeApproxStage,
    ) -> TradePreimageResult<PreImageTradeFeeResult> {
        let decimals = self.as_ref().decimals;
        let mut gas_fee = 0;
        let mut outputs = Vec::with_capacity(contract_outputs.len());
        for output in contract_outputs {
            gas_fee += output.gas_limit * output.gas_price;
            outputs.push(TransactionOutput::from(output));
        }
        let fee_policy = FeePolicy::SendExact;
        let miner_fee =
            UtxoCommonOps::preimage_trade_fee_required_to_send_outputs(self, outputs, fee_policy, Some(gas_fee), stage)
                .await?;
        let gas_fee = big_decimal_from_sat(gas_fee as i64, decimals);
        Ok(PreImageTradeFeeResult {
            tx_size: miner_fee.tx_size,
            fee: miner_fee.fee + gas_fee,
        })
    }
}

// if mockable is placed before async_trait there is `munmap_chunk(): invalid pointer` error on async fn mocking attempt
#[async_trait]
#[cfg_attr(test, mockable)]
impl UtxoTxBroadcastOps for Qrc20Coin {
    async fn broadcast_tx(&self, tx: &UtxoTx) -> Result<H256Json, MmError<BroadcastTxErr>> {
        utxo_common::broadcast_tx(self, tx).await
    }
}

#[async_trait]
#[cfg_attr(test, mockable)]
impl UtxoTxGenerationOps for Qrc20Coin {
    /// Get only QTUM transaction fee.
    async fn get_tx_fee_per_kb(&self) -> UtxoRpcResult<u64> { utxo_common::get_tx_fee_per_kb(&self.utxo).await }

    async fn calc_interest_if_required(
        &self,
        unsigned: TransactionInputSigner,
        data: AdditionalTxData,
        my_script_pub: ScriptBytes,
        dust: u64,
    ) -> UtxoRpcResult<(TransactionInputSigner, AdditionalTxData)> {
        utxo_common::calc_interest_if_required(self, unsigned, data, my_script_pub, dust).await
    }
}

#[async_trait]
#[cfg_attr(test, mockable)]
impl GetUtxoListOps for Qrc20Coin {
    async fn get_unspent_ordered_list(
        &self,
        address: &UtxoAddress,
    ) -> UtxoRpcResult<(Vec<UnspentInfo>, RecentlySpentOutPointsGuard<'_>)> {
        utxo_common::get_unspent_ordered_list(self, address).await
    }

    async fn get_all_unspent_ordered_list(
        &self,
        address: &UtxoAddress,
    ) -> UtxoRpcResult<(Vec<UnspentInfo>, RecentlySpentOutPointsGuard<'_>)> {
        utxo_common::get_all_unspent_ordered_list(self, address).await
    }

    async fn get_mature_unspent_ordered_list(
        &self,
        address: &UtxoAddress,
    ) -> UtxoRpcResult<(MatureUnspentList, RecentlySpentOutPointsGuard<'_>)> {
        utxo_common::get_mature_unspent_ordered_list(self, address).await
    }
}

#[async_trait]
#[cfg_attr(test, mockable)]
impl UtxoCommonOps for Qrc20Coin {
    async fn get_htlc_spend_fee(&self, tx_size: u64, stage: &FeeApproxStage) -> UtxoRpcResult<HtlcSpendFeeResult> {
        utxo_common::get_htlc_spend_fee(self, tx_size, stage).await
    }

    fn addresses_from_script(&self, script: &Script) -> Result<Vec<UtxoAddress>, String> {
        utxo_common::addresses_from_script(self, script)
    }

    fn denominate_satoshis(&self, satoshi: i64) -> f64 { utxo_common::denominate_satoshis(&self.utxo, satoshi) }

    fn my_public_key(&self) -> Result<&Public, MmError<UnexpectedDerivationMethod>> {
        utxo_common::my_public_key(self.as_ref())
    }

    fn address_from_str(&self, address: &str) -> MmResult<UtxoAddress, AddrFromStrError> {
        utxo_common::checked_address_from_str(self, address)
    }

    fn script_for_address(&self, address: &UtxoAddress) -> MmResult<Script, UnsupportedAddr> {
        utxo_common::output_script_checked(self.as_ref(), address)
    }

    async fn get_current_mtp(&self) -> UtxoRpcResult<u32> {
        utxo_common::get_current_mtp(&self.utxo, CoinVariant::Qtum).await
    }

    fn is_unspent_mature(&self, output: &RpcTransaction) -> bool { self.is_qtum_unspent_mature(output) }

    async fn calc_interest_of_tx(
        &self,
        _tx: &UtxoTx,
        _input_transactions: &mut HistoryUtxoTxMap,
    ) -> UtxoRpcResult<u64> {
        MmError::err(UtxoRpcError::Internal(
            "QRC20 coin doesn't support transaction rewards".to_owned(),
        ))
    }

    async fn get_mut_verbose_transaction_from_map_or_rpc<'a, 'b>(
        &'a self,
        tx_hash: H256Json,
        utxo_tx_map: &'b mut HistoryUtxoTxMap,
    ) -> UtxoRpcResult<&'b mut HistoryUtxoTx> {
        utxo_common::get_mut_verbose_transaction_from_map_or_rpc(self, tx_hash, utxo_tx_map).await
    }

    async fn p2sh_spending_tx(&self, input: utxo_common::P2SHSpendingTxInput<'_>) -> Result<UtxoTx, String> {
        utxo_common::p2sh_spending_tx(self, input).await
    }

    fn get_verbose_transactions_from_cache_or_rpc(
        &self,
        tx_ids: HashSet<H256Json>,
    ) -> UtxoRpcFut<HashMap<H256Json, VerboseTransactionFrom>> {
        let selfi = self.clone();
        let fut = async move { utxo_common::get_verbose_transactions_from_cache_or_rpc(&selfi.utxo, tx_ids).await };
        Box::new(fut.boxed().compat())
    }

    async fn preimage_trade_fee_required_to_send_outputs(
        &self,
        outputs: Vec<TransactionOutput>,
        fee_policy: FeePolicy,
        gas_fee: Option<u64>,
        stage: &FeeApproxStage,
    ) -> TradePreimageResult<PreImageTradeFeeResult> {
        utxo_common::preimage_trade_fee_required_to_send_outputs(
            self,
            self.platform_ticker(),
            outputs,
            fee_policy,
            gas_fee,
            stage,
        )
        .await
    }

    fn increase_dynamic_fee_by_stage(&self, dynamic_fee: u64, stage: &FeeApproxStage) -> u64 {
        utxo_common::increase_dynamic_fee_by_stage(self, dynamic_fee, stage)
    }

    async fn p2sh_tx_locktime(&self, htlc_locktime: u32) -> Result<u32, MmError<UtxoRpcError>> {
        utxo_common::p2sh_tx_locktime(self, &self.utxo.conf.ticker, htlc_locktime).await
    }

    fn addr_format(&self) -> &UtxoAddressFormat { utxo_common::addr_format(self) }

    fn addr_format_for_standard_scripts(&self) -> UtxoAddressFormat {
        utxo_common::addr_format_for_standard_scripts(self)
    }

    fn address_from_pubkey(&self, pubkey: &Public) -> UtxoAddress {
        let conf = &self.utxo.conf;
        utxo_common::address_from_pubkey(
            pubkey,
            conf.address_prefixes.clone(),
            conf.checksum_type,
            conf.bech32_hrp.clone(),
            self.addr_format().clone(),
        )
    }
}

#[async_trait]
impl SwapOps for Qrc20Coin {
    fn send_taker_fee(&self, fee_addr: &[u8], dex_fee: DexFee, _uuid: &[u8], _expire_at: u64) -> TransactionFut {
        let to_address = try_tx_fus!(self.contract_address_from_raw_pubkey(fee_addr));
        let amount = try_tx_fus!(wei_from_big_decimal(&dex_fee.fee_amount().into(), self.utxo.decimals));
        let transfer_output =
            try_tx_fus!(self.transfer_output(to_address, amount, QRC20_GAS_LIMIT_DEFAULT, QRC20_GAS_PRICE_DEFAULT));
        let outputs = vec![transfer_output];

        let selfi = self.clone();
        let fut = async move { selfi.send_contract_calls(outputs).await };

        Box::new(fut.boxed().compat())
    }

    fn send_maker_payment(&self, maker_payment_args: SendPaymentArgs) -> TransactionFut {
        let time_lock = try_tx_fus!(maker_payment_args.time_lock.try_into());
        let taker_addr = try_tx_fus!(self.contract_address_from_raw_pubkey(maker_payment_args.other_pubkey));
        let id = qrc20_swap_id(time_lock, maker_payment_args.secret_hash);
        let value = try_tx_fus!(wei_from_big_decimal(&maker_payment_args.amount, self.utxo.decimals));
        let secret_hash = Vec::from(maker_payment_args.secret_hash);
        let swap_contract_address = try_tx_fus!(maker_payment_args.swap_contract_address.try_to_address());

        let selfi = self.clone();
        let fut = async move {
            selfi
                .send_hash_time_locked_payment(id, value, time_lock, secret_hash, taker_addr, swap_contract_address)
                .await
        };
        Box::new(fut.boxed().compat())
    }

    #[inline]
    fn send_taker_payment(&self, taker_payment_args: SendPaymentArgs) -> TransactionFut {
        let time_lock = try_tx_fus!(taker_payment_args.time_lock.try_into());
        let maker_addr = try_tx_fus!(self.contract_address_from_raw_pubkey(taker_payment_args.other_pubkey));
        let id = qrc20_swap_id(time_lock, taker_payment_args.secret_hash);
        let value = try_tx_fus!(wei_from_big_decimal(&taker_payment_args.amount, self.utxo.decimals));
        let secret_hash = Vec::from(taker_payment_args.secret_hash);
        let swap_contract_address = try_tx_fus!(taker_payment_args.swap_contract_address.try_to_address());

        let selfi = self.clone();
        let fut = async move {
            selfi
                .send_hash_time_locked_payment(id, value, time_lock, secret_hash, maker_addr, swap_contract_address)
                .await
        };
        Box::new(fut.boxed().compat())
    }

    #[inline]
    async fn send_maker_spends_taker_payment(
        &self,
        maker_spends_payment_args: SpendPaymentArgs<'_>,
    ) -> TransactionResult {
        let payment_tx: UtxoTx =
            try_tx_s!(deserialize(maker_spends_payment_args.other_payment_tx).map_err(|e| ERRL!("{:?}", e)));
        let swap_contract_address = try_tx_s!(maker_spends_payment_args.swap_contract_address.try_to_address());
        let secret = maker_spends_payment_args.secret.to_vec();

        self.spend_hash_time_locked_payment(payment_tx, swap_contract_address, secret)
            .await
    }

    #[inline]
    async fn send_taker_spends_maker_payment(
        &self,
        taker_spends_payment_args: SpendPaymentArgs<'_>,
    ) -> TransactionResult {
        let payment_tx: UtxoTx =
            try_tx_s!(deserialize(taker_spends_payment_args.other_payment_tx).map_err(|e| ERRL!("{:?}", e)));
        let secret = taker_spends_payment_args.secret.to_vec();
        let swap_contract_address = try_tx_s!(taker_spends_payment_args.swap_contract_address.try_to_address());

        self.spend_hash_time_locked_payment(payment_tx, swap_contract_address, secret)
            .await
    }

    #[inline]
    async fn send_taker_refunds_payment(&self, taker_refunds_payment_args: RefundPaymentArgs<'_>) -> TransactionResult {
        let payment_tx: UtxoTx =
            try_tx_s!(deserialize(taker_refunds_payment_args.payment_tx).map_err(|e| ERRL!("{:?}", e)));
        let swap_contract_address = try_tx_s!(taker_refunds_payment_args.swap_contract_address.try_to_address());

        self.refund_hash_time_locked_payment(swap_contract_address, payment_tx)
            .await
    }

    #[inline]
    async fn send_maker_refunds_payment(&self, maker_refunds_payment_args: RefundPaymentArgs<'_>) -> TransactionResult {
        let payment_tx: UtxoTx =
            try_tx_s!(deserialize(maker_refunds_payment_args.payment_tx).map_err(|e| ERRL!("{:?}", e)));
        let swap_contract_address = try_tx_s!(maker_refunds_payment_args.swap_contract_address.try_to_address());

        self.refund_hash_time_locked_payment(swap_contract_address, payment_tx)
            .await
    }

    #[inline]
    fn validate_fee(&self, validate_fee_args: ValidateFeeArgs<'_>) -> ValidatePaymentFut<()> {
        let fee_tx = validate_fee_args.fee_tx;
        let min_block_number = validate_fee_args.min_block_number;
        let fee_tx = match fee_tx {
            TransactionEnum::UtxoTx(tx) => tx,
            _ => panic!("Unexpected TransactionEnum"),
        };
        let fee_tx_hash = fee_tx.hash().reversed().into();
        let inputs_signed_by_pub = try_f!(check_all_utxo_inputs_signed_by_pub(
            fee_tx,
            validate_fee_args.expected_sender
        ));
        if !inputs_signed_by_pub {
            return Box::new(futures01::future::err(
                ValidatePaymentError::WrongPaymentTx("The dex fee was sent from wrong address".to_string()).into(),
            ));
        }
        let fee_addr = try_f!(self
            .contract_address_from_raw_pubkey(validate_fee_args.fee_addr)
            .map_to_mm(ValidatePaymentError::WrongPaymentTx));
        let expected_value = try_f!(wei_from_big_decimal(
            &validate_fee_args.dex_fee.fee_amount().into(),
            self.utxo.decimals
        ));

        let selfi = self.clone();
        let fut = async move {
            selfi
                .validate_fee_impl(fee_tx_hash, fee_addr, expected_value, min_block_number)
                .await
                .map_to_mm(ValidatePaymentError::WrongPaymentTx)
        };
        Box::new(fut.boxed().compat())
    }

    #[inline]
    async fn validate_maker_payment(&self, input: ValidatePaymentInput) -> ValidatePaymentResult<()> {
        let payment_tx: UtxoTx = deserialize(input.payment_tx.as_slice())?;
        let sender = self
            .contract_address_from_raw_pubkey(&input.other_pub)
            .map_to_mm(ValidatePaymentError::InvalidParameter)?;
        let swap_contract_address = input
            .swap_contract_address
            .try_to_address()
            .map_to_mm(ValidatePaymentError::InvalidParameter)?;

        let time_lock = input
            .time_lock
            .try_into()
            .map_to_mm(ValidatePaymentError::TimelockOverflow)?;
        self.validate_payment(
            payment_tx,
            time_lock,
            sender,
            input.secret_hash,
            input.amount,
            swap_contract_address,
        )
        .await
    }

    #[inline]
    async fn validate_taker_payment(&self, input: ValidatePaymentInput) -> ValidatePaymentResult<()> {
        let swap_contract_address = input
            .swap_contract_address
            .try_to_address()
            .map_to_mm(ValidatePaymentError::InvalidParameter)?;
        let payment_tx: UtxoTx = deserialize(input.payment_tx.as_slice())?;
        let sender = self
            .contract_address_from_raw_pubkey(&input.other_pub)
            .map_to_mm(ValidatePaymentError::InvalidParameter)?;
        let time_lock = input
            .time_lock
            .try_into()
            .map_to_mm(ValidatePaymentError::TimelockOverflow)?;

        self.validate_payment(
            payment_tx,
            time_lock,
            sender,
            input.secret_hash,
            input.amount,
            swap_contract_address,
        )
        .await
    }

    #[inline]
    fn check_if_my_payment_sent(
        &self,
        if_my_payment_sent_args: CheckIfMyPaymentSentArgs<'_>,
    ) -> Box<dyn Future<Item = Option<TransactionEnum>, Error = String> + Send> {
        let search_from_block = if_my_payment_sent_args.search_from_block;
        let swap_id = qrc20_swap_id(
            try_fus!(if_my_payment_sent_args.time_lock.try_into()),
            if_my_payment_sent_args.secret_hash,
        );
        let swap_contract_address = try_fus!(if_my_payment_sent_args.swap_contract_address.try_to_address());

        let selfi = self.clone();
        let fut = async move {
            selfi
                .check_if_my_payment_sent_impl(swap_contract_address, swap_id, search_from_block)
                .await
        };
        Box::new(fut.boxed().compat())
    }

    #[inline]
    async fn search_for_swap_tx_spend_my(
        &self,
        input: SearchForSwapTxSpendInput<'_>,
    ) -> Result<Option<FoundSwapTxSpend>, String> {
        let tx: UtxoTx = try_s!(deserialize(input.tx).map_err(|e| ERRL!("{:?}", e)));

        self.search_for_swap_tx_spend(
            try_s!(input.time_lock.try_into()),
            input.secret_hash,
            tx,
            input.search_from_block,
        )
        .await
    }

    async fn search_for_swap_tx_spend_other(
        &self,
        input: SearchForSwapTxSpendInput<'_>,
    ) -> Result<Option<FoundSwapTxSpend>, String> {
        let tx: UtxoTx = try_s!(deserialize(input.tx).map_err(|e| ERRL!("{:?}", e)));

        self.search_for_swap_tx_spend(
            try_s!(input.time_lock.try_into()),
            input.secret_hash,
            tx,
            input.search_from_block,
        )
        .await
    }

    #[inline]
    fn check_tx_signed_by_pub(&self, tx: &[u8], expected_pub: &[u8]) -> Result<bool, MmError<ValidatePaymentError>> {
        utxo_common::check_all_inputs_signed_by_pub(tx, expected_pub)
    }

    #[inline]
    async fn extract_secret(
        &self,
        secret_hash: &[u8],
        spend_tx: &[u8],
        _watcher_reward: bool,
    ) -> Result<Vec<u8>, String> {
        self.extract_secret_impl(secret_hash, spend_tx)
    }

    fn is_auto_refundable(&self) -> bool { false }

    async fn wait_for_htlc_refund(&self, _tx: &[u8], _locktime: u64) -> RefundResult<()> {
        MmError::err(RefundError::Internal(
            "wait_for_htlc_refund is not supported for this coin!".into(),
        ))
    }

    fn negotiate_swap_contract_addr(
        &self,
        other_side_address: Option<&[u8]>,
    ) -> Result<Option<BytesJson>, MmError<NegotiateSwapContractAddrErr>> {
        match other_side_address {
            Some(bytes) => {
                if bytes.len() != 20 {
                    return MmError::err(NegotiateSwapContractAddrErr::InvalidOtherAddrLen(bytes.into()));
                }
                let other_addr = H160::from_slice(bytes);
                if other_addr == self.swap_contract_address {
                    return Ok(Some(self.swap_contract_address.0.to_vec().into()));
                }

                if Some(other_addr) == self.fallback_swap_contract {
                    return Ok(self.fallback_swap_contract.map(|addr| addr.0.to_vec().into()));
                }
                MmError::err(NegotiateSwapContractAddrErr::UnexpectedOtherAddr(bytes.into()))
            },
            None => self
                .fallback_swap_contract
                .map(|addr| Some(addr.0.to_vec().into()))
                .ok_or_else(|| MmError::new(NegotiateSwapContractAddrErr::NoOtherAddrAndNoFallback)),
        }
    }

    fn derive_htlc_key_pair(&self, swap_unique_data: &[u8]) -> KeyPair {
        utxo_common::derive_htlc_key_pair(self.as_ref(), swap_unique_data)
    }

    fn derive_htlc_pubkey(&self, swap_unique_data: &[u8]) -> Vec<u8> {
        utxo_common::derive_htlc_pubkey(self, swap_unique_data)
    }

    #[inline]
    fn validate_other_pubkey(&self, raw_pubkey: &[u8]) -> MmResult<(), ValidateOtherPubKeyErr> {
        utxo_common::validate_other_pubkey(raw_pubkey)
    }

    async fn maker_payment_instructions(
        &self,
        _args: PaymentInstructionArgs<'_>,
    ) -> Result<Option<Vec<u8>>, MmError<PaymentInstructionsErr>> {
        Ok(None)
    }

    async fn taker_payment_instructions(
        &self,
        _args: PaymentInstructionArgs<'_>,
    ) -> Result<Option<Vec<u8>>, MmError<PaymentInstructionsErr>> {
        Ok(None)
    }

    fn validate_maker_payment_instructions(
        &self,
        _instructions: &[u8],
        _args: PaymentInstructionArgs,
    ) -> Result<PaymentInstructions, MmError<ValidateInstructionsErr>> {
        MmError::err(ValidateInstructionsErr::UnsupportedCoin(self.ticker().to_string()))
    }

    fn validate_taker_payment_instructions(
        &self,
        _instructions: &[u8],
        _args: PaymentInstructionArgs,
    ) -> Result<PaymentInstructions, MmError<ValidateInstructionsErr>> {
        MmError::err(ValidateInstructionsErr::UnsupportedCoin(self.ticker().to_string()))
    }
}

#[async_trait]
impl TakerSwapMakerCoin for Qrc20Coin {
    async fn on_taker_payment_refund_start(&self, _maker_payment: &[u8]) -> RefundResult<()> { Ok(()) }

    async fn on_taker_payment_refund_success(&self, _maker_payment: &[u8]) -> RefundResult<()> { Ok(()) }
}

#[async_trait]
impl MakerSwapTakerCoin for Qrc20Coin {
    async fn on_maker_payment_refund_start(&self, _taker_payment: &[u8]) -> RefundResult<()> { Ok(()) }

    async fn on_maker_payment_refund_success(&self, _taker_payment: &[u8]) -> RefundResult<()> { Ok(()) }
}

#[async_trait]
impl WatcherOps for Qrc20Coin {
    fn create_maker_payment_spend_preimage(
        &self,
        _maker_payment_tx: &[u8],
        _time_lock: u64,
        _maker_pub: &[u8],
        _secret_hash: &[u8],
        _swap_unique_data: &[u8],
    ) -> TransactionFut {
        unimplemented!();
    }

    fn send_maker_payment_spend_preimage(&self, _input: SendMakerPaymentSpendPreimageInput) -> TransactionFut {
        unimplemented!();
    }

    fn create_taker_payment_refund_preimage(
        &self,
        _taker_payment_tx: &[u8],
        _time_lock: u64,
        _maker_pub: &[u8],
        _secret_hash: &[u8],
        _swap_contract_address: &Option<BytesJson>,
        _swap_unique_data: &[u8],
    ) -> TransactionFut {
        unimplemented!();
    }

    fn send_taker_payment_refund_preimage(&self, _watcher_refunds_payment_args: RefundPaymentArgs) -> TransactionFut {
        unimplemented!();
    }

    fn watcher_validate_taker_fee(&self, _input: WatcherValidateTakerFeeInput) -> ValidatePaymentFut<()> {
        unimplemented!();
    }

    fn watcher_validate_taker_payment(&self, _input: WatcherValidatePaymentInput) -> ValidatePaymentFut<()> {
        unimplemented!();
    }

    fn taker_validates_payment_spend_or_refund(&self, _input: ValidateWatcherSpendInput) -> ValidatePaymentFut<()> {
        unimplemented!()
    }

    async fn watcher_search_for_swap_tx_spend(
        &self,
        _input: WatcherSearchForSwapTxSpendInput<'_>,
    ) -> Result<Option<FoundSwapTxSpend>, String> {
        unimplemented!();
    }

    async fn get_taker_watcher_reward(
        &self,
        _other_coin: &MmCoinEnum,
        _coin_amount: Option<BigDecimal>,
        _other_coin_amount: Option<BigDecimal>,
        _reward_amount: Option<BigDecimal>,
        _wait_until: u64,
    ) -> Result<WatcherReward, MmError<WatcherRewardError>> {
        unimplemented!()
    }

    async fn get_maker_watcher_reward(
        &self,
        _other_coin: &MmCoinEnum,
        _reward_amount: Option<BigDecimal>,
        _wait_until: u64,
    ) -> Result<Option<WatcherReward>, MmError<WatcherRewardError>> {
        unimplemented!()
    }
}

#[async_trait]
impl MarketCoinOps for Qrc20Coin {
    fn ticker(&self) -> &str { &self.utxo.conf.ticker }

    fn my_address(&self) -> MmResult<String, MyAddressError> { utxo_common::my_address(self) }

    async fn get_public_key(&self) -> Result<String, MmError<UnexpectedDerivationMethod>> {
        let pubkey = utxo_common::my_public_key(self.as_ref())?;
        Ok(pubkey.to_string())
    }

    fn sign_message_hash(&self, message: &str) -> Option<[u8; 32]> {
        utxo_common::sign_message_hash(self.as_ref(), message)
    }

    fn sign_message(&self, message: &str) -> SignatureResult<String> {
        utxo_common::sign_message(self.as_ref(), message)
    }

    fn verify_message(&self, signature_base64: &str, message: &str, address: &str) -> VerificationResult<bool> {
        utxo_common::verify_message(self, signature_base64, message, address)
    }

    fn my_balance(&self) -> BalanceFut<CoinBalance> {
        let decimals = self.utxo.decimals;

        let coin = self.clone();
        let fut = async move {
            let my_address = coin
                .my_addr_as_contract_addr()
                .await
                .mm_err(|e| BalanceError::Internal(e.to_string()))?;
            let params = [Token::Address(my_address)];
            let contract_address = coin.contract_address;
            let tokens = coin
                .utxo
                .rpc_client
                .rpc_contract_call(ViewContractCallType::BalanceOf, &contract_address, &params)
                .compat()
                .await?;
            let spendable = match tokens.first() {
                Some(Token::Uint(bal)) => u256_to_big_decimal(*bal, decimals)?,
                _ => {
                    let error = format!("Expected U256 as balanceOf result but got {:?}", tokens);
                    return MmError::err(BalanceError::InvalidResponse(error));
                },
            };
            Ok(CoinBalance {
                spendable,
                unspendable: BigDecimal::from(0),
            })
        };
        Box::new(fut.boxed().compat())
    }
    fn base_coin_balance(&self) -> BalanceFut<BigDecimal> {
        // use standard UTXO my_balance implementation that returns Qtum balance instead of QRC20
        Box::new(utxo_common::my_balance(self.clone()).map(|CoinBalance { spendable, .. }| spendable))
    }

    fn platform_ticker(&self) -> &str { &self.0.platform }

    #[inline(always)]
    fn send_raw_tx(&self, tx: &str) -> Box<dyn Future<Item = String, Error = String> + Send> {
        utxo_common::send_raw_tx(&self.utxo, tx)
    }

    #[inline(always)]
    fn send_raw_tx_bytes(&self, tx: &[u8]) -> Box<dyn Future<Item = String, Error = String> + Send> {
        utxo_common::send_raw_tx_bytes(&self.utxo, tx)
    }

    #[inline(always)]
    async fn sign_raw_tx(&self, args: &SignRawTransactionRequest) -> RawTransactionResult {
        utxo_common::sign_raw_tx(self, args).await
    }

    fn wait_for_confirmations(&self, input: ConfirmPaymentInput) -> Box<dyn Future<Item = (), Error = String> + Send> {
        let tx: UtxoTx = try_fus!(deserialize(input.payment_tx.as_slice()).map_err(|e| ERRL!("{:?}", e)));
        let selfi = self.clone();
        let fut = async move {
            selfi
                .wait_for_confirmations_and_check_result(
                    tx,
                    input.confirmations,
                    input.requires_nota,
                    input.wait_until,
                    input.check_every,
                )
                .await
        };
        Box::new(fut.boxed().compat())
    }

    fn wait_for_htlc_tx_spend(&self, args: WaitForHTLCTxSpendArgs<'_>) -> TransactionFut {
        let tx: UtxoTx = try_tx_fus!(deserialize(args.tx_bytes).map_err(|e| ERRL!("{:?}", e)));

        let selfi = self.clone();
        let WaitForHTLCTxSpendArgs {
            check_every,
            from_block,
            wait_until,
            ..
        } = args;
        let fut = async move {
            selfi
                .wait_for_tx_spend_impl(tx, wait_until, from_block, check_every)
                .map_err(TransactionErr::Plain)
                .await
        };
        Box::new(fut.boxed().compat())
    }

    fn tx_enum_from_bytes(&self, bytes: &[u8]) -> Result<TransactionEnum, MmError<TxMarshalingErr>> {
        utxo_common::tx_enum_from_bytes(self.as_ref(), bytes)
    }

    fn current_block(&self) -> Box<dyn Future<Item = u64, Error = String> + Send> {
        utxo_common::current_block(&self.utxo)
    }

    fn display_priv_key(&self) -> Result<String, String> { utxo_common::display_priv_key(&self.utxo) }

    #[inline]
    fn min_tx_amount(&self) -> BigDecimal { BigDecimal::from(0) }

    #[inline]
    fn min_trading_vol(&self) -> MmNumber {
        let pow = self.utxo.decimals as u32;
        MmNumber::from(1) / MmNumber::from(10u64.pow(pow))
    }

    fn is_trezor(&self) -> bool { self.as_ref().priv_key_policy.is_trezor() }
}

#[async_trait]
impl MmCoin for Qrc20Coin {
    fn is_asset_chain(&self) -> bool { utxo_common::is_asset_chain(&self.utxo) }

    fn spawner(&self) -> CoinFutSpawner { CoinFutSpawner::new(&self.as_ref().abortable_system) }

    fn withdraw(&self, req: WithdrawRequest) -> WithdrawFut {
        Box::new(qrc20_withdraw(self.clone(), req).boxed().compat())
    }

    fn get_raw_transaction(&self, req: RawTransactionRequest) -> RawTransactionFut {
        Box::new(utxo_common::get_raw_transaction(&self.utxo, req).boxed().compat())
    }

    fn get_tx_hex_by_hash(&self, tx_hash: Vec<u8>) -> RawTransactionFut {
        Box::new(utxo_common::get_tx_hex_by_hash(&self.utxo, tx_hash).boxed().compat())
    }

    fn decimals(&self) -> u8 { utxo_common::decimals(&self.utxo) }

    fn convert_to_address(&self, from: &str, to_address_format: Json) -> Result<String, String> {
        qtum::QtumBasedCoin::convert_to_address(self, from, to_address_format)
    }

    fn validate_address(&self, address: &str) -> ValidateAddressResult { utxo_common::validate_address(self, address) }

    fn process_history_loop(&self, ctx: MmArc) -> Box<dyn Future<Item = (), Error = ()> + Send> {
        Box::new(self.clone().history_loop(ctx).map(|_| Ok(())).boxed().compat())
    }

    fn history_sync_status(&self) -> HistorySyncState { utxo_common::history_sync_status(&self.utxo) }

    /// This method is called to check our QTUM balance.
    fn get_trade_fee(&self) -> Box<dyn Future<Item = TradeFee, Error = String> + Send> {
        // `erc20Payment` may require two `approve` contract calls in worst case,
        let gas_fee = (2 * QRC20_GAS_LIMIT_DEFAULT + QRC20_PAYMENT_GAS_LIMIT) * QRC20_GAS_PRICE_DEFAULT;

        let selfi = self.clone();
        let fut = async move {
            let fee = try_s!(selfi.get_qrc20_tx_fee(gas_fee).await);
            Ok(TradeFee {
                coin: selfi.platform.clone(),
                amount: big_decimal_from_sat(fee as i64, selfi.utxo.decimals).into(),
                paid_from_trading_vol: false,
                tx_size: None,
            })
        };
        Box::new(fut.boxed().compat())
    }

    async fn get_sender_trade_fee(
        &self,
        value: TradePreimageValue,
        stage: FeeApproxStage,
        include_refund_fee: bool,
    ) -> TradePreimageResult<TradeFee> {
        let decimals = self.utxo.decimals;
        // pass the dummy params
        let timelock = now_sec_u32();
        let secret_hash = vec![0; 20];
        let swap_id = qrc20_swap_id(timelock, &secret_hash);
        let receiver_addr = H160::default();
        // we can avoid the requesting balance, because it doesn't affect the total fee
        let my_balance = U256::max_value();
        let value = match value {
            TradePreimageValue::Exact(value) | TradePreimageValue::UpperBound(value) => {
                wei_from_big_decimal(&value, decimals)?
            },
        };

        let erc20_payment_fee = {
            let erc20_payment_outputs = self
                .generate_swap_payment_outputs(
                    my_balance,
                    swap_id.clone(),
                    value,
                    timelock,
                    secret_hash.clone(),
                    receiver_addr,
                    self.swap_contract_address,
                )
                .await?;
            self.preimage_trade_fee_required_to_send_outputs(erc20_payment_outputs, &stage)
                .await?
        };

        // Optionally calculate refund fee.
        let sender_refund_fee = if include_refund_fee {
            let sender_refund_output =
                self.sender_refund_output(&self.swap_contract_address, swap_id, value, secret_hash, receiver_addr)?;
            self.preimage_trade_fee_required_to_send_outputs(vec![sender_refund_output], &stage)
                .await?
        } else {
            BigDecimal::from(0) // No refund fee if not included.
        };

<<<<<<< HEAD
        let qrc20_payment_fee = erc20_payment_fee.fee + sender_refund_fee.fee;
=======
        let total_fee = erc20_payment_fee + sender_refund_fee;

>>>>>>> b2019cbb
        Ok(TradeFee {
            coin: self.platform.clone(),
            amount: qrc20_payment_fee.into(),
            paid_from_trading_vol: false,
            tx_size: sender_refund_fee.tx_size,
        })
    }

    fn get_receiver_trade_fee(&self, stage: FeeApproxStage) -> TradePreimageFut<TradeFee> {
        let selfi = self.clone();
        let fut = async move {
            // pass the dummy params
            let timelock = now_sec_u32();
            let secret = vec![0; 32];
            let swap_id = qrc20_swap_id(timelock, &secret[0..20]);
            let sender_addr = H160::default();
            // get the max available value that we can pass into the contract call params
            // see `generate_contract_call_script_pubkey`
            let value = u64::MAX.into();
            let output =
                selfi.receiver_spend_output(&selfi.swap_contract_address, swap_id, value, secret, sender_addr)?;

            let total_fee = selfi
                .preimage_trade_fee_required_to_send_outputs(vec![output], &stage)
                .await?;

            Ok(TradeFee {
                coin: selfi.platform.clone(),
                amount: total_fee.fee.into(),
                paid_from_trading_vol: false,
                tx_size: total_fee.tx_size,
            })
        };
        Box::new(fut.boxed().compat())
    }

    async fn get_fee_to_send_taker_fee(
        &self,
        dex_fee_amount: DexFee,
        stage: FeeApproxStage,
    ) -> TradePreimageResult<TradeFee> {
        let amount = wei_from_big_decimal(&dex_fee_amount.fee_amount().into(), self.utxo.decimals)?;

        // pass the dummy params
        let to_addr = H160::default();
        let transfer_output =
            self.transfer_output(to_addr, amount, QRC20_GAS_LIMIT_DEFAULT, QRC20_GAS_PRICE_DEFAULT)?;

        let total_fee = self
            .preimage_trade_fee_required_to_send_outputs(vec![transfer_output], &stage)
            .await?;

        Ok(TradeFee {
            coin: self.platform.clone(),
            amount: total_fee.fee.into(),
            paid_from_trading_vol: false,
            tx_size: total_fee.tx_size,
        })
    }

    fn required_confirmations(&self) -> u64 { utxo_common::required_confirmations(&self.utxo) }

    fn requires_notarization(&self) -> bool { utxo_common::requires_notarization(&self.utxo) }

    fn set_required_confirmations(&self, confirmations: u64) {
        utxo_common::set_required_confirmations(&self.utxo, confirmations)
    }

    fn set_requires_notarization(&self, requires_nota: bool) {
        utxo_common::set_requires_notarization(&self.utxo, requires_nota)
    }

    fn swap_contract_address(&self) -> Option<BytesJson> {
        Some(BytesJson::from(self.swap_contract_address.0.as_ref()))
    }

    fn fallback_swap_contract(&self) -> Option<BytesJson> {
        self.fallback_swap_contract.map(|a| BytesJson::from(a.0.as_ref()))
    }

    fn mature_confirmations(&self) -> Option<u32> { Some(self.utxo.conf.mature_confirmations) }

    fn coin_protocol_info(&self, _amount_to_receive: Option<MmNumber>) -> Vec<u8> {
        utxo_common::coin_protocol_info(self)
    }

    fn is_coin_protocol_supported(
        &self,
        info: &Option<Vec<u8>>,
        _amount_to_send: Option<MmNumber>,
        _locktime: u64,
        _is_maker: bool,
    ) -> bool {
        utxo_common::is_coin_protocol_supported(self, info)
    }

    fn on_disabled(&self) -> Result<(), AbortedError> { AbortableSystem::abort_all(&self.as_ref().abortable_system) }

    fn on_token_deactivated(&self, _ticker: &str) {}
}

pub fn qrc20_swap_id(time_lock: u32, secret_hash: &[u8]) -> Vec<u8> {
    let timelock_bytes = time_lock.to_le_bytes();
    let mut input = Vec::with_capacity(timelock_bytes.len() + secret_hash.len());

    input.extend_from_slice(&timelock_bytes);
    input.extend_from_slice(secret_hash);
    sha256(&input).to_vec()
}

pub fn contract_addr_into_rpc_format(address: &H160) -> H160Json { H160Json::from(address.0) }

#[derive(Clone, Debug, Deserialize, PartialEq, Serialize)]
pub struct Qrc20FeeDetails {
    /// Coin name
    pub coin: String,
    /// Standard UTXO miner fee based on transaction size
    pub miner_fee: BigDecimal,
    /// Gas limit in satoshi.
    pub gas_limit: u64,
    /// Gas price in satoshi.
    pub gas_price: u64,
    /// Total used gas.
    pub total_gas_fee: BigDecimal,
}

async fn qrc20_withdraw(coin: Qrc20Coin, req: WithdrawRequest) -> WithdrawResult {
    let to_addr = UtxoAddress::from_legacyaddress(&req.to, &coin.as_ref().conf.address_prefixes)
        .map_to_mm(WithdrawError::InvalidAddress)?;
    let conf = &coin.utxo.conf;
    if !to_addr.is_pubkey_hash() {
        let error = "QRC20 can be sent to P2PKH addresses only".to_owned();
        return MmError::err(WithdrawError::InvalidAddress(error));
    }

    let _utxo_lock = UTXO_LOCK.lock().await;

    let qrc20_balance = coin.my_spendable_balance().compat().await?;

    // the qrc20_amount_sat is used only within smart contract calls
    let (qrc20_amount_sat, qrc20_amount) = if req.max {
        let amount = wei_from_big_decimal(&qrc20_balance, coin.utxo.decimals)?;
        if amount.is_zero() {
            return MmError::err(WithdrawError::ZeroBalanceToWithdrawMax);
        }
        (amount, qrc20_balance.clone())
    } else {
        let amount_sat = wei_from_big_decimal(&req.amount, coin.utxo.decimals)?;
        if req.amount > qrc20_balance {
            return MmError::err(WithdrawError::NotSufficientBalance {
                coin: coin.ticker().to_owned(),
                available: qrc20_balance,
                required: req.amount,
            });
        }
        (amount_sat, req.amount)
    };

    let (gas_limit, gas_price) = match req.fee {
        Some(WithdrawFee::Qrc20Gas { gas_limit, gas_price }) => (gas_limit, gas_price),
        Some(fee_policy) => {
            let error = format!("Expected 'Qrc20Gas' fee type, found {:?}", fee_policy);
            return MmError::err(WithdrawError::InvalidFeePolicy(error));
        },
        None => (QRC20_GAS_LIMIT_DEFAULT, QRC20_GAS_PRICE_DEFAULT),
    };

    // [`Qrc20Coin::transfer_output`] shouldn't fail if the arguments are correct
    let contract_addr = qtum::contract_addr_from_utxo_addr(to_addr.clone())?;
    let transfer_output = coin.transfer_output(contract_addr, qrc20_amount_sat, gas_limit, gas_price)?;
    let outputs = vec![transfer_output];

    let GenerateQrc20TxResult {
        signed,
        miner_fee,
        gas_fee,
    } = coin
        .generate_qrc20_transaction(outputs)
        .await
        .mm_err(|gen_tx_error| gen_tx_error.into_withdraw_error(coin.platform.clone(), coin.utxo.decimals))?;

    let my_address = coin.utxo.derivation_method.single_addr_or_err().await?;
    let received_by_me = if to_addr == my_address {
        qrc20_amount.clone()
    } else {
        0.into()
    };
    let my_balance_change = &received_by_me - &qrc20_amount;

    // [`MarketCoinOps::my_address`] and [`UtxoCommonOps::display_address`] shouldn't fail
    let my_address_string = coin.my_address()?;
    let to_address = to_addr.display_address().map_to_mm(WithdrawError::InternalError)?;

    let fee_details = Qrc20FeeDetails {
        // QRC20 fees are paid in base platform currency (in particular Qtum)
        coin: coin.platform.clone(),
        miner_fee: utxo_common::big_decimal_from_sat(miner_fee as i64, coin.utxo.decimals),
        gas_limit,
        gas_price,
        total_gas_fee: utxo_common::big_decimal_from_sat(gas_fee as i64, coin.utxo.decimals),
    };
    Ok(TransactionDetails {
        from: vec![my_address_string],
        to: vec![to_address],
        total_amount: qrc20_amount.clone(),
        spent_by_me: qrc20_amount,
        received_by_me,
        my_balance_change,
        tx: TransactionData::new_signed(
            serialize(&signed).into(),
            signed.hash().reversed().to_vec().to_tx_hash(),
        ),
        fee_details: Some(fee_details.into()),
        block_height: 0,
        coin: conf.ticker.clone(),
        internal_id: vec![].into(),
        timestamp: now_sec(),
        kmd_rewards: None,
        transaction_type: TransactionType::StandardTransfer,
        memo: None,
    })
}

/// Parse the given topic to `H160` address.
fn address_from_log_topic(topic: &str) -> Result<H160, String> {
    if topic.len() != 64 {
        return ERR!(
            "Topic {:?} is expected to be H256 encoded topic (with length of 64)",
            topic
        );
    }

    // skip the first 24 characters to parse the last 40 characters to H160.
    // https://github.com/qtumproject/qtum-electrum/blob/v4.0.2/electrum/wallet.py#L2112
    let hash = try_s!(H160Json::from_str(&topic[24..]));
    Ok(hash.0.into())
}

fn address_to_log_topic(address: &H160) -> String {
    let zeros = std::str::from_utf8(&[b'0'; 24]).expect("Expected a valid str from slice of '0' chars");
    let mut topic = format!("{:02x}", address);
    topic.insert_str(0, zeros);
    topic
}

pub struct TransferEventDetails {
    contract_address: H160,
    amount: U256,
    sender: H160,
    receiver: H160,
}

fn transfer_event_from_log(log: &LogEntry) -> Result<TransferEventDetails, String> {
    let contract_address = if log.address.starts_with("0x") {
        try_s!(qtum::contract_addr_from_str(&log.address))
    } else {
        let address = format!("0x{}", log.address);
        try_s!(qtum::contract_addr_from_str(&address))
    };

    if log.topics.len() != 3 {
        return ERR!("'Transfer' event must have 3 topics, found, {}", log.topics.len());
    }

    // https://github.com/qtumproject/qtum-electrum/blob/v4.0.2/electrum/wallet.py#L2111
    let amount = try_s!(U256::from_str(&log.data));

    // https://github.com/qtumproject/qtum-electrum/blob/v4.0.2/electrum/wallet.py#L2112
    let sender = try_s!(address_from_log_topic(&log.topics[1]));
    // https://github.com/qtumproject/qtum-electrum/blob/v4.0.2/electrum/wallet.py#L2113
    let receiver = try_s!(address_from_log_topic(&log.topics[2]));
    Ok(TransferEventDetails {
        contract_address,
        amount,
        sender,
        receiver,
    })
}

impl Eip1559Ops for Qrc20Coin {
    fn get_swap_transaction_fee_policy(&self) -> SwapTxFeePolicy { SwapTxFeePolicy::Unsupported }

    fn set_swap_transaction_fee_policy(&self, _swap_txfee_policy: SwapTxFeePolicy) {}
}<|MERGE_RESOLUTION|>--- conflicted
+++ resolved
@@ -1406,12 +1406,7 @@
             BigDecimal::from(0) // No refund fee if not included.
         };
 
-<<<<<<< HEAD
         let qrc20_payment_fee = erc20_payment_fee.fee + sender_refund_fee.fee;
-=======
-        let total_fee = erc20_payment_fee + sender_refund_fee;
-
->>>>>>> b2019cbb
         Ok(TradeFee {
             coin: self.platform.clone(),
             amount: qrc20_payment_fee.into(),
