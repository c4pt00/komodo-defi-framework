--- conflicted
+++ resolved
@@ -335,8 +335,7 @@
         let mut txs = tx_infos.extract_solana_transactions(&sol_coin).unwrap();
         history.append(&mut txs);
     }
-<<<<<<< HEAD
-    println!("{}", serde_json::to_string(&history).unwrap());
+    log!("{}", serde_json::to_string(&history).unwrap());
 }
 
 #[test]
@@ -436,7 +435,4 @@
         .wait()
         .unwrap();
     println!("spend tx {:?}", spend_tx);
-=======
-    log!("{}", serde_json::to_string(&history).unwrap());
->>>>>>> 2e21532a
 }