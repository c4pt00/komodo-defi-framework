use crate::my_tx_history_v2::MyTxHistoryErrorV2;
use crate::utxo::rpc_clients::UtxoRpcError;
use crate::utxo::utxo_builder::UtxoCoinBuildError;
use crate::WithdrawError;
use crate::{NumConversError, PrivKeyNotAllowed};
use db_common::sqlite::rusqlite::Error as SqliteError;
use db_common::sqlite::rusqlite::Error as SqlError;
use derive_more::Display;
use http::uri::InvalidUri;
use mm2_number::BigDecimal;
use rpc::v1::types::{Bytes as BytesJson, H256 as H256Json};
use zcash_client_sqlite::error::SqliteClientError;
use zcash_client_sqlite::error::SqliteClientError as ZcashClientError;
use zcash_primitives::transaction::builder::Error as ZTxBuilderError;

#[derive(Debug, Display)]
#[non_exhaustive]
pub enum UpdateBlocksCacheErr {
    GrpcError(tonic::Status),
    DbError(SqliteError),
    JsonRpsErr(UtxoRpcError),
    InternalError(String),
}

impl From<tonic::Status> for UpdateBlocksCacheErr {
    fn from(err: tonic::Status) -> Self { UpdateBlocksCacheErr::GrpcError(err) }
}

impl From<SqliteError> for UpdateBlocksCacheErr {
    fn from(err: SqliteError) -> Self { UpdateBlocksCacheErr::DbError(err) }
}

impl From<UtxoRpcError> for UpdateBlocksCacheErr {
    fn from(err: UtxoRpcError) -> Self { UpdateBlocksCacheErr::JsonRpsErr(err) }
}

#[derive(Debug, Display)]
#[non_exhaustive]
pub enum ZcoinLightClientInitError {
    TlsConfigFailure(tonic::transport::Error),
    ConnectionFailure(tonic::transport::Error),
    BlocksDbInitFailure(SqliteError),
    WalletDbInitFailure(SqliteError),
    ZcashSqliteError(ZcashClientError),
}

#[derive(Debug, Display)]
#[non_exhaustive]
pub enum ZcoinNativeClientInitError {
    TlsConfigFailure(tonic::transport::Error),
    ConnectionFailure(tonic::transport::Error),
    BlocksDbInitFailure(SqliteError),
    WalletDbInitFailure(SqliteError),
    ZcashSqliteError(ZcashClientError),
}

impl From<ZcashClientError> for ZcoinLightClientInitError {
    fn from(err: ZcashClientError) -> Self { ZcoinLightClientInitError::ZcashSqliteError(err) }
}

impl From<ZcashClientError> for ZcoinNativeClientInitError {
    fn from(err: ZcashClientError) -> Self { ZcoinNativeClientInitError::ZcashSqliteError(err) }
}

#[derive(Debug, Display)]
#[display(fmt = "Blockchain scan process stopped")]
pub struct BlockchainScanStopped {}

#[derive(Debug, Display)]
pub enum GenTxError {
    DecryptedOutputNotFound,
    GetWitnessErr(GetUnspentWitnessErr),
    FailedToGetMerklePath,
    #[display(
        fmt = "Not enough {} to generate a tx: available {}, required at least {}",
        coin,
        available,
        required
    )]
    InsufficientBalance {
        coin: String,
        available: BigDecimal,
        required: BigDecimal,
    },
    NumConversion(NumConversError),
    Rpc(UtxoRpcError),
    PrevTxNotConfirmed,
    TxBuilderError(ZTxBuilderError),
    #[display(fmt = "Failed to read ZCash tx from bytes {:?} with error {}", hex, err)]
    TxReadError {
        hex: BytesJson,
        err: std::io::Error,
    },
    BlockchainScanStopped,
    LightClientErr(SqliteClientError),
    FailedToCreateNote,
}

impl From<GetUnspentWitnessErr> for GenTxError {
    fn from(err: GetUnspentWitnessErr) -> GenTxError { GenTxError::GetWitnessErr(err) }
}

impl From<NumConversError> for GenTxError {
    fn from(err: NumConversError) -> GenTxError { GenTxError::NumConversion(err) }
}

impl From<UtxoRpcError> for GenTxError {
    fn from(err: UtxoRpcError) -> GenTxError { GenTxError::Rpc(err) }
}

impl From<ZTxBuilderError> for GenTxError {
    fn from(err: ZTxBuilderError) -> GenTxError { GenTxError::TxBuilderError(err) }
}

impl From<SqliteClientError> for GenTxError {
    fn from(err: SqliteClientError) -> Self { GenTxError::LightClientErr(err) }
}

impl From<GenTxError> for WithdrawError {
    fn from(gen_tx: GenTxError) -> WithdrawError {
        match gen_tx {
            GenTxError::InsufficientBalance {
                coin,
                available,
                required,
            } => WithdrawError::NotSufficientBalance {
                coin,
                available,
                required,
            },
            GenTxError::Rpc(e) => WithdrawError::Transport(e.to_string()),
            GenTxError::DecryptedOutputNotFound
            | GenTxError::FailedToGetMerklePath
            | GenTxError::PrevTxNotConfirmed
            | GenTxError::GetWitnessErr(_)
            | GenTxError::NumConversion(_)
            | GenTxError::TxBuilderError(_)
            | GenTxError::TxReadError { .. }
            | GenTxError::BlockchainScanStopped
            | GenTxError::LightClientErr(_)
            | GenTxError::FailedToCreateNote => WithdrawError::InternalError(gen_tx.to_string()),
        }
    }
}

impl From<BlockchainScanStopped> for GenTxError {
    #[inline]
    fn from(_: BlockchainScanStopped) -> Self { GenTxError::BlockchainScanStopped }
}

#[derive(Debug, Display)]
#[allow(clippy::large_enum_variant)]
pub enum SendOutputsErr {
    GenTxError(GenTxError),
    NumConversion(NumConversError),
    Rpc(UtxoRpcError),
    TxNotMined(String),
    PrivKeyNotAllowed(PrivKeyNotAllowed),
}

impl From<PrivKeyNotAllowed> for SendOutputsErr {
    fn from(err: PrivKeyNotAllowed) -> Self { SendOutputsErr::PrivKeyNotAllowed(err) }
}

impl From<GenTxError> for SendOutputsErr {
    fn from(err: GenTxError) -> SendOutputsErr { SendOutputsErr::GenTxError(err) }
}

impl From<NumConversError> for SendOutputsErr {
    fn from(err: NumConversError) -> SendOutputsErr { SendOutputsErr::NumConversion(err) }
}

impl From<UtxoRpcError> for SendOutputsErr {
    fn from(err: UtxoRpcError) -> SendOutputsErr { SendOutputsErr::Rpc(err) }
}

#[derive(Debug, Display)]
pub enum GetUnspentWitnessErr {
    EmptyDbResult,
    TreeOrWitnessAppendFailed,
    OutputCmuNotFoundInCache,
    Sql(SqliteError),
}

impl From<SqliteError> for GetUnspentWitnessErr {
    fn from(err: SqliteError) -> GetUnspentWitnessErr { GetUnspentWitnessErr::Sql(err) }
}

#[derive(Debug, Display)]
pub enum ZCoinBuildError {
    UtxoBuilderError(UtxoCoinBuildError),
    GetAddressError,
    SqliteError(SqliteError),
    Rpc(UtxoRpcError),
    #[display(fmt = "Sapling cache DB does not exist at {}. Please download it.", path)]
    SaplingCacheDbDoesNotExist {
        path: String,
    },
    Io(std::io::Error),
    EmptyLightwalletdUris,
    InvalidLightwalletdUri(InvalidUri),
    LightClientInitErr(ZcoinLightClientInitError),
    NativeClientInitError(ZcoinNativeClientInitError),
    ZCashParamsNotFound,
}

impl From<SqliteError> for ZCoinBuildError {
    fn from(err: SqliteError) -> ZCoinBuildError { ZCoinBuildError::SqliteError(err) }
}

impl From<UtxoRpcError> for ZCoinBuildError {
    fn from(err: UtxoRpcError) -> ZCoinBuildError { ZCoinBuildError::Rpc(err) }
}

impl From<UtxoCoinBuildError> for ZCoinBuildError {
    fn from(err: UtxoCoinBuildError) -> Self { ZCoinBuildError::UtxoBuilderError(err) }
}

impl From<std::io::Error> for ZCoinBuildError {
    fn from(err: std::io::Error) -> ZCoinBuildError { ZCoinBuildError::Io(err) }
}

impl From<InvalidUri> for ZCoinBuildError {
    fn from(err: InvalidUri) -> Self { ZCoinBuildError::InvalidLightwalletdUri(err) }
}

impl From<ZcoinLightClientInitError> for ZCoinBuildError {
    fn from(err: ZcoinLightClientInitError) -> Self { ZCoinBuildError::LightClientInitErr(err) }
}

<<<<<<< HEAD
impl From<ZcoinNativeClientInitError> for ZCoinBuildError {
    fn from(err: ZcoinNativeClientInitError) -> Self { ZCoinBuildError::NativeClientInitError(err) }
=======
pub(super) enum SqlTxHistoryError {
    Sql(SqlError),
    FromIdDoesNotExist(i64),
}

impl From<SqlError> for SqlTxHistoryError {
    fn from(err: SqlError) -> Self { SqlTxHistoryError::Sql(err) }
}

impl From<SqlTxHistoryError> for MyTxHistoryErrorV2 {
    fn from(err: SqlTxHistoryError) -> Self {
        match err {
            SqlTxHistoryError::Sql(sql) => MyTxHistoryErrorV2::StorageError(sql.to_string()),
            SqlTxHistoryError::FromIdDoesNotExist(id) => {
                MyTxHistoryErrorV2::StorageError(format!("from_id {} does not exist", id))
            },
        }
    }
}

pub(super) struct NoInfoAboutTx(pub(super) H256Json);

impl From<NoInfoAboutTx> for MyTxHistoryErrorV2 {
    fn from(err: NoInfoAboutTx) -> Self {
        MyTxHistoryErrorV2::RpcError(format!("No info about transaction {:02x}", err.0))
    }
>>>>>>> 3cce5af1
}<|MERGE_RESOLUTION|>--- conflicted
+++ resolved
@@ -18,8 +18,6 @@
 pub enum UpdateBlocksCacheErr {
     GrpcError(tonic::Status),
     DbError(SqliteError),
-    JsonRpsErr(UtxoRpcError),
-    InternalError(String),
 }
 
 impl From<tonic::Status> for UpdateBlocksCacheErr {
@@ -28,10 +26,6 @@
 
 impl From<SqliteError> for UpdateBlocksCacheErr {
     fn from(err: SqliteError) -> Self { UpdateBlocksCacheErr::DbError(err) }
-}
-
-impl From<UtxoRpcError> for UpdateBlocksCacheErr {
-    fn from(err: UtxoRpcError) -> Self { UpdateBlocksCacheErr::JsonRpsErr(err) }
 }
 
 #[derive(Debug, Display)]
@@ -44,22 +38,8 @@
     ZcashSqliteError(ZcashClientError),
 }
 
-#[derive(Debug, Display)]
-#[non_exhaustive]
-pub enum ZcoinNativeClientInitError {
-    TlsConfigFailure(tonic::transport::Error),
-    ConnectionFailure(tonic::transport::Error),
-    BlocksDbInitFailure(SqliteError),
-    WalletDbInitFailure(SqliteError),
-    ZcashSqliteError(ZcashClientError),
-}
-
 impl From<ZcashClientError> for ZcoinLightClientInitError {
     fn from(err: ZcashClientError) -> Self { ZcoinLightClientInitError::ZcashSqliteError(err) }
-}
-
-impl From<ZcashClientError> for ZcoinNativeClientInitError {
-    fn from(err: ZcashClientError) -> Self { ZcoinNativeClientInitError::ZcashSqliteError(err) }
 }
 
 #[derive(Debug, Display)]
@@ -198,9 +178,9 @@
     },
     Io(std::io::Error),
     EmptyLightwalletdUris,
+    NativeModeIsNotSupportedYet,
     InvalidLightwalletdUri(InvalidUri),
     LightClientInitErr(ZcoinLightClientInitError),
-    NativeClientInitError(ZcoinNativeClientInitError),
     ZCashParamsNotFound,
 }
 
@@ -228,10 +208,6 @@
     fn from(err: ZcoinLightClientInitError) -> Self { ZCoinBuildError::LightClientInitErr(err) }
 }
 
-<<<<<<< HEAD
-impl From<ZcoinNativeClientInitError> for ZCoinBuildError {
-    fn from(err: ZcoinNativeClientInitError) -> Self { ZCoinBuildError::NativeClientInitError(err) }
-=======
 pub(super) enum SqlTxHistoryError {
     Sql(SqlError),
     FromIdDoesNotExist(i64),
@@ -258,5 +234,4 @@
     fn from(err: NoInfoAboutTx) -> Self {
         MyTxHistoryErrorV2::RpcError(format!("No info about transaction {:02x}", err.0))
     }
->>>>>>> 3cce5af1
 }