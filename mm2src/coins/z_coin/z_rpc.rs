--- conflicted
+++ resolved
@@ -1,31 +1,19 @@
-<<<<<<< HEAD
-use super::{z_coin_errors::*, ZcoinConsensusParams};
-use crate::utxo::rpc_clients;
-use async_trait::async_trait;
-use common::executor::Timer;
-use common::log::{debug, error, info};
-use common::{async_blocking, spawn_abortable, AbortOnDropHandle, Future01CompatExt};
-=======
 use super::{z_coin_errors::*, CheckPointBlockInfo, ZcoinConsensusParams};
 use crate::utxo::rpc_clients::NO_TX_ERROR_CODE;
 use common::executor::Timer;
 use common::log::{debug, error, info, LogOnError};
 use common::{async_blocking, spawn_abortable, AbortOnDropHandle};
->>>>>>> dc3e80fd
 use db_common::sqlite::rusqlite::{params, Connection, Error as SqliteError, NO_PARAMS};
 use db_common::sqlite::{query_single_row, run_optimization_pragmas};
 use futures::channel::mpsc::{channel, Receiver as AsyncReceiver, Sender as AsyncSender};
 use futures::channel::oneshot::{channel as oneshot_channel, Sender as OneshotSender};
 use futures::lock::{Mutex as AsyncMutex, MutexGuard as AsyncMutexGuard};
 use futures::StreamExt;
-use group::GroupEncoding;
 use http::Uri;
 use mm2_err_handle::prelude::*;
 use parking_lot::Mutex;
 use prost::Message;
 use protobuf::Message as ProtobufMessage;
-use rpc::v1::types::H256 as H256Json;
-use std::ops::Deref;
 use std::path::{Path, PathBuf};
 use std::sync::Arc;
 use tokio::task::block_in_place;
@@ -45,194 +33,14 @@
 mod z_coin_grpc {
     tonic::include_proto!("cash.z.wallet.sdk.rpc");
 }
-use crate::utxo::rpc_clients::{NativeClient, UtxoRpcClientOps};
-use crate::ZTransaction;
 use z_coin_grpc::compact_tx_streamer_client::CompactTxStreamerClient;
-use z_coin_grpc::{BlockId, BlockRange, ChainSpec, CompactBlock as TonicCompactBlock,
-                  CompactOutput as TonicCompactOutput, CompactSpend as TonicCompactSpend, CompactTx as TonicCompactTx,
-                  TxFilter};
+use z_coin_grpc::{BlockId, BlockRange, ChainSpec, TxFilter};
 
 pub type WalletDbShared = Arc<Mutex<WalletDb<ZcoinConsensusParams>>>;
 
 struct CompactBlockRow {
     height: BlockHeight,
     data: Vec<u8>,
-}
-
-#[async_trait]
-pub trait ZRpcOps {
-    async fn get_block_height(&mut self) -> Result<u64, MmError<UpdateBlocksCacheErr>>;
-
-    async fn scan_blocks(
-        &mut self,
-        start_block: u64,
-        last_block: u64,
-        on_block: &mut (dyn FnMut(TonicCompactBlock) -> Result<(), MmError<UpdateBlocksCacheErr>> + Send + Sync),
-    ) -> Result<(), MmError<UpdateBlocksCacheErr>>;
-
-    async fn check_watch_for_tx(&mut self, tx_id: TxId, attempts: &mut i32, watch_for_tx: &mut Option<TxId>);
-}
-
-#[async_trait]
-impl ZRpcOps for CompactTxStreamerClient<Channel> {
-    async fn get_block_height(&mut self) -> Result<u64, MmError<UpdateBlocksCacheErr>> {
-        let request = tonic::Request::new(ChainSpec {});
-        let block = self.get_latest_block(request).await?;
-        let res = block.into_inner().height;
-        Ok(res)
-    }
-
-    async fn scan_blocks(
-        &mut self,
-        start_block: u64,
-        last_block: u64,
-        on_block: &mut (dyn FnMut(TonicCompactBlock) -> Result<(), MmError<UpdateBlocksCacheErr>> + Send + Sync),
-    ) -> Result<(), MmError<UpdateBlocksCacheErr>> {
-        let request = tonic::Request::new(BlockRange {
-            start: Some(BlockId {
-                height: start_block,
-                hash: Vec::new(),
-            }),
-            end: Some(BlockId {
-                height: last_block,
-                hash: Vec::new(),
-            }),
-        });
-        let mut response = self.get_block_range(request).await?;
-        while let Some(block) = response.get_mut().message().await? {
-            debug!("Got block {:?}", block);
-            on_block(block)?;
-        }
-        Ok(())
-    }
-
-    async fn check_watch_for_tx(&mut self, tx_id: TxId, attempts: &mut i32, watch_for_tx: &mut Option<TxId>) {
-        loop {
-            let filter = TxFilter {
-                block: None,
-                index: 0,
-                hash: tx_id.0.into(),
-            };
-            let request = tonic::Request::new(filter);
-            match self.get_transaction(request).await {
-                Ok(_) => break,
-                Err(e) => {
-                    error!("Error on getting tx {}", tx_id);
-                    if e.message().contains(rpc_clients::NO_TX_ERROR_CODE) {
-                        if *attempts >= 3 {
-                            *watch_for_tx = None;
-                            return;
-                        }
-                        *attempts += 1;
-                    }
-                    Timer::sleep(30.).await;
-                },
-            }
-        }
-    }
-}
-
-#[async_trait]
-impl ZRpcOps for NativeClient {
-    async fn get_block_height(&mut self) -> Result<u64, MmError<UpdateBlocksCacheErr>> {
-        Ok(self.get_block_count().compat().await?)
-    }
-
-    async fn scan_blocks(
-        &mut self,
-        start_block: u64,
-        last_block: u64,
-        on_block: &mut (dyn FnMut(TonicCompactBlock) -> Result<(), MmError<UpdateBlocksCacheErr>> + Send + Sync),
-    ) -> Result<(), MmError<UpdateBlocksCacheErr>> {
-        for height in start_block..=last_block {
-            let block = self.get_block_by_height(height).await?;
-            debug!("Got block {:?}", block);
-            let mut compact_txs = Vec::new();
-            // By default, CompactBlocks only contain CompactTxs for transactions that contain Sapling spends or outputs.
-            // Create and push compact_tx during iteration.
-            for (tx_id, hash_tx) in block.tx.iter().enumerate() {
-                let tx_bytes = self.get_transaction_bytes(hash_tx).compat().await?;
-                let tx = ZTransaction::read(tx_bytes.as_slice()).unwrap();
-                let mut spends = Vec::new();
-                let mut outputs = Vec::new();
-                if !tx.shielded_spends.is_empty() || !tx.shielded_outputs.is_empty() {
-                    // Create and push spends with outs for compact_tx during iterations.
-                    for spend in &tx.shielded_spends {
-                        let compact_spend = TonicCompactSpend {
-                            nf: spend.nullifier.to_vec(),
-                        };
-                        spends.push(compact_spend);
-                    }
-                    for out in &tx.shielded_outputs {
-                        let compact_out = TonicCompactOutput {
-                            cmu: out.cmu.to_bytes().to_vec(),
-                            epk: out.ephemeral_key.to_bytes().to_vec(),
-                            // https://zips.z.cash/zip-0307#output-compression
-                            // The first 52 bytes of the ciphertext contain the contents and opening of the note commitment,
-                            // which is all of the data needed to spend the note and to verify that the note is spendable.
-                            ciphertext: out.enc_ciphertext[0..52].to_vec(),
-                        };
-                        outputs.push(compact_out);
-                    }
-                    // Shadowing mut variables as immutable. No longer need to update them.
-                    let spends = spends;
-                    let outputs = outputs;
-                    let mut hash_tx_vec = hash_tx.0.to_vec();
-                    hash_tx_vec.reverse();
-
-                    let compact_tx = TonicCompactTx {
-                        index: tx_id as u64,
-                        hash: hash_tx_vec,
-                        fee: 0,
-                        spends,
-                        outputs,
-                    };
-                    compact_txs.push(compact_tx);
-                }
-            }
-            let mut hash = block.hash.0.to_vec();
-            hash.reverse();
-            // Set 0 in vector in the case of genesis block.
-            let mut prev_hash = block.previousblockhash.unwrap_or_default().0.to_vec();
-            prev_hash.reverse();
-            // Shadowing mut variables as immutable.
-            let hash = hash;
-            let prev_hash = prev_hash;
-            let compact_txs = compact_txs;
-
-            let compact_block = TonicCompactBlock {
-                proto_version: 0,
-                height,
-                hash,
-                prev_hash,
-                time: block.time,
-                // (hash, prevHash, and time) OR (full header)
-                header: Vec::new(),
-                vtx: compact_txs,
-            };
-            on_block(compact_block)?;
-        }
-        Ok(())
-    }
-
-    async fn check_watch_for_tx(&mut self, tx_id: TxId, attempts: &mut i32, watch_for_tx: &mut Option<TxId>) {
-        loop {
-            match self.get_raw_transaction_bytes(&H256Json::from(tx_id.0)).compat().await {
-                Ok(_) => break,
-                Err(e) => {
-                    error!("Error on getting tx {}", tx_id);
-                    if e.to_string().contains(rpc_clients::NO_TX_ERROR_CODE) {
-                        if *attempts >= 3 {
-                            *watch_for_tx = None;
-                            return;
-                        }
-                        *attempts += 1;
-                    }
-                    Timer::sleep(30.).await;
-                },
-            }
-        }
-    }
 }
 
 /// A wrapper for the SQLite connection to the block cache database.
@@ -335,21 +143,6 @@
     }
 }
 
-async fn create_wallet_db(
-    wallet_db_path: PathBuf,
-    consensus_params: ZcoinConsensusParams,
-    evk: ExtendedFullViewingKey,
-) -> Result<WalletDb<ZcoinConsensusParams>, MmError<ZcoinClientInitError>> {
-    let db =
-        WalletDb::for_path(wallet_db_path, consensus_params).map_to_mm(ZcoinClientInitError::WalletDbInitFailure)?;
-    run_optimization_pragmas(db.sql_conn()).map_to_mm(ZcoinClientInitError::WalletDbInitFailure)?;
-    init_wallet_db(&db).map_to_mm(ZcoinClientInitError::WalletDbInitFailure)?;
-    if db.get_extended_full_viewing_keys()?.is_empty() {
-        init_accounts_table(&db, &[evk])?;
-    }
-    Ok(db)
-}
-
 pub(super) async fn init_light_client(
     lightwalletd_url: Uri,
     cache_db_path: PathBuf,
@@ -357,27 +150,11 @@
     consensus_params: ZcoinConsensusParams,
     check_point_block: Option<CheckPointBlockInfo>,
     evk: ExtendedFullViewingKey,
-) -> Result<(AsyncMutex<SaplingSyncConnector>, WalletDbShared), MmError<ZcoinClientInitError>> {
+) -> Result<(AsyncMutex<SaplingSyncConnector>, WalletDbShared), MmError<ZcoinLightClientInitError>> {
     let blocks_db =
-        async_blocking(|| BlockDb::for_path(cache_db_path).map_to_mm(ZcoinClientInitError::BlocksDbInitFailure))
+        async_blocking(|| BlockDb::for_path(cache_db_path).map_to_mm(ZcoinLightClientInitError::BlocksDbInitFailure))
             .await?;
-    let wallet_db = create_wallet_db(wallet_db_path, consensus_params.clone(), evk).await?;
-
-<<<<<<< HEAD
-    let (sync_status_notifier, sync_watcher) = channel(1);
-    let (on_tx_gen_notifier, on_tx_gen_watcher) = channel(1);
-
-    let wallet_db = Arc::new(Mutex::new(wallet_db));
-    let sync_handle = SaplingSyncLoopHandle {
-        current_block: BlockHeight::from_u32(0),
-        blocks_db: Mutex::new(blocks_db),
-        wallet_db: wallet_db.clone(),
-        consensus_params,
-        sync_status_notifier,
-        on_tx_gen_watcher,
-        watch_for_tx: None,
-    };
-=======
+
     let wallet_db = async_blocking({
         let consensus_params = consensus_params.clone();
         move || -> Result<_, MmError<ZcoinLightClientInitError>> {
@@ -401,48 +178,30 @@
         }
     })
     .await?;
->>>>>>> dc3e80fd
 
     let tonic_channel = Channel::builder(lightwalletd_url)
         .tls_config(ClientTlsConfig::new())
-        .map_to_mm(ZcoinClientInitError::TlsConfigFailure)?
+        .map_to_mm(ZcoinLightClientInitError::TlsConfigFailure)?
         .connect()
         .await
-        .map_to_mm(ZcoinClientInitError::ConnectionFailure)?;
-    let rpc_copy = CompactTxStreamerClient::new(tonic_channel);
-    let abort_handle = spawn_abortable(light_wallet_db_sync_loop(sync_handle, Box::new(rpc_copy)));
-
-    Ok((
-        SaplingSyncConnector::new_mutex_wrapped(sync_watcher, on_tx_gen_notifier, abort_handle),
-        wallet_db,
-    ))
-}
-
-pub(super) async fn init_native_client(
-    native_client: NativeClient,
-    cache_db_path: PathBuf,
-    wallet_db_path: PathBuf,
-    consensus_params: ZcoinConsensusParams,
-    evk: ExtendedFullViewingKey,
-) -> Result<(AsyncMutex<SaplingSyncConnector>, WalletDbShared), MmError<ZcoinClientInitError>> {
-    let blocks_db =
-        async_blocking(|| BlockDb::for_path(cache_db_path).map_to_mm(ZcoinClientInitError::BlocksDbInitFailure))
-            .await?;
-    let wallet_db = create_wallet_db(wallet_db_path, consensus_params.clone(), evk).await?;
+        .map_to_mm(ZcoinLightClientInitError::ConnectionFailure)?;
+    let grpc_client = CompactTxStreamerClient::new(tonic_channel);
+
     let (sync_status_notifier, sync_watcher) = channel(1);
     let (on_tx_gen_notifier, on_tx_gen_watcher) = channel(1);
 
     let wallet_db = Arc::new(Mutex::new(wallet_db));
     let sync_handle = SaplingSyncLoopHandle {
         current_block: BlockHeight::from_u32(0),
-        blocks_db: Mutex::new(blocks_db),
+        grpc_client,
+        blocks_db,
         wallet_db: wallet_db.clone(),
         consensus_params,
         sync_status_notifier,
         on_tx_gen_watcher,
         watch_for_tx: None,
     };
-    let abort_handle = spawn_abortable(light_wallet_db_sync_loop(sync_handle, Box::new(native_client)));
+    let abort_handle = spawn_abortable(light_wallet_db_sync_loop(sync_handle));
 
     Ok((
         SaplingSyncConnector::new_mutex_wrapped(sync_watcher, on_tx_gen_notifier, abort_handle),
@@ -459,14 +218,14 @@
 }
 
 pub struct SaplingSyncRespawnGuard {
-    pub(super) sync_handle: Option<(SaplingSyncLoopHandle, Box<dyn ZRpcOps + Send>)>,
+    pub(super) sync_handle: Option<SaplingSyncLoopHandle>,
     pub(super) abort_handle: Arc<Mutex<AbortOnDropHandle>>,
 }
 
 impl Drop for SaplingSyncRespawnGuard {
     fn drop(&mut self) {
-        if let Some((handle, rpc)) = self.sync_handle.take() {
-            *self.abort_handle.lock() = spawn_abortable(light_wallet_db_sync_loop(handle, rpc));
+        if let Some(handle) = self.sync_handle.take() {
+            *self.abort_handle.lock() = spawn_abortable(light_wallet_db_sync_loop(handle));
         }
     }
 }
@@ -474,14 +233,12 @@
 impl SaplingSyncRespawnGuard {
     pub(super) fn watch_for_tx(&mut self, tx_id: TxId) {
         if let Some(ref mut handle) = self.sync_handle {
-            handle.0.watch_for_tx = Some(tx_id);
+            handle.watch_for_tx = Some(tx_id);
         }
     }
 
     #[inline]
-    pub(super) fn current_block(&self) -> BlockHeight {
-        self.sync_handle.as_ref().expect("always Some").0.current_block
-    }
+    pub(super) fn current_block(&self) -> BlockHeight { self.sync_handle.as_ref().expect("always Some").current_block }
 }
 
 pub enum SyncStatus {
@@ -501,14 +258,15 @@
 
 pub struct SaplingSyncLoopHandle {
     current_block: BlockHeight,
-    blocks_db: Mutex<BlockDb>,
+    grpc_client: CompactTxStreamerClient<Channel>,
+    blocks_db: BlockDb,
     wallet_db: WalletDbShared,
     consensus_params: ZcoinConsensusParams,
     /// Notifies about sync status without stopping the loop, e.g. on coin activation
     sync_status_notifier: AsyncSender<SyncStatus>,
     /// If new tx is required to be generated, we stop the sync and respawn it after tx is sent
     /// This watcher waits for such notification
-    on_tx_gen_watcher: AsyncReceiver<OneshotSender<(Self, Box<dyn ZRpcOps + Send>)>>,
+    on_tx_gen_watcher: AsyncReceiver<OneshotSender<Self>>,
     watch_for_tx: Option<TxId>,
 }
 
@@ -545,15 +303,6 @@
             .debug_log_with_msg("No one seems interested in SyncStatus");
     }
 
-<<<<<<< HEAD
-    async fn update_blocks_cache(
-        &mut self,
-        rpc: &mut (dyn ZRpcOps + Send),
-    ) -> Result<(), MmError<UpdateBlocksCacheErr>> {
-        let current_block = rpc.get_block_height().await?;
-        let current_block_in_db = block_in_place(|| self.blocks_db.lock().get_latest_block())?;
-        let from_block = current_block_in_db as u64 + 1;
-=======
     async fn update_blocks_cache(&mut self) -> Result<(), MmError<UpdateBlocksCacheErr>> {
         let request = tonic::Request::new(ChainSpec {});
         let current_blockchain_block = self.grpc_client.get_latest_block(request).await?;
@@ -571,19 +320,27 @@
 
         let current_block: u64 = current_blockchain_block.into_inner().height;
 
->>>>>>> dc3e80fd
         if current_block >= from_block {
-            rpc.scan_blocks(from_block, current_block, &mut |block: TonicCompactBlock| {
-                block_in_place(|| {
-                    self.blocks_db
-                        .lock()
-                        .insert_block(block.height as u32, block.encode_to_vec())
-                })?;
+            let request = tonic::Request::new(BlockRange {
+                start: Some(BlockId {
+                    height: from_block,
+                    hash: Vec::new(),
+                }),
+                end: Some(BlockId {
+                    height: current_block,
+                    hash: Vec::new(),
+                }),
+            });
+
+            let mut response = self.grpc_client.get_block_range(request).await?;
+
+            while let Some(block) = response.get_mut().message().await? {
+                debug!("Got block {:?}", block);
+                block_in_place(|| self.blocks_db.insert_block(block.height as u32, block.encode_to_vec()))?;
                 self.notify_blocks_cache_status(block.height, current_block);
-                Ok(())
-            })
-            .await?;
-        }
+            }
+        }
+
         self.current_block = BlockHeight::from_u32(current_block as u32);
         Ok(())
     }
@@ -598,7 +355,7 @@
 
         if let Err(e) = validate_chain(
             &self.consensus_params,
-            self.blocks_db.lock().deref(),
+            &self.blocks_db,
             wallet_ops.get_max_height_hash()?,
         ) {
             match e {
@@ -609,20 +366,12 @@
                         BlockHeight::from_u32(0)
                     };
                     wallet_ops.rewind_to_height(rewind_height)?;
-                    self.blocks_db.lock().rewind_to_height(rewind_height.into())?;
+                    self.blocks_db.rewind_to_height(rewind_height.into())?;
                 },
                 e => return MmError::err(e),
             }
         }
 
-<<<<<<< HEAD
-        scan_cached_blocks(
-            &self.consensus_params,
-            self.blocks_db.lock().deref(),
-            &mut wallet_ops,
-            None,
-        )?;
-=======
         let current_block = BlockHeight::from_u32(self.blocks_db.get_latest_block()?);
         loop {
             match wallet_ops.block_height_extrema()? {
@@ -637,17 +386,12 @@
             }
             scan_cached_blocks(&self.consensus_params, &self.blocks_db, &mut wallet_ops, Some(1000))?;
         }
->>>>>>> dc3e80fd
         Ok(())
     }
 
-    async fn check_watch_for_tx_existence(&mut self, rpc: &mut (dyn ZRpcOps + Send)) {
+    async fn check_watch_for_tx_existence(&mut self) {
         if let Some(tx_id) = self.watch_for_tx {
             let mut attempts = 0;
-<<<<<<< HEAD
-            rpc.check_watch_for_tx(tx_id, &mut attempts, &mut self.watch_for_tx)
-                .await;
-=======
             loop {
                 let filter = TxFilter {
                     block: None,
@@ -670,7 +414,6 @@
                     },
                 }
             }
->>>>>>> dc3e80fd
         }
     }
 }
@@ -696,10 +439,10 @@
 /// 6. Once the transaction is generated and sent, `SaplingSyncRespawnGuard::watch_for_tx` is called to update `SaplingSyncLoopHandle` state.
 /// 7. Once the loop is respawned, it will check that broadcast tx is imported (or not available anymore) before stopping in favor of
 ///     next wait_for_gen_tx_blockchain_sync call.
-async fn light_wallet_db_sync_loop(mut sync_handle: SaplingSyncLoopHandle, mut client: Box<dyn ZRpcOps + Send>) {
+async fn light_wallet_db_sync_loop(mut sync_handle: SaplingSyncLoopHandle) {
     // this loop is spawned as standalone task so it's safe to use block_in_place here
     loop {
-        if let Err(e) = sync_handle.update_blocks_cache(client.as_mut()).await {
+        if let Err(e) = sync_handle.update_blocks_cache().await {
             error!("Error {} on blocks cache update", e);
             sync_handle.notify_on_error(e.to_string());
             Timer::sleep(10.).await;
@@ -715,7 +458,7 @@
 
         sync_handle.notify_sync_finished();
 
-        sync_handle.check_watch_for_tx_existence(client.as_mut()).await;
+        sync_handle.check_watch_for_tx_existence().await;
 
         if let Some(tx_id) = sync_handle.watch_for_tx {
             if !block_in_place(|| is_tx_imported(sync_handle.wallet_db.lock().sql_conn(), tx_id)) {
@@ -727,11 +470,10 @@
         }
 
         if let Ok(Some(sender)) = sync_handle.on_tx_gen_watcher.try_next() {
-            match sender.send((sync_handle, client)) {
+            match sender.send(sync_handle) {
                 Ok(_) => break,
-                Err((handle_from_channel, rpc_from_channel)) => {
+                Err(handle_from_channel) => {
                     sync_handle = handle_from_channel;
-                    client = rpc_from_channel;
                 },
             }
         }
@@ -741,7 +483,7 @@
 }
 
 type SyncWatcher = AsyncReceiver<SyncStatus>;
-type NewTxNotifier = AsyncSender<OneshotSender<(SaplingSyncLoopHandle, Box<dyn ZRpcOps + Send>)>>;
+type NewTxNotifier = AsyncSender<OneshotSender<SaplingSyncLoopHandle>>;
 
 pub(super) struct SaplingSyncConnector {
     sync_watcher: SyncWatcher,
@@ -777,8 +519,8 @@
             .map_to_mm(|_| BlockchainScanStopped {})?;
         receiver
             .await
-            .map(|(handle, rpc)| SaplingSyncRespawnGuard {
-                sync_handle: Some((handle, rpc)),
+            .map(|handle| SaplingSyncRespawnGuard {
+                sync_handle: Some(handle),
                 abort_handle: self.abort_handle.clone(),
             })
             .map_to_mm(|_| BlockchainScanStopped {})
