pub mod ln_conf;
pub(crate) mod ln_db;
pub mod ln_errors;
pub mod ln_events;
mod ln_filesystem_persister;
pub mod ln_p2p;
pub mod ln_platform;
pub(crate) mod ln_serialization;
mod ln_sql;
pub mod ln_storage;
pub mod ln_utils;

use crate::coin_errors::MyAddressError;
use crate::lightning::ln_utils::{filter_channels, pay_invoice_with_max_total_cltv_expiry_delta, PaymentError};
use crate::utxo::rpc_clients::UtxoRpcClientEnum;
use crate::utxo::utxo_common::{big_decimal_from_sat, big_decimal_from_sat_unsigned};
use crate::utxo::{sat_from_big_decimal, utxo_common, BlockchainNetwork};
use crate::{BalanceFut, CheckIfMyPaymentSentArgs, CoinBalance, CoinFutSpawner, ConfirmPaymentInput, FeeApproxStage,
            FoundSwapTxSpend, HistorySyncState, MakerSwapTakerCoin, MarketCoinOps, MmCoin, MmCoinEnum,
            NegotiateSwapContractAddrErr, PaymentInstructionArgs, PaymentInstructions, PaymentInstructionsErr,
<<<<<<< HEAD
            RawTransactionError, RawTransactionFut, RefundError, RefundPaymentArgs, RefundResult,
            SearchForSwapTxSpendInput, SendMakerPaymentSpendPreimageInput, SendPaymentArgs, SignatureError,
            SignatureResult, SpendPaymentArgs, SwapOps, TakerSwapMakerCoin, TradeFee, TradePreimageFut,
            TradePreimageResult, TradePreimageValue, Transaction, TransactionEnum, TransactionErr, TransactionFut,
            TxMarshalingErr, UnexpectedDerivationMethod, UtxoStandardCoin, ValidateAddressResult, ValidateFeeArgs,
            ValidateInstructionsErr, ValidateOtherPubKeyErr, ValidatePaymentError, ValidatePaymentFut,
            ValidatePaymentInput, VerificationError, VerificationResult, WaitForHTLCTxSpendArgs, WatcherOps,
            WatcherReward, WatcherRewardError, WatcherSearchForSwapTxSpendInput, WatcherValidatePaymentInput,
            WatcherValidateTakerFeeInput, WithdrawError, WithdrawFut, WithdrawRequest};
=======
            RawTransactionError, RawTransactionFut, RawTransactionRequest, RefundError, RefundPaymentArgs,
            RefundResult, SearchForSwapTxSpendInput, SendMakerPaymentSpendPreimageInput, SendPaymentArgs,
            SignatureError, SignatureResult, SpendPaymentArgs, SwapOps, TakerSwapMakerCoin, TradeFee,
            TradePreimageFut, TradePreimageResult, TradePreimageValue, Transaction, TransactionEnum, TransactionErr,
            TransactionFut, TransactionResult, TxMarshalingErr, UnexpectedDerivationMethod, UtxoStandardCoin,
            ValidateAddressResult, ValidateFeeArgs, ValidateInstructionsErr, ValidateOtherPubKeyErr,
            ValidatePaymentError, ValidatePaymentFut, ValidatePaymentInput, VerificationError, VerificationResult,
            WaitForHTLCTxSpendArgs, WatcherOps, WatcherReward, WatcherRewardError, WatcherSearchForSwapTxSpendInput,
            WatcherValidatePaymentInput, WatcherValidateTakerFeeInput, WithdrawError, WithdrawFut, WithdrawRequest};
>>>>>>> 483f04cd
use async_trait::async_trait;
use bitcoin::bech32::ToBase32;
use bitcoin::hashes::Hash;
use bitcoin_hashes::sha256::Hash as Sha256;
use bitcrypto::ChecksumType;
use bitcrypto::{dhash256, ripemd160};
use common::custom_futures::repeatable::{Ready, Retry};
use common::executor::{AbortableSystem, AbortedError, Timer};
use common::log::{error, info, LogOnError, LogState};
use common::{async_blocking, get_local_duration_since_epoch, log, now_sec, PagingOptionsEnum};
use db_common::sqlite::rusqlite::Error as SqlError;
use futures::{FutureExt, TryFutureExt};
use futures01::Future;
use keys::{hash::H256, CompactSignature, KeyPair, Private, Public};
use lightning::chain::keysinterface::{KeysInterface, KeysManager, Recipient};
use lightning::ln::channelmanager::{ChannelDetails, MIN_FINAL_CLTV_EXPIRY};
use lightning::ln::{PaymentHash, PaymentPreimage};
use lightning::routing::router::{DefaultRouter, PaymentParameters, RouteParameters, Router as RouterTrait};
use lightning::util::ser::{Readable, Writeable};
use lightning_background_processor::BackgroundProcessor;
use lightning_invoice::payment::Payer;
use lightning_invoice::{payment, CreationError, InvoiceBuilder, SignOrCreationError};
use lightning_invoice::{Invoice, InvoiceDescription};
use ln_conf::{LightningCoinConf, PlatformCoinConfirmationTargets};
use ln_db::{DBChannelDetails, HTLCStatus, LightningDB, PaymentInfo, PaymentType};
use ln_errors::{EnableLightningError, EnableLightningResult};
use ln_events::LightningEventHandler;
use ln_filesystem_persister::LightningFilesystemPersister;
use ln_p2p::PeerManager;
use ln_platform::Platform;
use ln_serialization::{ChannelDetailsForRPC, PublicKeyForRPC};
use ln_sql::SqliteLightningDB;
use ln_storage::{NetworkGraph, NodesAddressesMapShared, Scorer, TrustedNodesShared};
use ln_utils::{ChainMonitor, ChannelManager, Router};
use mm2_core::mm_ctx::MmArc;
use mm2_err_handle::prelude::*;
use mm2_net::ip_addr::myipaddr;
use mm2_number::{BigDecimal, MmNumber};
use mm2_rpc::data::version2::wallet::GetRawTransactionRequest;
use parking_lot::Mutex as PaMutex;
use rpc::v1::types::{Bytes as BytesJson, H256 as H256Json};
use script::TransactionInputSigner;
use secp256k1v24::PublicKey;
use serde::Deserialize;
use serde_json::Value as Json;
use std::collections::{HashMap, HashSet};
use std::convert::TryInto;
use std::fmt;
use std::io::Cursor;
use std::net::SocketAddr;
use std::str::FromStr;
use std::sync::Arc;
use uuid::Uuid;

const WAIT_FOR_REFUND_INTERVAL: f64 = 60.;
pub const DEFAULT_INVOICE_EXPIRY: u32 = 3600;

pub type InvoicePayer<E> = payment::InvoicePayer<Arc<ChannelManager>, Router, Arc<LogState>, E>;

#[derive(Clone)]
pub struct LightningCoin {
    pub platform: Arc<Platform>,
    pub conf: LightningCoinConf,
    /// The lightning node background processor that takes care of tasks that need to happen periodically.
    pub background_processor: Arc<BackgroundProcessor>,
    /// The lightning node peer manager that takes care of connecting to peers, etc..
    pub peer_manager: Arc<PeerManager>,
    /// The lightning node channel manager which keeps track of the number of open channels and sends messages to the appropriate
    /// channel, also tracks HTLC preimages and forwards onion packets appropriately.
    pub channel_manager: Arc<ChannelManager>,
    /// The lightning node chain monitor that takes care of monitoring the chain for transactions of interest.
    pub chain_monitor: Arc<ChainMonitor>,
    /// The lightning node keys manager that takes care of signing invoices.
    pub keys_manager: Arc<KeysManager>,
    /// The lightning node invoice payer.
    pub invoice_payer: Arc<InvoicePayer<Arc<LightningEventHandler>>>,
    /// The lightning node persister that takes care of writing/reading data from storage.
    pub persister: Arc<LightningFilesystemPersister>,
    /// The lightning node db struct that takes care of reading/writing data from/to db.
    pub db: SqliteLightningDB,
    /// The mutex storing the addresses of the nodes that the lightning node has open channels with,
    /// these addresses are used for reconnecting.
    pub open_channels_nodes: NodesAddressesMapShared,
    /// The mutex storing the public keys of the nodes that our lightning node trusts to allow 0 confirmation
    /// inbound channels from.
    pub trusted_nodes: TrustedNodesShared,
    /// The lightning node router that takes care of finding routes for payments.
    // Todo: this should be removed once pay_invoice_with_max_total_cltv_expiry_delta similar functionality is implemented in rust-lightning
    pub router: Arc<Router>,
    /// The lightning node logger, this is required to be passed to some function so that logs from these functions are displayed in mm2 logs.
    pub logger: Arc<LogState>,
}

impl fmt::Debug for LightningCoin {
    fn fmt(&self, f: &mut fmt::Formatter<'_>) -> fmt::Result { write!(f, "LightningCoin {{ conf: {:?} }}", self.conf) }
}

#[derive(Deserialize)]
pub struct OpenChannelsFilter {
    pub channel_id: Option<H256Json>,
    pub counterparty_node_id: Option<PublicKeyForRPC>,
    pub funding_tx: Option<H256Json>,
    pub from_funding_value_sats: Option<u64>,
    pub to_funding_value_sats: Option<u64>,
    pub is_outbound: Option<bool>,
    pub from_balance_msat: Option<u64>,
    pub to_balance_msat: Option<u64>,
    pub from_outbound_capacity_msat: Option<u64>,
    pub to_outbound_capacity_msat: Option<u64>,
    pub from_inbound_capacity_msat: Option<u64>,
    pub to_inbound_capacity_msat: Option<u64>,
    pub is_ready: Option<bool>,
    pub is_usable: Option<bool>,
    pub is_public: Option<bool>,
}

pub(crate) struct GetOpenChannelsResult {
    pub channels: Vec<ChannelDetailsForRPC>,
    pub skipped: usize,
    pub total: usize,
}

impl Transaction for PaymentHash {
    fn tx_hex(&self) -> Vec<u8> { self.0.to_vec() }

    fn tx_hash(&self) -> BytesJson { self.0.to_vec().into() }
}

impl LightningCoin {
    pub fn platform_coin(&self) -> &UtxoStandardCoin { &self.platform.coin }

    #[inline]
    fn avg_blocktime(&self) -> u64 { self.platform.avg_blocktime }

    #[inline]
    fn my_node_id(&self) -> String { self.channel_manager.get_our_node_id().to_string() }

    pub(crate) async fn list_channels(&self) -> Vec<ChannelDetails> {
        let channel_manager = self.channel_manager.clone();
        async_blocking(move || channel_manager.list_channels()).await
    }

    async fn get_balance_msat(&self) -> (u64, u64) {
        self.list_channels()
            .await
            .iter()
            .fold((0, 0), |(spendable, unspendable), chan| {
                if chan.is_usable {
                    (
                        spendable + chan.outbound_capacity_msat,
                        unspendable + chan.balance_msat - chan.outbound_capacity_msat,
                    )
                } else {
                    (spendable, unspendable + chan.balance_msat)
                }
            })
    }

    pub(crate) async fn get_channel_by_uuid(&self, uuid: Uuid) -> Option<ChannelDetails> {
        self.list_channels()
            .await
            .into_iter()
            .find(|chan| chan.user_channel_id == uuid.as_u128())
    }

    pub(crate) async fn pay_invoice(
        &self,
        invoice: Invoice,
        max_total_cltv_expiry_delta: Option<u32>,
    ) -> Result<PaymentInfo, MmError<PaymentError>> {
        let payment_hash = PaymentHash((invoice.payment_hash()).into_inner());
        // check if the invoice was already paid
        if let Some(info) = self.db.get_payment_from_db(payment_hash).await? {
            // If payment is still pending pay_invoice_with_max_total_cltv_expiry_delta/pay_invoice will return an error later
            if info.status == HTLCStatus::Succeeded {
                return MmError::err(PaymentError::Invoice(format!(
                    "Invoice with payment hash {} is already paid!",
                    hex::encode(payment_hash.0)
                )));
            }
        }
        let payment_type = PaymentType::OutboundPayment {
            destination: *invoice.payee_pub_key().unwrap_or(&invoice.recover_payee_pub_key()),
        };
        let description = match invoice.description() {
            InvoiceDescription::Direct(d) => d.to_string(),
            InvoiceDescription::Hash(h) => hex::encode(h.0.into_inner()),
        };
        let amt_msat = invoice.amount_milli_satoshis().map(|a| a as i64);

        let selfi = self.clone();
        match max_total_cltv_expiry_delta {
            Some(total_cltv) => {
                async_blocking(move || {
                    pay_invoice_with_max_total_cltv_expiry_delta(
                        selfi.channel_manager,
                        selfi.router,
                        &invoice,
                        total_cltv,
                    )
                })
                .await?
            },
            None => async_blocking(move || selfi.invoice_payer.pay_invoice(&invoice)).await?,
        };

        let payment_info = PaymentInfo::new(payment_hash, payment_type, description, amt_msat);
        // So this only updates the payment in db if the user is retrying to pay an invoice payment that has failed
        self.db.add_or_update_payment_in_db(&payment_info).await?;
        Ok(payment_info)
    }

    pub(crate) async fn keysend(
        &self,
        destination: PublicKey,
        amount_msat: u64,
        final_cltv_expiry_delta: u32,
    ) -> Result<PaymentInfo, MmError<PaymentError>> {
        if final_cltv_expiry_delta < MIN_FINAL_CLTV_EXPIRY {
            return MmError::err(PaymentError::CLTVExpiry(final_cltv_expiry_delta, MIN_FINAL_CLTV_EXPIRY));
        }
        let payment_preimage = PaymentPreimage(self.keys_manager.get_secure_random_bytes());

        let selfi = self.clone();
        async_blocking(move || {
            selfi
                .invoice_payer
                .pay_pubkey(destination, payment_preimage, amount_msat, final_cltv_expiry_delta)
                .map_to_mm(|e| PaymentError::Keysend(format!("{:?}", e)))
        })
        .await?;

        let payment_hash = PaymentHash(Sha256::hash(&payment_preimage.0).into_inner());
        let payment_type = PaymentType::OutboundPayment { destination };
        let payment_info = PaymentInfo::new(payment_hash, payment_type, "".into(), Some(amount_msat as i64));
        self.db.add_payment_to_db(&payment_info).await?;

        Ok(payment_info)
    }

    pub(crate) async fn get_open_channels_by_filter(
        &self,
        filter: Option<OpenChannelsFilter>,
        paging: PagingOptionsEnum<Uuid>,
        limit: usize,
    ) -> GetOpenChannelsResult {
        fn apply_open_channel_filter(channel_details: &ChannelDetailsForRPC, filter: &OpenChannelsFilter) -> bool {
            // Checking if channel_id is some and not equal
            if filter.channel_id.is_some() && Some(&channel_details.channel_id) != filter.channel_id.as_ref() {
                return false;
            }

            // Checking if counterparty_node_id is some and not equal
            if filter.counterparty_node_id.is_some()
                && Some(&channel_details.counterparty_node_id) != filter.counterparty_node_id.as_ref()
            {
                return false;
            }

            // Checking if funding_tx is some and not equal
            if filter.funding_tx.is_some() && channel_details.funding_tx != filter.funding_tx {
                return false;
            }

            // Checking if from_funding_value_sats is some and more than funding_tx_value_sats
            if filter.from_funding_value_sats.is_some()
                && Some(&channel_details.funding_tx_value_sats) < filter.from_funding_value_sats.as_ref()
            {
                return false;
            }

            // Checking if to_funding_value_sats is some and less than funding_tx_value_sats
            if filter.to_funding_value_sats.is_some()
                && Some(&channel_details.funding_tx_value_sats) > filter.to_funding_value_sats.as_ref()
            {
                return false;
            }

            // Checking if is_outbound is some and not equal
            if filter.is_outbound.is_some() && Some(&channel_details.is_outbound) != filter.is_outbound.as_ref() {
                return false;
            }

            // Checking if from_balance_msat is some and more than balance_msat
            if filter.from_balance_msat.is_some()
                && Some(&channel_details.balance_msat) < filter.from_balance_msat.as_ref()
            {
                return false;
            }

            // Checking if to_balance_msat is some and less than balance_msat
            if filter.to_balance_msat.is_some() && Some(&channel_details.balance_msat) > filter.to_balance_msat.as_ref()
            {
                return false;
            }

            // Checking if from_outbound_capacity_msat is some and more than outbound_capacity_msat
            if filter.from_outbound_capacity_msat.is_some()
                && Some(&channel_details.outbound_capacity_msat) < filter.from_outbound_capacity_msat.as_ref()
            {
                return false;
            }

            // Checking if to_outbound_capacity_msat is some and less than outbound_capacity_msat
            if filter.to_outbound_capacity_msat.is_some()
                && Some(&channel_details.outbound_capacity_msat) > filter.to_outbound_capacity_msat.as_ref()
            {
                return false;
            }

            // Checking if from_inbound_capacity_msat is some and more than outbound_capacity_msat
            if filter.from_inbound_capacity_msat.is_some()
                && Some(&channel_details.inbound_capacity_msat) < filter.from_inbound_capacity_msat.as_ref()
            {
                return false;
            }

            // Checking if to_inbound_capacity_msat is some and less than inbound_capacity_msat
            if filter.to_inbound_capacity_msat.is_some()
                && Some(&channel_details.inbound_capacity_msat) > filter.to_inbound_capacity_msat.as_ref()
            {
                return false;
            }

            // Checking if is_ready is some and not equal
            if filter.is_ready.is_some() && Some(&channel_details.is_ready) != filter.is_ready.as_ref() {
                return false;
            }

            // Checking if is_usable is some and not equal
            if filter.is_usable.is_some() && Some(&channel_details.is_usable) != filter.is_usable.as_ref() {
                return false;
            }

            // Checking if is_public is some and not equal
            if filter.is_public.is_some() && Some(&channel_details.is_public) != filter.is_public.as_ref() {
                return false;
            }

            // All checks pass
            true
        }

        let mut total_open_channels = self.list_channels().await;
        total_open_channels.sort_by(|a, b| {
            b.short_channel_id
                .unwrap_or(u64::MAX)
                .cmp(&a.short_channel_id.unwrap_or(u64::MAX))
        });
        drop_mutability!(total_open_channels);
        let total_open_channels: Vec<ChannelDetailsForRPC> = total_open_channels.into_iter().map(From::from).collect();

        let open_channels_filtered = if let Some(ref f) = filter {
            total_open_channels
                .into_iter()
                .filter(|chan| apply_open_channel_filter(chan, f))
                .collect()
        } else {
            total_open_channels
        };

        let offset = match paging {
            PagingOptionsEnum::PageNumber(page) => (page.get() - 1) * limit,
            PagingOptionsEnum::FromId(uuid) => open_channels_filtered
                .iter()
                .position(|x| x.uuid == uuid)
                .map(|pos| pos + 1)
                .unwrap_or_default(),
        };

        let total = open_channels_filtered.len();

        let channels = if offset + limit <= total {
            open_channels_filtered[offset..offset + limit].to_vec()
        } else {
            open_channels_filtered[offset..].to_vec()
        };

        GetOpenChannelsResult {
            channels,
            skipped: offset,
            total,
        }
    }

    // Todo: this can be removed after next rust-lightning release when min_final_cltv_expiry can be specified in
    // Todo: create_invoice_from_channelmanager_and_duration_since_epoch_with_payment_hash https://github.com/lightningdevkit/rust-lightning/pull/1878
    // Todo: The above PR will also validate min_final_cltv_expiry.
    async fn create_invoice_for_hash(
        &self,
        payment_hash: PaymentHash,
        amt_msat: Option<u64>,
        description: String,
        min_final_cltv_expiry: u64,
        invoice_expiry_delta_secs: u32,
    ) -> Result<Invoice, MmError<SignOrCreationError<()>>> {
        let open_channels_nodes = self.open_channels_nodes.lock().clone();
        for (node_pubkey, node_addr) in open_channels_nodes {
            ln_p2p::connect_to_ln_node(node_pubkey, node_addr, self.peer_manager.clone())
                .await
                .error_log_with_msg(&format!(
                    "Channel with node: {} can't be used for invoice routing hints due to connection error.",
                    node_pubkey
                ));
        }

        // `create_inbound_payment` only returns an error if the amount is greater than the total bitcoin
        // supply.
        let payment_secret = self
            .channel_manager
            .create_inbound_payment_for_hash(payment_hash, amt_msat, invoice_expiry_delta_secs)
            .map_to_mm(|()| SignOrCreationError::CreationError(CreationError::InvalidAmount))?;
        let our_node_pubkey = self.channel_manager.get_our_node_id();
        // Todo: Check if it's better to use UTC instead of local time for invoice generations
        let duration = get_local_duration_since_epoch().expect("for the foreseeable future this shouldn't happen");

        let mut invoice = InvoiceBuilder::new(self.platform.network.clone().into())
            .description(description)
            .duration_since_epoch(duration)
            .payee_pub_key(our_node_pubkey)
            .payment_hash(Hash::from_inner(payment_hash.0))
            .payment_secret(payment_secret)
            .basic_mpp()
            .min_final_cltv_expiry(min_final_cltv_expiry)
            .expiry_time(core::time::Duration::from_secs(invoice_expiry_delta_secs.into()));
        if let Some(amt) = amt_msat {
            invoice = invoice.amount_milli_satoshis(amt);
        }

        let route_hints = filter_channels(self.channel_manager.list_usable_channels(), amt_msat);
        for hint in route_hints {
            invoice = invoice.private_route(hint);
        }

        let raw_invoice = match invoice.build_raw() {
            Ok(inv) => inv,
            Err(e) => return MmError::err(SignOrCreationError::CreationError(e)),
        };
        let hrp_str = raw_invoice.hrp.to_string();
        let hrp_bytes = hrp_str.as_bytes();
        let data_without_signature = raw_invoice.data.to_base32();
        let signed_raw_invoice = raw_invoice.sign(|_| {
            self.keys_manager
                .sign_invoice(hrp_bytes, &data_without_signature, Recipient::Node)
        });
        match signed_raw_invoice {
            Ok(inv) => Ok(Invoice::from_signed(inv).map_err(|_| SignOrCreationError::SignError(()))?),
            Err(e) => MmError::err(SignOrCreationError::SignError(e)),
        }
    }

    fn estimate_blocks_from_duration(&self, duration: u64) -> u64 { duration / self.avg_blocktime() }

    async fn swap_payment_instructions(
        &self,
        secret_hash: &[u8],
        amount: BigDecimal,
        expires_in: u64,
        min_final_cltv_expiry: u64,
    ) -> Result<Vec<u8>, MmError<PaymentInstructionsErr>> {
        // lightning decimals should be 11 in config since the smallest divisible unit in lightning coin is msat
        let amt_msat = sat_from_big_decimal(&amount, self.decimals())?;
        let payment_hash =
            payment_hash_from_slice(secret_hash).map_to_mm(|e| PaymentInstructionsErr::InternalError(e.to_string()))?;
        // note: No description is provided in the invoice to reduce the payload
        let invoice = self
            .create_invoice_for_hash(
                payment_hash,
                Some(amt_msat),
                "".into(),
                min_final_cltv_expiry,
                expires_in.try_into().expect("expires_in shouldn't exceed u32::MAX"),
            )
            .await
            .map_err(|e| PaymentInstructionsErr::LightningInvoiceErr(e.to_string()))?;
        Ok(invoice.to_string().into_bytes())
    }

    fn validate_swap_instructions(
        &self,
        instructions: &[u8],
        secret_hash: &[u8],
        amount: BigDecimal,
        min_final_cltv_expiry: u64,
    ) -> Result<PaymentInstructions, MmError<ValidateInstructionsErr>> {
        let invoice = Invoice::from_str(&String::from_utf8_lossy(instructions))?;
        if invoice.payment_hash().as_inner() != secret_hash
            && ripemd160(invoice.payment_hash().as_inner()).as_slice() != secret_hash
        {
            return MmError::err(ValidateInstructionsErr::ValidateLightningInvoiceErr(
                "Invalid invoice payment hash!".into(),
            ));
        }

        let invoice_amount = invoice
            .amount_milli_satoshis()
            .or_mm_err(|| ValidateInstructionsErr::ValidateLightningInvoiceErr("No invoice amount!".into()))?;
        if big_decimal_from_sat(invoice_amount as i64, self.decimals()) != amount {
            return MmError::err(ValidateInstructionsErr::ValidateLightningInvoiceErr(
                "Invalid invoice amount!".into(),
            ));
        }

        if invoice.min_final_cltv_expiry() != min_final_cltv_expiry {
            return MmError::err(ValidateInstructionsErr::ValidateLightningInvoiceErr(
                "Invalid invoice min_final_cltv_expiry!".into(),
            ));
        }

        Ok(PaymentInstructions::Lightning(invoice))
    }

    fn spend_swap_payment(&self, spend_payment_args: SpendPaymentArgs<'_>) -> TransactionFut {
        let payment_hash = try_tx_fus!(payment_hash_from_slice(spend_payment_args.other_payment_tx));
        let mut preimage = [b' '; 32];
        preimage.copy_from_slice(spend_payment_args.secret);

        let coin = self.clone();
        let fut = async move {
            let payment_preimage = PaymentPreimage(preimage);
            coin.channel_manager.claim_funds(payment_preimage);
            coin.db
                .update_payment_preimage_in_db(payment_hash, payment_preimage)
                .await
                .error_log_with_msg(&format!(
                    "Unable to update payment {} information in DB with preimage: {}!",
                    hex::encode(payment_hash.0),
                    hex::encode(preimage)
                ));
            Ok(TransactionEnum::LightningPayment(payment_hash))
        };
        Box::new(fut.boxed().compat())
    }

    fn validate_swap_payment(&self, input: ValidatePaymentInput) -> ValidatePaymentFut<()> {
        let payment_hash = try_f!(payment_hash_from_slice(&input.payment_tx)
            .map_to_mm(|e| ValidatePaymentError::TxDeserializationError(e.to_string())));
        let payment_hex = hex::encode(payment_hash.0);

        let amt_msat = try_f!(sat_from_big_decimal(&input.amount, self.decimals()));

        let coin = self.clone();
        let fut = async move {
            match coin.db.get_payment_from_db(payment_hash).await {
                Ok(Some(payment)) => {
                    let amount_claimable = payment.amt_msat;
                    // Note: locktime doesn't need to be validated since min_final_cltv_expiry should be validated in rust-lightning after fixing the below issue
                    // https://github.com/lightningdevkit/rust-lightning/issues/1850
                    // Also, PaymentClaimable won't be fired if amount_claimable < the amount requested in the invoice, this check is probably not needed.
                    // But keeping it just in case any changes happen in rust-lightning
                    if amount_claimable != Some(amt_msat as i64) {
                        return MmError::err(ValidatePaymentError::WrongPaymentTx(format!(
                            "Provided payment {} amount {:?} doesn't match required amount {}",
                            payment_hex, amount_claimable, amt_msat
                        )));
                    }
                    Ok(())
                },
                Ok(None) => MmError::err(ValidatePaymentError::UnexpectedPaymentState(format!(
                    "Payment {} is not in the database when it should be!",
                    payment_hex
                ))),
                Err(e) => MmError::err(ValidatePaymentError::InternalError(format!(
                    "Unable to retrieve payment {} from the database error: {}",
                    payment_hex, e
                ))),
            }
        };
        Box::new(fut.boxed().compat())
    }

    async fn on_swap_refund(&self, payment: &[u8]) -> RefundResult<()> {
        let payment_hash = payment_hash_from_slice(payment).map_err(|e| RefundError::DecodeErr(e.to_string()))?;
        // Free the htlc to allow for this inbound liquidity to be used for other inbound payments
        self.channel_manager.fail_htlc_backwards(&payment_hash);
        self.db
            .update_payment_status_in_db(payment_hash, &HTLCStatus::Failed)
            .await
            .map_to_mm(|e| RefundError::DbError(e.to_string()))
    }
}

#[async_trait]
impl SwapOps for LightningCoin {
    // Todo: This uses dummy data for now for the sake of swap P.O.C., this should be implemented probably after agreeing on how fees will work for lightning
    fn send_taker_fee(&self, _fee_addr: &[u8], _amount: BigDecimal, _uuid: &[u8]) -> TransactionFut {
        let fut = async move { Ok(TransactionEnum::LightningPayment(PaymentHash([1; 32]))) };
        Box::new(fut.boxed().compat())
    }

    fn send_maker_payment(&self, maker_payment_args: SendPaymentArgs<'_>) -> TransactionFut {
        let invoice = match maker_payment_args.payment_instructions.clone() {
            Some(PaymentInstructions::Lightning(invoice)) => invoice,
            _ => try_tx_fus!(ERR!("Invalid instructions, ligntning invoice is expected")),
        };

        let coin = self.clone();
        let fut = async move {
            // No need for max_total_cltv_expiry_delta for lightning maker payment since the maker is the side that reveals the secret/preimage
            let payment = try_tx_s!(coin.pay_invoice(invoice, None).await);
            Ok(payment.payment_hash.into())
        };
        Box::new(fut.boxed().compat())
    }

    fn send_taker_payment(&self, taker_payment_args: SendPaymentArgs<'_>) -> TransactionFut {
        let invoice = match taker_payment_args.payment_instructions.clone() {
            Some(PaymentInstructions::Lightning(invoice)) => invoice,
            _ => try_tx_fus!(ERR!("Invalid instructions, ligntning invoice is expected")),
        };

        let max_total_cltv_expiry_delta = self
            .estimate_blocks_from_duration(taker_payment_args.time_lock_duration)
            .try_into()
            .expect("max_total_cltv_expiry_delta shouldn't exceed u32::MAX");
        let coin = self.clone();
        let fut = async move {
            // Todo: The path/s used is already logged when PaymentPathSuccessful/PaymentPathFailed events are fired, it might be better to save it to the DB and retrieve it with the payment info.
            let payment = try_tx_s!(coin.pay_invoice(invoice, Some(max_total_cltv_expiry_delta)).await);
            Ok(payment.payment_hash.into())
        };
        Box::new(fut.boxed().compat())
    }

    #[inline]
    fn send_maker_spends_taker_payment(&self, maker_spends_payment_args: SpendPaymentArgs<'_>) -> TransactionFut {
        self.spend_swap_payment(maker_spends_payment_args)
    }

    #[inline]
    fn send_taker_spends_maker_payment(&self, taker_spends_payment_args: SpendPaymentArgs<'_>) -> TransactionFut {
        self.spend_swap_payment(taker_spends_payment_args)
    }

    async fn send_taker_refunds_payment(
        &self,
        _taker_refunds_payment_args: RefundPaymentArgs<'_>,
    ) -> TransactionResult {
        Err(TransactionErr::Plain(
            "Doesn't need transaction broadcast to refund lightning HTLC".into(),
        ))
    }

    async fn send_maker_refunds_payment(
        &self,
        _maker_refunds_payment_args: RefundPaymentArgs<'_>,
    ) -> TransactionResult {
        Err(TransactionErr::Plain(
            "Doesn't need transaction broadcast to refund lightning HTLC".into(),
        ))
    }

    // Todo: This validates the dummy fee for now for the sake of swap P.O.C., this should be implemented probably after agreeing on how fees will work for lightning
    fn validate_fee(&self, _validate_fee_args: ValidateFeeArgs<'_>) -> ValidatePaymentFut<()> {
        Box::new(futures01::future::ok(()))
    }

    #[inline]
    fn validate_maker_payment(&self, input: ValidatePaymentInput) -> ValidatePaymentFut<()> {
        self.validate_swap_payment(input)
    }

    #[inline]
    fn validate_taker_payment(&self, input: ValidatePaymentInput) -> ValidatePaymentFut<()> {
        self.validate_swap_payment(input)
    }

    fn check_if_my_payment_sent(
        &self,
        if_my_payment_sent_args: CheckIfMyPaymentSentArgs<'_>,
    ) -> Box<dyn Future<Item = Option<TransactionEnum>, Error = String> + Send> {
        let invoice = match if_my_payment_sent_args.payment_instructions.clone() {
            Some(PaymentInstructions::Lightning(invoice)) => invoice,
            _ => try_f!(ERR!("Invalid instructions, ligntning invoice is expected")),
        };

        let payment_hash = PaymentHash((invoice.payment_hash()).into_inner());
        let payment_hex = hex::encode(payment_hash.0);
        let coin = self.clone();
        let fut = async move {
            match coin.db.get_payment_from_db(payment_hash).await {
                Ok(maybe_payment) => Ok(maybe_payment.map(|p| p.payment_hash.into())),
                Err(e) => ERR!(
                    "Unable to check if payment {} is in db or not error: {}",
                    payment_hex,
                    e
                ),
            }
        };
        Box::new(fut.boxed().compat())
    }

    // Todo: need to also check on-chain spending
    async fn search_for_swap_tx_spend_my(
        &self,
        input: SearchForSwapTxSpendInput<'_>,
    ) -> Result<Option<FoundSwapTxSpend>, String> {
        let payment_hash = payment_hash_from_slice(input.tx).map_err(|e| e.to_string())?;
        let payment_hex = hex::encode(payment_hash.0);
        match self.db.get_payment_from_db(payment_hash).await {
            Ok(Some(payment)) => {
                if !payment.is_outbound() {
                    return ERR!("Payment {} should be an outbound payment!", payment_hex);
                }
                match payment.status {
                    HTLCStatus::Pending => Ok(None),
                    HTLCStatus::Succeeded => Ok(Some(FoundSwapTxSpend::Spent(TransactionEnum::LightningPayment(
                        payment_hash,
                    )))),
                    HTLCStatus::Claimable => {
                        ERR!(
                            "Payment {} has an invalid status of {} in the db",
                            payment_hex,
                            payment.status
                        )
                    },
                    HTLCStatus::Failed => Ok(Some(FoundSwapTxSpend::Refunded(TransactionEnum::LightningPayment(
                        payment_hash,
                    )))),
                }
            },
            Ok(None) => ERR!("Payment {} is not in the database when it should be!", payment_hex),
            Err(e) => ERR!(
                "Unable to retrieve payment {} from the database error: {}",
                payment_hex,
                e
            ),
        }
    }

    // Todo: need to also check on-chain spending
    async fn search_for_swap_tx_spend_other(
        &self,
        input: SearchForSwapTxSpendInput<'_>,
    ) -> Result<Option<FoundSwapTxSpend>, String> {
        let payment_hash = payment_hash_from_slice(input.tx).map_err(|e| e.to_string())?;
        let payment_hex = hex::encode(payment_hash.0);
        match self.db.get_payment_from_db(payment_hash).await {
            Ok(Some(payment)) => {
                if payment.is_outbound() {
                    return ERR!("Payment {} should be an inbound payment!", payment_hex);
                }
                match payment.status {
                    HTLCStatus::Pending | HTLCStatus::Claimable => Ok(None),
                    HTLCStatus::Succeeded => Ok(Some(FoundSwapTxSpend::Spent(TransactionEnum::LightningPayment(
                        payment_hash,
                    )))),
                    HTLCStatus::Failed => Ok(Some(FoundSwapTxSpend::Refunded(TransactionEnum::LightningPayment(
                        payment_hash,
                    )))),
                }
            },
            Ok(None) => ERR!("Payment {} is not in the database when it should be!", payment_hex),
            Err(e) => ERR!(
                "Unable to retrieve payment {} from the database error: {}",
                payment_hex,
                e
            ),
        }
    }

    fn check_tx_signed_by_pub(&self, _tx: &[u8], _expected_pub: &[u8]) -> Result<bool, MmError<ValidatePaymentError>> {
        unimplemented!();
    }

    async fn extract_secret(
        &self,
        _secret_hash: &[u8],
        spend_tx: &[u8],
        _watcher_reward: bool,
    ) -> Result<Vec<u8>, String> {
        let payment_hash = payment_hash_from_slice(spend_tx).map_err(|e| e.to_string())?;
        let payment_hex = hex::encode(payment_hash.0);

        match self.db.get_payment_from_db(payment_hash).await {
            Ok(Some(payment)) => match payment.preimage {
                Some(preimage) => Ok(preimage.0.to_vec()),
                None => ERR!("Preimage for payment {} should be found on the database", payment_hex),
            },
            Ok(None) => ERR!("Payment {} is not in the database when it should be!", payment_hex),
            Err(e) => ERR!(
                "Unable to retrieve payment {} from the database error: {}",
                payment_hex,
                e
            ),
        }
    }

    fn is_auto_refundable(&self) -> bool { true }

    async fn wait_for_htlc_refund(&self, tx: &[u8], locktime: u64) -> RefundResult<()> {
        let payment_hash = payment_hash_from_slice(tx).map_err(|e| RefundError::DecodeErr(e.to_string()))?;
        let payment_hex = hex::encode(payment_hash.0);
        repeatable!(async {
            match self.db.get_payment_from_db(payment_hash).await {
                Ok(Some(payment)) => match payment.status {
                    HTLCStatus::Failed => Ready(Ok(())),
                    HTLCStatus::Pending => Retry(()),
                    _ => Ready(MmError::err(RefundError::Internal(ERRL!(
                        "Payment {} has an invalid status of {} in the db",
                        payment_hex,
                        payment.status
                    )))),
                },
                Ok(None) => Ready(MmError::err(RefundError::Internal(ERRL!(
                    "Payment {} is not in the database when it should be!",
                    payment_hex
                )))),
                Err(e) => Ready(MmError::err(RefundError::DbError(ERRL!(
                    "Error getting payment {} from db: {}",
                    payment_hex,
                    e
                )))),
            }
        })
        .repeat_every_secs(WAIT_FOR_REFUND_INTERVAL)
        .until_s(locktime)
        .await
        .map_err(|e| RefundError::Timeout(format!("{:?}", e)))?
    }

    fn negotiate_swap_contract_addr(
        &self,
        _other_side_address: Option<&[u8]>,
    ) -> Result<Option<BytesJson>, MmError<NegotiateSwapContractAddrErr>> {
        Ok(None)
    }

    // Todo: This can be changed if private swaps were to be implemented for lightning
    fn derive_htlc_key_pair(&self, swap_unique_data: &[u8]) -> KeyPair {
        utxo_common::derive_htlc_key_pair(self.platform.coin.as_ref(), swap_unique_data)
    }

    #[inline]
    fn derive_htlc_pubkey(&self, _swap_unique_data: &[u8]) -> Vec<u8> {
        self.channel_manager.get_our_node_id().serialize().to_vec()
    }

    #[inline]
    fn validate_other_pubkey(&self, raw_pubkey: &[u8]) -> MmResult<(), ValidateOtherPubKeyErr> {
        utxo_common::validate_other_pubkey(raw_pubkey)
    }

    async fn maker_payment_instructions(
        &self,
        args: PaymentInstructionArgs<'_>,
    ) -> Result<Option<Vec<u8>>, MmError<PaymentInstructionsErr>> {
        let min_final_cltv_expiry = self.estimate_blocks_from_duration(args.maker_lock_duration);
        self.swap_payment_instructions(args.secret_hash, args.amount, args.expires_in, min_final_cltv_expiry)
            .await
            .map(Some)
    }

    #[inline]
    async fn taker_payment_instructions(
        &self,
        args: PaymentInstructionArgs<'_>,
    ) -> Result<Option<Vec<u8>>, MmError<PaymentInstructionsErr>> {
        self.swap_payment_instructions(
            args.secret_hash,
            args.amount,
            args.expires_in,
            MIN_FINAL_CLTV_EXPIRY as u64,
        )
        .await
        .map(Some)
    }

    fn validate_maker_payment_instructions(
        &self,
        instructions: &[u8],
        args: PaymentInstructionArgs,
    ) -> Result<PaymentInstructions, MmError<ValidateInstructionsErr>> {
        let min_final_cltv_expiry = self.estimate_blocks_from_duration(args.maker_lock_duration);
        self.validate_swap_instructions(instructions, args.secret_hash, args.amount, min_final_cltv_expiry)
    }

    #[inline]
    fn validate_taker_payment_instructions(
        &self,
        instructions: &[u8],
        args: PaymentInstructionArgs,
    ) -> Result<PaymentInstructions, MmError<ValidateInstructionsErr>> {
        self.validate_swap_instructions(
            instructions,
            args.secret_hash,
            args.amount,
            MIN_FINAL_CLTV_EXPIRY as u64,
        )
    }

    fn maker_locktime_multiplier(&self) -> f64 { 1.5 }
}

#[async_trait]
impl TakerSwapMakerCoin for LightningCoin {
    async fn on_taker_payment_refund_start(&self, _maker_payment: &[u8]) -> RefundResult<()> { Ok(()) }

    async fn on_taker_payment_refund_success(&self, maker_payment: &[u8]) -> RefundResult<()> {
        self.on_swap_refund(maker_payment).await
    }
}

#[async_trait]
impl MakerSwapTakerCoin for LightningCoin {
    async fn on_maker_payment_refund_start(&self, taker_payment: &[u8]) -> RefundResult<()> {
        self.on_swap_refund(taker_payment).await
    }

    async fn on_maker_payment_refund_success(&self, _taker_payment: &[u8]) -> RefundResult<()> { Ok(()) }
}

#[derive(Debug, Display)]
pub enum PaymentHashFromSliceErr {
    #[display(fmt = "Invalid data length of {}", _0)]
    InvalidLength(usize),
}

fn payment_hash_from_slice(data: &[u8]) -> Result<PaymentHash, PaymentHashFromSliceErr> {
    let len = data.len();
    if len != 32 {
        return Err(PaymentHashFromSliceErr::InvalidLength(len));
    }
    let mut hash = [b' '; 32];
    hash.copy_from_slice(data);
    Ok(PaymentHash(hash))
}

#[async_trait]
impl WatcherOps for LightningCoin {
    fn create_maker_payment_spend_preimage(
        &self,
        _maker_payment_tx: &[u8],
        _time_lock: u32,
        _maker_pub: &[u8],
        _secret_hash: &[u8],
        _swap_unique_data: &[u8],
    ) -> TransactionFut {
        unimplemented!();
    }

    fn send_maker_payment_spend_preimage(&self, _input: SendMakerPaymentSpendPreimageInput) -> TransactionFut {
        unimplemented!();
    }

    fn create_taker_payment_refund_preimage(
        &self,
        _taker_payment_tx: &[u8],
        _time_lock: u32,
        _maker_pub: &[u8],
        _secret_hash: &[u8],
        _swap_contract_address: &Option<BytesJson>,
        _swap_unique_data: &[u8],
    ) -> TransactionFut {
        unimplemented!();
    }

    fn send_taker_payment_refund_preimage(&self, _watcher_refunds_payment_args: RefundPaymentArgs) -> TransactionFut {
        unimplemented!();
    }

    fn watcher_validate_taker_fee(&self, _input: WatcherValidateTakerFeeInput) -> ValidatePaymentFut<()> {
        unimplemented!();
    }

    fn watcher_validate_taker_payment(&self, _input: WatcherValidatePaymentInput) -> ValidatePaymentFut<()> {
        unimplemented!();
    }

    async fn watcher_search_for_swap_tx_spend(
        &self,
        _input: WatcherSearchForSwapTxSpendInput<'_>,
    ) -> Result<Option<FoundSwapTxSpend>, String> {
        unimplemented!();
    }

    async fn get_taker_watcher_reward(
        &self,
        _other_coin: &MmCoinEnum,
        _coin_amount: Option<BigDecimal>,
        _other_coin_amount: Option<BigDecimal>,
        _reward_amount: Option<BigDecimal>,
        _wait_until: u64,
    ) -> Result<WatcherReward, MmError<WatcherRewardError>> {
        unimplemented!()
    }

    async fn get_maker_watcher_reward(
        &self,
        _other_coin: &MmCoinEnum,
        _reward_amount: Option<BigDecimal>,
        _wait_until: u64,
    ) -> Result<Option<WatcherReward>, MmError<WatcherRewardError>> {
        unimplemented!()
    }
}

impl MarketCoinOps for LightningCoin {
    fn ticker(&self) -> &str { &self.conf.ticker }

    fn my_address(&self) -> MmResult<String, MyAddressError> { Ok(self.my_node_id()) }

    fn get_public_key(&self) -> Result<String, MmError<UnexpectedDerivationMethod>> { Ok(self.my_node_id()) }

    fn sign_message_hash(&self, message: &str) -> Option<[u8; 32]> {
        let mut _message_prefix = self.conf.sign_message_prefix.clone()?;
        let prefixed_message = format!("{}{}", _message_prefix, message);
        Some(dhash256(prefixed_message.as_bytes()).take())
    }

    fn sign_message(&self, message: &str) -> SignatureResult<String> {
        let message_hash = self.sign_message_hash(message).ok_or(SignatureError::PrefixNotFound)?;
        let secret_key = self
            .keys_manager
            .get_node_secret(Recipient::Node)
            .map_err(|_| SignatureError::InternalError("Error accessing node keys".to_string()))?;
        let private = Private {
            prefix: 239,
            secret: H256::from(*secret_key.as_ref()),
            compressed: true,
            checksum_type: ChecksumType::DSHA256,
        };
        let signature = private.sign_compact(&H256::from(message_hash))?;
        Ok(zbase32::encode_full_bytes(&signature))
    }

    fn verify_message(&self, signature: &str, message: &str, pubkey: &str) -> VerificationResult<bool> {
        let message_hash = self
            .sign_message_hash(message)
            .ok_or(VerificationError::PrefixNotFound)?;
        let signature = CompactSignature::from(
            zbase32::decode_full_bytes_str(signature)
                .map_err(|e| VerificationError::SignatureDecodingError(e.to_string()))?,
        );
        let recovered_pubkey = Public::recover_compact(&H256::from(message_hash), &signature)?;
        Ok(recovered_pubkey.to_string() == pubkey)
    }

    // Todo: max_inbound_in_flight_htlc_percent should be taken in consideration too for max allowed amount, this can be considered the spendable balance,
    // Todo: but it's better to refactor the CoinBalance struct to add more info. We can make it 100% in the config for now until this is implemented.
    fn my_balance(&self) -> BalanceFut<CoinBalance> {
        let coin = self.clone();
        let decimals = self.decimals();
        let fut = async move {
            let (spendable_msat, unspendable_msat) = coin.get_balance_msat().await;
            Ok(CoinBalance {
                spendable: big_decimal_from_sat_unsigned(spendable_msat, decimals),
                unspendable: big_decimal_from_sat_unsigned(unspendable_msat, decimals),
            })
        };
        Box::new(fut.boxed().compat())
    }

    fn base_coin_balance(&self) -> BalanceFut<BigDecimal> { Box::new(self.my_balance().map(|res| res.spendable)) }

    fn platform_ticker(&self) -> &str { self.platform_coin().ticker() }

    fn send_raw_tx(&self, _tx: &str) -> Box<dyn Future<Item = String, Error = String> + Send> {
        Box::new(futures01::future::err(
            MmError::new(
                "send_raw_tx is not supported for lightning, please use send_payment method instead.".to_string(),
            )
            .to_string(),
        ))
    }

    fn send_raw_tx_bytes(&self, _tx: &[u8]) -> Box<dyn Future<Item = String, Error = String> + Send> {
        Box::new(futures01::future::err(
            MmError::new(
                "send_raw_tx is not supported for lightning, please use send_payment method instead.".to_string(),
            )
            .to_string(),
        ))
    }

    // Todo: Add waiting for confirmations logic for the case of if the channel is closed and the htlc can be claimed on-chain
    // Todo: The above is postponed and might not be needed after this issue is resolved https://github.com/lightningdevkit/rust-lightning/issues/2017
    fn wait_for_confirmations(&self, input: ConfirmPaymentInput) -> Box<dyn Future<Item = (), Error = String> + Send> {
        let payment_hash = try_f!(payment_hash_from_slice(&input.payment_tx).map_err(|e| e.to_string()));
        let payment_hex = hex::encode(payment_hash.0);

        let coin = self.clone();
        let fut = async move {
            loop {
                if now_sec() > input.wait_until {
                    return ERR!(
                        "Waited too long until {} for payment {} to be received",
                        input.wait_until,
                        payment_hex
                    );
                }

                match coin.db.get_payment_from_db(payment_hash).await {
                    Ok(Some(payment)) => {
                        match payment.payment_type {
                            PaymentType::OutboundPayment { .. } => match payment.status {
                                HTLCStatus::Pending | HTLCStatus::Succeeded => return Ok(()),
                                HTLCStatus::Claimable => {
                                    return ERR!(
                                        "Payment {} has an invalid status of {} in the db",
                                        payment_hex,
                                        payment.status
                                    )
                                },
                                // Todo: PaymentFailed event is fired after 5 retries, maybe timeout should be used instead.
                                // Todo: Still this doesn't prevent failure if there are no routes
                                // Todo: JIT channels/routing can be used to solve this issue https://github.com/lightningdevkit/rust-lightning/pull/1835 but it requires some trust.
                                HTLCStatus::Failed => return ERR!("Lightning swap payment {} failed", payment_hex),
                            },
                            PaymentType::InboundPayment => match payment.status {
                                HTLCStatus::Claimable | HTLCStatus::Succeeded => return Ok(()),
                                HTLCStatus::Pending => info!("Payment {} not received yet!", payment_hex),
                                HTLCStatus::Failed => return ERR!("Lightning swap payment {} failed", payment_hex),
                            },
                        }
                    },
                    Ok(None) => info!("Payment {} not received yet!", payment_hex),
                    Err(e) => return ERR!("Error getting payment {} from db: {}", payment_hex, e),
                }

                // note: When sleeping for only 1 second the test_send_payment_and_swaps unit test took 20 seconds to complete instead of 37 seconds when WAIT_CONFIRM_INTERVAL (15 seconds) is used
                // Todo: In next sprints, should add a mutex for lightning swap payments to avoid overloading the shared db connection with requests when the sleep time is reduced and multiple swaps are ran together
                // Todo: The aim is to make lightning swap payments as fast as possible. Running swap payments statuses should be loaded from db on restarts in this case.
                Timer::sleep(input.check_every as f64).await;
            }
        };
        Box::new(fut.boxed().compat())
    }

    fn wait_for_htlc_tx_spend(&self, args: WaitForHTLCTxSpendArgs<'_>) -> TransactionFut {
        let payment_hash = try_tx_fus!(payment_hash_from_slice(args.tx_bytes));
        let payment_hex = hex::encode(payment_hash.0);

        let coin = self.clone();
        let wait_until = args.wait_until;
        let fut = async move {
            loop {
                if now_sec() > wait_until {
                    return Err(TransactionErr::Plain(ERRL!(
                        "Waited too long until {} for payment {} to be spent",
                        wait_until,
                        payment_hex
                    )));
                }

                match coin.db.get_payment_from_db(payment_hash).await {
                    Ok(Some(payment)) => match payment.status {
                        HTLCStatus::Pending => (),
                        HTLCStatus::Claimable => {
                            return Err(TransactionErr::Plain(ERRL!(
                                "Payment {} has an invalid status of {} in the db",
                                payment_hex,
                                payment.status
                            )))
                        },
                        HTLCStatus::Succeeded => return Ok(TransactionEnum::LightningPayment(payment_hash)),
                        HTLCStatus::Failed => {
                            return Err(TransactionErr::Plain(ERRL!(
                                "Lightning swap payment {} failed",
                                payment_hex
                            )))
                        },
                    },
                    Ok(None) => return Err(TransactionErr::Plain(ERRL!("Payment {} not found in DB", payment_hex))),
                    Err(e) => {
                        return Err(TransactionErr::Plain(ERRL!(
                            "Error getting payment {} from db: {}",
                            payment_hex,
                            e
                        )))
                    },
                }

                // note: When sleeping for only 1 second the test_send_payment_and_swaps unit test took 20 seconds to complete instead of 37 seconds when sleeping for 10 seconds
                // Todo: In next sprints, should add a mutex for lightning swap payments to avoid overloading the shared db connection with requests when the sleep time is reduced and multiple swaps are ran together.
                // Todo: The aim is to make lightning swap payments as fast as possible, more sleep time can be allowed for maker payment since it waits for the secret to be revealed on another chain first.
                // Todo: Running swap payments statuses should be loaded from db on restarts in this case.
                Timer::sleep(10.).await;
            }
        };
        Box::new(fut.boxed().compat())
    }

    fn tx_enum_from_bytes(&self, bytes: &[u8]) -> Result<TransactionEnum, MmError<TxMarshalingErr>> {
        Ok(TransactionEnum::LightningPayment(
            payment_hash_from_slice(bytes).map_to_mm(|e| TxMarshalingErr::InvalidInput(e.to_string()))?,
        ))
    }

    fn current_block(&self) -> Box<dyn Future<Item = u64, Error = String> + Send> { Box::new(futures01::future::ok(0)) }

    fn display_priv_key(&self) -> Result<String, String> {
        Ok(self
            .keys_manager
            .get_node_secret(Recipient::Node)
            .map_err(|_| "Unsupported recipient".to_string())?
            .display_secret()
            .to_string())
    }

    // This will depend on the route/routes taken for the payment, since every channel's counterparty specifies the minimum amount they will allow to route.
    // Since route is not specified at this stage yet, we can use the maximum of these minimum amounts as the min_tx_amount allowed.
    // Default value: 1 msat if the counterparty is using LDK default value.
    fn min_tx_amount(&self) -> BigDecimal {
        let amount_in_msat = self
            .channel_manager
            .list_channels()
            .iter()
            .map(|c| c.counterparty.outbound_htlc_minimum_msat.unwrap_or(1))
            .max()
            .unwrap_or(1) as i64;
        big_decimal_from_sat(amount_in_msat, self.decimals())
    }

    // Todo: Equals to min_tx_amount for now (1 satoshi), should change this later
    // Todo: doesn't take routing fees into account too, There is no way to know the route to the other side of the swap when placing the order, need to find a workaround for this
    fn min_trading_vol(&self) -> MmNumber { self.min_tx_amount().into() }
}

#[derive(Deserialize, Serialize)]
struct LightningProtocolInfo {
    node_id: PublicKeyForRPC,
    route_hints: Vec<Vec<u8>>,
}

#[async_trait]
impl MmCoin for LightningCoin {
    fn is_asset_chain(&self) -> bool { false }

    fn spawner(&self) -> CoinFutSpawner { CoinFutSpawner::new(&self.platform.abortable_system) }

    fn get_raw_transaction(&self, _req: GetRawTransactionRequest) -> RawTransactionFut {
        let fut = async move {
            MmError::err(RawTransactionError::InternalError(
                "get_raw_transaction method is not supported for lightning, please use get_payment_details method instead.".into(),
            ))
        };
        Box::new(fut.boxed().compat())
    }

    fn get_tx_hex_by_hash(&self, _tx_hash: Vec<u8>) -> RawTransactionFut {
        let fut = async move {
            MmError::err(RawTransactionError::InternalError(
                "get_tx_hex_by_hash method is not supported for lightning.".into(),
            ))
        };
        Box::new(fut.boxed().compat())
    }

    fn withdraw(&self, _req: WithdrawRequest) -> WithdrawFut {
        let fut = async move {
            MmError::err(WithdrawError::InternalError(
                "withdraw method is not supported for lightning, please use generate_invoice method instead.".into(),
            ))
        };
        Box::new(fut.boxed().compat())
    }

    fn decimals(&self) -> u8 { self.conf.decimals }

    fn convert_to_address(&self, _from: &str, _to_address_format: Json) -> Result<String, String> {
        Err(MmError::new("Address conversion is not available for LightningCoin".to_string()).to_string())
    }

    fn validate_address(&self, address: &str) -> ValidateAddressResult {
        match PublicKey::from_str(address) {
            Ok(_) => ValidateAddressResult {
                is_valid: true,
                reason: None,
            },
            Err(e) => ValidateAddressResult {
                is_valid: false,
                reason: Some(format!("Error {} on parsing node public key", e)),
            },
        }
    }

    // Todo: Implement this when implementing payments history for lightning
    fn process_history_loop(&self, _ctx: MmArc) -> Box<dyn Future<Item = (), Error = ()> + Send> { unimplemented!() }

    // Todo: Implement this when implementing payments history for lightning
    fn history_sync_status(&self) -> HistorySyncState { unimplemented!() }

    // Todo: Implement this when implementing swaps for lightning as it's is used only for swaps
    fn get_trade_fee(&self) -> Box<dyn Future<Item = TradeFee, Error = String> + Send> { unimplemented!() }

    // Todo: This uses dummy data for now for the sake of swap P.O.C., this should be implemented probably after agreeing on how fees will work for lightning
    async fn get_sender_trade_fee(
        &self,
        _value: TradePreimageValue,
        _stage: FeeApproxStage,
    ) -> TradePreimageResult<TradeFee> {
        Ok(TradeFee {
            coin: self.ticker().to_owned(),
            amount: Default::default(),
            paid_from_trading_vol: false,
        })
    }

    // Todo: This uses dummy data for now for the sake of swap P.O.C., this should be implemented probably after agreeing on how fees will work for lightning
    fn get_receiver_trade_fee(&self, _stage: FeeApproxStage) -> TradePreimageFut<TradeFee> {
        Box::new(futures01::future::ok(TradeFee {
            coin: self.ticker().to_owned(),
            amount: Default::default(),
            paid_from_trading_vol: false,
        }))
    }

    // Todo: This uses dummy data for now for the sake of swap P.O.C., this should be implemented probably after agreeing on how fees will work for lightning
    async fn get_fee_to_send_taker_fee(
        &self,
        _dex_fee_amount: BigDecimal,
        _stage: FeeApproxStage,
    ) -> TradePreimageResult<TradeFee> {
        Ok(TradeFee {
            coin: self.ticker().to_owned(),
            amount: Default::default(),
            paid_from_trading_vol: false,
        })
    }

    // Lightning payments are either pending, successful or failed. Once a payment succeeds there is no need to for confirmations
    // unlike onchain transactions.
    fn required_confirmations(&self) -> u64 { 0 }

    fn requires_notarization(&self) -> bool { false }

    fn set_required_confirmations(&self, _confirmations: u64) {}

    fn set_requires_notarization(&self, _requires_nota: bool) {}

    fn swap_contract_address(&self) -> Option<BytesJson> { None }

    fn fallback_swap_contract(&self) -> Option<BytesJson> { None }

    fn mature_confirmations(&self) -> Option<u32> { None }

    // Channels for users/non-routing nodes should be private, so routing hints are sent as part of the protocol info
    // alongside the receiver lightning node address/pubkey.
    // Note: This is required only for the side that's getting paid in lightning.
    // Todo: should take in consideration JIT routing and using LSPs in next PRs
    fn coin_protocol_info(&self, amount_to_receive: Option<MmNumber>) -> Vec<u8> {
        let amt_msat = match amount_to_receive.map(|a| sat_from_big_decimal(&a.into(), self.decimals())) {
            Some(Ok(amt)) => amt,
            Some(Err(e)) => {
                error!("{}", e);
                return Vec::new();
            },
            None => return Vec::new(),
        };
        let route_hints = filter_channels(self.channel_manager.list_usable_channels(), Some(amt_msat))
            .iter()
            .map(|h| h.encode())
            .collect();
        let node_id = PublicKeyForRPC(self.channel_manager.get_our_node_id());
        let protocol_info = LightningProtocolInfo { node_id, route_hints };
        rmp_serde::to_vec(&protocol_info).expect("Serialization should not fail")
    }

    // Todo: should take in consideration JIT routing and using LSPs in next PRs
    fn is_coin_protocol_supported(
        &self,
        info: &Option<Vec<u8>>,
        amount_to_send: Option<MmNumber>,
        locktime: u64,
        is_maker: bool,
    ) -> bool {
        macro_rules! log_err_and_return_false {
            ($e:expr) => {
                match $e {
                    Ok(res) => res,
                    Err(e) => {
                        error!("{}", e);
                        return false;
                    },
                }
            };
        }
        let final_value_msat = match amount_to_send.map(|amt| sat_from_big_decimal(&amt.into(), self.decimals())) {
            Some(amt_or_err) => log_err_and_return_false!(amt_or_err),
            None => return true,
        };
        let protocol_info = match info.as_ref().map(|t| rmp_serde::from_slice::<LightningProtocolInfo>(t)) {
            Some(info_or_err) => log_err_and_return_false!(info_or_err),
            None => return false,
        };
        let mut route_hints = Vec::new();
        for h in protocol_info.route_hints.iter() {
            let hint = log_err_and_return_false!(Readable::read(&mut Cursor::new(h)));
            route_hints.push(hint);
        }
        let mut payment_params =
            PaymentParameters::from_node_id(protocol_info.node_id.into()).with_route_hints(route_hints);
        let final_cltv_expiry_delta = if is_maker {
            self.estimate_blocks_from_duration(locktime)
                .try_into()
                .expect("final_cltv_expiry_delta shouldn't exceed u32::MAX")
        } else {
            payment_params.max_total_cltv_expiry_delta = self
                .estimate_blocks_from_duration(locktime)
                .try_into()
                .expect("max_total_cltv_expiry_delta shouldn't exceed u32::MAX");
            MIN_FINAL_CLTV_EXPIRY
        };
        drop_mutability!(payment_params);
        let route_params = RouteParameters {
            payment_params,
            final_value_msat,
            final_cltv_expiry_delta,
        };
        let payer = self.channel_manager.node_id();
        let first_hops = self.channel_manager.first_hops();
        let inflight_htlcs = self.channel_manager.compute_inflight_htlcs();
        self.router
            .find_route(
                &payer,
                &route_params,
                Some(&first_hops.iter().collect::<Vec<_>>()),
                inflight_htlcs,
            )
            .is_ok()
    }

    fn on_disabled(&self) -> Result<(), AbortedError> { AbortableSystem::abort_all(&self.platform.abortable_system) }

    fn on_token_deactivated(&self, _ticker: &str) {}
}<|MERGE_RESOLUTION|>--- conflicted
+++ resolved
@@ -18,27 +18,15 @@
 use crate::{BalanceFut, CheckIfMyPaymentSentArgs, CoinBalance, CoinFutSpawner, ConfirmPaymentInput, FeeApproxStage,
             FoundSwapTxSpend, HistorySyncState, MakerSwapTakerCoin, MarketCoinOps, MmCoin, MmCoinEnum,
             NegotiateSwapContractAddrErr, PaymentInstructionArgs, PaymentInstructions, PaymentInstructionsErr,
-<<<<<<< HEAD
             RawTransactionError, RawTransactionFut, RefundError, RefundPaymentArgs, RefundResult,
             SearchForSwapTxSpendInput, SendMakerPaymentSpendPreimageInput, SendPaymentArgs, SignatureError,
             SignatureResult, SpendPaymentArgs, SwapOps, TakerSwapMakerCoin, TradeFee, TradePreimageFut,
             TradePreimageResult, TradePreimageValue, Transaction, TransactionEnum, TransactionErr, TransactionFut,
-            TxMarshalingErr, UnexpectedDerivationMethod, UtxoStandardCoin, ValidateAddressResult, ValidateFeeArgs,
-            ValidateInstructionsErr, ValidateOtherPubKeyErr, ValidatePaymentError, ValidatePaymentFut,
-            ValidatePaymentInput, VerificationError, VerificationResult, WaitForHTLCTxSpendArgs, WatcherOps,
-            WatcherReward, WatcherRewardError, WatcherSearchForSwapTxSpendInput, WatcherValidatePaymentInput,
-            WatcherValidateTakerFeeInput, WithdrawError, WithdrawFut, WithdrawRequest};
-=======
-            RawTransactionError, RawTransactionFut, RawTransactionRequest, RefundError, RefundPaymentArgs,
-            RefundResult, SearchForSwapTxSpendInput, SendMakerPaymentSpendPreimageInput, SendPaymentArgs,
-            SignatureError, SignatureResult, SpendPaymentArgs, SwapOps, TakerSwapMakerCoin, TradeFee,
-            TradePreimageFut, TradePreimageResult, TradePreimageValue, Transaction, TransactionEnum, TransactionErr,
-            TransactionFut, TransactionResult, TxMarshalingErr, UnexpectedDerivationMethod, UtxoStandardCoin,
-            ValidateAddressResult, ValidateFeeArgs, ValidateInstructionsErr, ValidateOtherPubKeyErr,
-            ValidatePaymentError, ValidatePaymentFut, ValidatePaymentInput, VerificationError, VerificationResult,
-            WaitForHTLCTxSpendArgs, WatcherOps, WatcherReward, WatcherRewardError, WatcherSearchForSwapTxSpendInput,
+            TransactionResult, TxMarshalingErr, UnexpectedDerivationMethod, UtxoStandardCoin, ValidateAddressResult,
+            ValidateFeeArgs, ValidateInstructionsErr, ValidateOtherPubKeyErr, ValidatePaymentError,
+            ValidatePaymentFut, ValidatePaymentInput, VerificationError, VerificationResult, WaitForHTLCTxSpendArgs,
+            WatcherOps, WatcherReward, WatcherRewardError, WatcherSearchForSwapTxSpendInput,
             WatcherValidatePaymentInput, WatcherValidateTakerFeeInput, WithdrawError, WithdrawFut, WithdrawRequest};
->>>>>>> 483f04cd
 use async_trait::async_trait;
 use bitcoin::bech32::ToBase32;
 use bitcoin::hashes::Hash;
