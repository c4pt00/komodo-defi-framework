/******************************************************************************
 * Copyright © 2023 Pampex LTD and TillyHK LTD                                *
 *                                                                            *
 * See the CONTRIBUTOR-LICENSE-AGREEMENT, COPYING, LICENSE-COPYRIGHT-NOTICE   *
 * and DEVELOPER-CERTIFICATE-OF-ORIGIN files in the LEGAL directory in        *
 * the top-level directory of this distribution for the individual copyright  *
 * holder information and the developer policies on copyright and licensing.  *
 *                                                                            *
 * Unless otherwise agreed in a custom licensing agreement, no part of the    *
 * Komodo DeFi Framework software, including this file may be copied, modified, propagated*
 * or distributed except according to the terms contained in the              *
 * LICENSE-COPYRIGHT-NOTICE file.                                             *
 *                                                                            *
 * Removal or modification of this copyright notice is prohibited.            *
 *                                                                            *
 ******************************************************************************/
//
//  coins.rs
//  marketmaker
//

// `mockable` implementation uses these
#![allow(
    forgetting_references,
    forgetting_copy_types,
    clippy::swap_ptr_to_ref,
    clippy::forget_non_drop
)]
#![allow(uncommon_codepoints)]
#![feature(integer_atomics)]
#![feature(async_closure)]
#![feature(hash_raw_entry)]
#![feature(stmt_expr_attributes)]
#![feature(result_flattening)]

#[macro_use] extern crate common;
#[macro_use] extern crate gstuff;
#[macro_use] extern crate lazy_static;
#[macro_use] extern crate mm2_metrics;
#[macro_use] extern crate serde_derive;
#[macro_use] extern crate serde_json;
#[macro_use] extern crate ser_error_derive;

use async_trait::async_trait;
use base58::FromBase58Error;
use bip32::ExtendedPrivateKey;
use common::custom_futures::timeout::TimeoutError;
use common::executor::{abortable_queue::{AbortableQueue, WeakSpawner},
                       AbortSettings, AbortedError, SpawnAbortable, SpawnFuture};
use common::log::{warn, LogOnError};
use common::{calc_total_pages, now_sec, ten, HttpStatusCode};
use crypto::{derive_secp256k1_secret, Bip32Error, Bip44Chain, CryptoCtx, CryptoCtxError, DerivationPath,
             GlobalHDAccountArc, HDPathToCoin, HwRpcError, KeyPairPolicy, RpcDerivationPath,
             Secp256k1ExtendedPublicKey, Secp256k1Secret, WithHwRpcError};
use derive_more::Display;
use enum_derives::{EnumFromStringify, EnumFromTrait};
use ethereum_types::H256;
use futures::compat::Future01CompatExt;
use futures::lock::{Mutex as AsyncMutex, MutexGuard as AsyncMutexGuard};
use futures::{FutureExt, TryFutureExt};
use futures01::Future;
use hex::FromHexError;
use http::{Response, StatusCode};
use keys::{AddressFormat as UtxoAddressFormat, KeyPair, NetworkPrefix as CashAddrPrefix, Public};
use mm2_core::mm_ctx::{from_ctx, MmArc};
use mm2_err_handle::prelude::*;
use mm2_metrics::MetricsWeak;
use mm2_number::{bigdecimal::{BigDecimal, ParseBigDecimalError, Zero},
                 MmNumber};
use mm2_rpc::data::legacy::{EnabledCoin, GetEnabledResponse, Mm2RpcResult};
use parking_lot::Mutex as PaMutex;
use rpc::v1::types::{Bytes as BytesJson, H256 as H256Json};
use serde::{Deserialize, Deserializer, Serialize, Serializer};
use serde_json::{self as json, Value as Json};
use std::cmp::Ordering;
use std::collections::hash_map::{HashMap, RawEntryMut};
use std::collections::HashSet;
use std::future::Future as Future03;
use std::num::{NonZeroUsize, TryFromIntError};
use std::ops::{Add, AddAssign, Deref};
use std::str::FromStr;
use std::sync::atomic::AtomicBool;
use std::sync::atomic::Ordering as AtomicOrdering;
use std::sync::Arc;
use std::time::Duration;
use std::{fmt, iter};
use utxo_signer::with_key_pair::UtxoSignWithKeyPairError;
use zcash_primitives::transaction::Transaction as ZTransaction;
cfg_native! {
    use crate::lightning::LightningCoin;
    use crate::lightning::ln_conf::PlatformCoinConfirmationTargets;
    use ::lightning::ln::PaymentHash as LightningPayment;
    use async_std::fs;
    use futures::AsyncWriteExt;
    use lightning_invoice::{Invoice, ParseOrSemanticError};
    use std::io;
    use std::path::PathBuf;
}

cfg_wasm32! {
    use ethereum_types::{H264 as EthH264, H520 as EthH520};
    use hd_wallet::HDWalletDb;
    use mm2_db::indexed_db::{ConstructibleDb, DbLocked, SharedDb};
    use tx_history_storage::wasm::{clear_tx_history, load_tx_history, save_tx_history, TxHistoryDb};
    pub type TxHistoryDbLocked<'a> = DbLocked<'a, TxHistoryDb>;
}

// using custom copy of try_fus as futures crate was renamed to futures01
macro_rules! try_fus {
    ($e: expr) => {
        match $e {
            Ok(ok) => ok,
            Err(err) => return Box::new(futures01::future::err(ERRL!("{}", err))),
        }
    };
}

macro_rules! try_f {
    ($e: expr) => {
        match $e {
            Ok(ok) => ok,
            Err(e) => return Box::new(futures01::future::err(e.into())),
        }
    };
}

#[cfg(feature = "enable-solana")]
macro_rules! try_tx_fus_err {
    ($err: expr) => {
        return Box::new(futures01::future::err(crate::TransactionErr::Plain(ERRL!(
            "{:?}", $err
        ))))
    };
}

#[cfg(feature = "enable-solana")]
macro_rules! try_tx_fus_opt {
    ($e: expr, $err: expr) => {
        match $e {
            Some(ok) => ok,
            None => {
                return Box::new(futures01::future::err(crate::TransactionErr::Plain(ERRL!(
                    "{:?}", $err
                ))))
            },
        }
    };
}

/// `TransactionErr` compatible `try_fus` macro.
macro_rules! try_tx_fus {
    ($e: expr) => {
        match $e {
            Ok(ok) => ok,
            Err(err) => return Box::new(futures01::future::err(crate::TransactionErr::Plain(ERRL!("{:?}", err)))),
        }
    };
    ($e: expr, $tx: expr) => {
        match $e {
            Ok(ok) => ok,
            Err(err) => {
                return Box::new(futures01::future::err(crate::TransactionErr::TxRecoverable(
                    TransactionEnum::from($tx),
                    ERRL!("{:?}", err),
                )))
            },
        }
    };
}

/// `TransactionErr` compatible `try_s` macro.
macro_rules! try_tx_s {
    ($e: expr) => {
        match $e {
            Ok(ok) => ok,
            Err(err) => {
                return Err(crate::TransactionErr::Plain(format!(
                    "{}:{}] {:?}",
                    file!(),
                    line!(),
                    err
                )))
            },
        }
    };
    ($e: expr, $tx: expr) => {
        match $e {
            Ok(ok) => ok,
            Err(err) => {
                return Err(crate::TransactionErr::TxRecoverable(
                    TransactionEnum::from($tx),
                    format!("{}:{}] {:?}", file!(), line!(), err),
                ))
            },
        }
    };
}

/// `TransactionErr:Plain` compatible `ERR` macro.
macro_rules! TX_PLAIN_ERR {
    ($format: expr, $($args: tt)+) => { Err(crate::TransactionErr::Plain((ERRL!($format, $($args)+)))) };
    ($format: expr) => { Err(crate::TransactionErr::Plain(ERRL!($format))) }
}

/// `TransactionErr:TxRecoverable` compatible `ERR` macro.
#[allow(unused_macros)]
macro_rules! TX_RECOVERABLE_ERR {
    ($tx: expr, $format: expr, $($args: tt)+) => {
        Err(crate::TransactionErr::TxRecoverable(TransactionEnum::from($tx), ERRL!($format, $($args)+)))
    };
    ($tx: expr, $format: expr) => {
        Err(crate::TransactionErr::TxRecoverable(TransactionEnum::from($tx), ERRL!($format)))
    };
}

macro_rules! ok_or_continue_after_sleep {
    ($e:expr, $delay: ident) => {
        match $e {
            Ok(res) => res,
            Err(e) => {
                error!("error {:?}", e);
                Timer::sleep($delay).await;
                continue;
            },
        }
    };
}

pub mod coin_balance;
use coin_balance::{AddressBalanceStatus, HDAddressBalance, HDWalletBalanceOps};

pub mod lp_price;
pub mod watcher_common;

pub mod coin_errors;
use coin_errors::{MyAddressError, ValidatePaymentError, ValidatePaymentFut, ValidatePaymentResult};

#[doc(hidden)]
#[cfg(test)]
pub mod coins_tests;

pub mod eth;
use eth::eth_swap_v2::{PaymentStatusErr, ValidatePaymentV2Err};
use eth::GetValidEthWithdrawAddError;
use eth::{eth_coin_from_conf_and_request, get_eth_address, EthCoin, EthGasDetailsErr, EthTxFeeDetails,
          GetEthAddressError, SignedEthTx};
use ethereum_types::U256;

pub mod hd_wallet;
use hd_wallet::{AccountUpdatingError, AddressDerivingError, HDAccountOps, HDAddressId, HDAddressOps, HDCoinAddress,
                HDCoinHDAccount, HDExtractPubkeyError, HDPathAccountToAddressId, HDWalletAddress, HDWalletCoinOps,
                HDWalletOps, HDWithdrawError, HDXPubExtractor, WithdrawFrom, WithdrawSenderAddress};

#[cfg(not(target_arch = "wasm32"))] pub mod lightning;
#[cfg_attr(target_arch = "wasm32", allow(dead_code, unused_imports))]
pub mod my_tx_history_v2;

pub mod qrc20;
use qrc20::{qrc20_coin_with_policy, Qrc20ActivationParams, Qrc20Coin, Qrc20FeeDetails};

pub mod rpc_command;
use rpc_command::{get_new_address::{GetNewAddressTaskManager, GetNewAddressTaskManagerShared},
                  init_account_balance::{AccountBalanceTaskManager, AccountBalanceTaskManagerShared},
                  init_create_account::{CreateAccountTaskManager, CreateAccountTaskManagerShared},
                  init_scan_for_new_addresses::{ScanAddressesTaskManager, ScanAddressesTaskManagerShared},
                  init_withdraw::{WithdrawTaskManager, WithdrawTaskManagerShared}};

pub mod tendermint;
use tendermint::htlc::CustomTendermintMsgType;
use tendermint::{CosmosTransaction, TendermintCoin, TendermintFeeDetails, TendermintProtocolInfo, TendermintToken,
                 TendermintTokenProtocolInfo};

#[doc(hidden)]
#[allow(unused_variables)]
pub mod test_coin;
pub use test_coin::TestCoin;

pub mod tx_history_storage;

#[doc(hidden)]
#[allow(unused_variables)]
#[cfg(all(
    feature = "enable-solana",
    not(target_os = "ios"),
    not(target_os = "android"),
    not(target_arch = "wasm32")
))]
pub mod solana;
#[cfg(all(
    feature = "enable-solana",
    not(target_os = "ios"),
    not(target_os = "android"),
    not(target_arch = "wasm32")
))]
pub use solana::spl::SplToken;
#[cfg(all(
    feature = "enable-solana",
    not(target_os = "ios"),
    not(target_os = "android"),
    not(target_arch = "wasm32")
))]
pub use solana::{SolTransaction, SolanaActivationParams, SolanaCoin, SolanaFeeDetails};

pub mod utxo;
use utxo::bch::{bch_coin_with_policy, BchActivationRequest, BchCoin};
use utxo::qtum::{self, qtum_coin_with_policy, Qrc20AddressError, QtumCoin, QtumDelegationOps, QtumDelegationRequest,
                 QtumStakingInfosDetails, ScriptHashTypeNotSupported};
use utxo::rpc_clients::UtxoRpcError;
use utxo::slp::SlpToken;
use utxo::slp::{slp_addr_from_pubkey_str, SlpFeeDetails};
use utxo::utxo_common::{big_decimal_from_sat_unsigned, payment_script, WaitForOutputSpendErr};
use utxo::utxo_standard::{utxo_standard_coin_with_policy, UtxoStandardCoin};
use utxo::{swap_proto_v2_scripts, BlockchainNetwork, GenerateTxError, UtxoActivationParams, UtxoFeeDetails, UtxoTx};

pub mod nft;
use nft::nft_errors::GetNftInfoError;
use script::Script;

pub mod z_coin;
use crate::coin_balance::{BalanceObjectOps, HDWalletBalanceObject};
use z_coin::{ZCoin, ZcoinProtocolInfo};
#[cfg(feature = "enable-sia")] pub mod sia;
use crate::eth::eth_swap_v2::PrepareTxDataError;
#[cfg(feature = "enable-sia")] use sia::SiaCoin;

pub type TransactionFut = Box<dyn Future<Item = TransactionEnum, Error = TransactionErr> + Send>;
pub type TransactionResult = Result<TransactionEnum, TransactionErr>;
pub type BalanceResult<T> = Result<T, MmError<BalanceError>>;
pub type BalanceFut<T> = Box<dyn Future<Item = T, Error = MmError<BalanceError>> + Send>;
pub type NonZeroBalanceFut<T> = Box<dyn Future<Item = T, Error = MmError<GetNonZeroBalance>> + Send>;
pub type NumConversResult<T> = Result<T, MmError<NumConversError>>;
pub type StakingInfosResult = Result<StakingInfos, MmError<StakingInfosError>>;
pub type StakingInfosFut = Box<dyn Future<Item = StakingInfos, Error = MmError<StakingInfosError>> + Send>;
pub type DelegationResult = Result<TransactionDetails, MmError<DelegationError>>;
pub type DelegationFut = Box<dyn Future<Item = TransactionDetails, Error = MmError<DelegationError>> + Send>;
pub type WithdrawResult = Result<TransactionDetails, MmError<WithdrawError>>;
pub type WithdrawFut = Box<dyn Future<Item = TransactionDetails, Error = MmError<WithdrawError>> + Send>;
pub type TradePreimageResult<T> = Result<T, MmError<TradePreimageError>>;
pub type TradePreimageFut<T> = Box<dyn Future<Item = T, Error = MmError<TradePreimageError>> + Send>;
pub type CoinFindResult<T> = Result<T, MmError<CoinFindError>>;
pub type TxHistoryFut<T> = Box<dyn Future<Item = T, Error = MmError<TxHistoryError>> + Send>;
pub type TxHistoryResult<T> = Result<T, MmError<TxHistoryError>>;
pub type RawTransactionResult = Result<RawTransactionRes, MmError<RawTransactionError>>;
pub type RawTransactionFut<'a> =
    Box<dyn Future<Item = RawTransactionRes, Error = MmError<RawTransactionError>> + Send + 'a>;
pub type RefundResult<T> = Result<T, MmError<RefundError>>;
/// Helper type used for swap transactions' spend preimage generation result
pub type GenPreimageResult<Coin> = MmResult<TxPreimageWithSig<Coin>, TxGenError>;
/// Helper type used for swap v2 tx validation result
pub type ValidateSwapV2TxResult = MmResult<(), ValidateSwapV2TxError>;
/// Helper type used for taker funding's spend preimage validation result
pub type ValidateTakerFundingSpendPreimageResult = MmResult<(), ValidateTakerFundingSpendPreimageError>;
/// Helper type used for taker payment's spend preimage validation result
pub type ValidateTakerPaymentSpendPreimageResult = MmResult<(), ValidateTakerPaymentSpendPreimageError>;

pub type IguanaPrivKey = Secp256k1Secret;

// Constants for logs used in tests
pub const INVALID_SENDER_ERR_LOG: &str = "Invalid sender";
pub const EARLY_CONFIRMATION_ERR_LOG: &str = "Early confirmation";
pub const OLD_TRANSACTION_ERR_LOG: &str = "Old transaction";
pub const INVALID_RECEIVER_ERR_LOG: &str = "Invalid receiver";
pub const INVALID_CONTRACT_ADDRESS_ERR_LOG: &str = "Invalid contract address";
pub const INVALID_PAYMENT_STATE_ERR_LOG: &str = "Invalid payment state";
pub const INVALID_SWAP_ID_ERR_LOG: &str = "Invalid swap id";
pub const INVALID_SCRIPT_ERR_LOG: &str = "Invalid script";
pub const INVALID_REFUND_TX_ERR_LOG: &str = "Invalid refund transaction";

#[derive(Debug, Deserialize, Display, EnumFromStringify, Serialize, SerializeErrorType)]
#[serde(tag = "error_type", content = "error_data")]
pub enum RawTransactionError {
    #[display(fmt = "No such coin {}", coin)]
    NoSuchCoin { coin: String },
    #[display(fmt = "Invalid  hash: {}", _0)]
    InvalidHashError(String),
    #[from_stringify("web3::Error")]
    #[display(fmt = "Transport error: {}", _0)]
    Transport(String),
    #[display(fmt = "Hash does not exist: {}", _0)]
    HashNotExist(String),
    #[display(fmt = "Internal error: {}", _0)]
    InternalError(String),
    #[display(fmt = "Transaction decode error: {}", _0)]
    DecodeError(String),
    #[from_stringify("NumConversError", "FromHexError")]
    #[display(fmt = "Invalid param: {}", _0)]
    InvalidParam(String),
    #[display(fmt = "Non-existent previous output: {}", _0)]
    NonExistentPrevOutputError(String),
    #[display(fmt = "Signing error: {}", _0)]
    SigningError(String),
    #[display(fmt = "Not implemented for this coin {}", coin)]
    NotImplemented { coin: String },
    #[display(fmt = "Transaction error {}", _0)]
    TransactionError(String),
}

impl HttpStatusCode for RawTransactionError {
    fn status_code(&self) -> StatusCode {
        match self {
            RawTransactionError::InternalError(_) | RawTransactionError::SigningError(_) => {
                StatusCode::INTERNAL_SERVER_ERROR
            },
            RawTransactionError::NoSuchCoin { .. }
            | RawTransactionError::InvalidHashError(_)
            | RawTransactionError::HashNotExist(_)
            | RawTransactionError::DecodeError(_)
            | RawTransactionError::InvalidParam(_)
            | RawTransactionError::NonExistentPrevOutputError(_)
            | RawTransactionError::TransactionError(_) => StatusCode::BAD_REQUEST,
            RawTransactionError::NotImplemented { .. } => StatusCode::NOT_IMPLEMENTED,
            RawTransactionError::Transport(_) => StatusCode::BAD_GATEWAY,
        }
    }
}

impl From<CoinFindError> for RawTransactionError {
    fn from(e: CoinFindError) -> Self {
        match e {
            CoinFindError::NoSuchCoin { coin } => RawTransactionError::NoSuchCoin { coin },
        }
    }
}

#[derive(Clone, Debug, Deserialize, Display, EnumFromStringify, PartialEq, Serialize, SerializeErrorType)]
#[serde(tag = "error_type", content = "error_data")]
pub enum GetMyAddressError {
    CoinsConfCheckError(String),
    CoinIsNotSupported(String),
    #[from_stringify("CryptoCtxError")]
    #[display(fmt = "Internal error: {}", _0)]
    Internal(String),
    #[from_stringify("serde_json::Error")]
    #[display(fmt = "Invalid request error error: {}", _0)]
    InvalidRequest(String),
    #[display(fmt = "Get Eth address error: {}", _0)]
    GetEthAddressError(GetEthAddressError),
}

impl From<GetEthAddressError> for GetMyAddressError {
    fn from(e: GetEthAddressError) -> Self { GetMyAddressError::GetEthAddressError(e) }
}

impl HttpStatusCode for GetMyAddressError {
    fn status_code(&self) -> StatusCode {
        match self {
            GetMyAddressError::CoinsConfCheckError(_)
            | GetMyAddressError::CoinIsNotSupported(_)
            | GetMyAddressError::InvalidRequest(_) => StatusCode::BAD_REQUEST,
            GetMyAddressError::Internal(_) | GetMyAddressError::GetEthAddressError(_) => {
                StatusCode::INTERNAL_SERVER_ERROR
            },
        }
    }
}

#[derive(Deserialize)]
pub struct RawTransactionRequest {
    pub coin: String,
    pub tx_hash: String,
}

#[derive(Clone, Debug, Deserialize, PartialEq, Serialize)]
pub struct RawTransactionRes {
    /// Raw bytes of signed transaction in hexadecimal string, this should be return hexadecimal encoded signed transaction for get_raw_transaction
    pub tx_hex: BytesJson,
}

/// Previous utxo transaction data for signing
#[derive(Clone, Debug, Deserialize)]
pub struct PrevTxns {
    /// transaction hash
    tx_hash: String,
    /// transaction output index
    index: u32,
    /// transaction output script pub key
    script_pub_key: String,
    // TODO: implement if needed:
    // redeem script for P2SH script pubkey
    // pub redeem_script: Option<String>,
    /// transaction output amount
    amount: BigDecimal,
}

/// sign_raw_transaction RPC request's params for signing raw utxo transactions
#[derive(Clone, Debug, Deserialize)]
pub struct SignUtxoTransactionParams {
    /// unsigned utxo transaction in hex
    tx_hex: String,
    /// optional data of previous transactions referred by unsigned transaction inputs
    prev_txns: Option<Vec<PrevTxns>>,
    // TODO: add if needed for utxo:
    // pub sighash_type: Option<String>, optional signature hash type, one of values: NONE, SINGLE, ALL, NONE|ANYONECANPAY, SINGLE|ANYONECANPAY, ALL|ANYONECANPAY (if not set 'ALL' is used)
    // pub branch_id: Option<u32>, zcash or komodo optional consensus branch id, used for signing transactions ahead of current height
}

#[derive(Clone, Debug, Deserialize)]
pub struct LegacyGasPrice {
    /// Gas price in decimal gwei
    pub gas_price: BigDecimal,
}

#[derive(Clone, Debug, Deserialize)]
pub struct Eip1559FeePerGas {
    /// Max fee per gas in decimal gwei
    pub max_fee_per_gas: BigDecimal,
    /// Max priority fee per gas in decimal gwei
    pub max_priority_fee_per_gas: BigDecimal,
}

#[derive(Clone, Debug, Deserialize)]
#[serde(tag = "tx_type")]
pub enum PayForGasParams {
    Legacy(LegacyGasPrice),
    Eip1559(Eip1559FeePerGas),
}

/// sign_raw_transaction RPC request's params for signing raw eth transactions
#[derive(Clone, Debug, Deserialize)]
pub struct SignEthTransactionParams {
    /// Eth transfer value
    value: Option<BigDecimal>,
    /// Eth to address
    to: Option<String>,
    /// Eth contract data
    data: Option<String>,
    /// Eth gas use limit
    gas_limit: U256,
    /// Optional gas price or fee per gas params
    pay_for_gas: Option<PayForGasParams>,
}

#[derive(Clone, Debug, Deserialize)]
#[serde(tag = "type", content = "tx")]
pub enum SignRawTransactionEnum {
    UTXO(SignUtxoTransactionParams),
    ETH(SignEthTransactionParams),
}

/// sign_raw_transaction RPC request
#[derive(Clone, Debug, Deserialize)]
pub struct SignRawTransactionRequest {
    coin: String,
    #[serde(flatten)]
    tx: SignRawTransactionEnum,
}

#[derive(Debug, Deserialize)]
pub struct MyAddressReq {
    coin: String,
    #[serde(default)]
    path_to_address: HDPathAccountToAddressId,
}

#[derive(Debug, Serialize)]
pub struct MyWalletAddress {
    coin: String,
    wallet_address: String,
}

pub type SignatureResult<T> = Result<T, MmError<SignatureError>>;
pub type VerificationResult<T> = Result<T, MmError<VerificationError>>;

#[derive(Debug, Display, EnumFromStringify)]
pub enum TxHistoryError {
    ErrorSerializing(String),
    ErrorDeserializing(String),
    ErrorSaving(String),
    ErrorLoading(String),
    ErrorClearing(String),
    #[display(fmt = "'internal_id' not found: {:?}", internal_id)]
    FromIdNotFound {
        internal_id: BytesJson,
    },
    NotSupported(String),
    #[from_stringify("MyAddressError")]
    InternalError(String),
}

#[derive(Clone, Debug, Deserialize, Display, PartialEq)]
pub enum PrivKeyPolicyNotAllowed {
    #[display(fmt = "Hardware Wallet is not supported")]
    HardwareWalletNotSupported,
    #[display(fmt = "Unsupported method: {}", _0)]
    UnsupportedMethod(String),
    #[display(fmt = "Internal error: {}", _0)]
    InternalError(String),
}

impl Serialize for PrivKeyPolicyNotAllowed {
    fn serialize<S>(&self, serializer: S) -> Result<S::Ok, S::Error>
    where
        S: Serializer,
    {
        serializer.serialize_str(&self.to_string())
    }
}

#[derive(Clone, Debug, Deserialize, Display, PartialEq, Serialize)]
pub enum UnexpectedDerivationMethod {
    #[display(fmt = "Expected 'SingleAddress' derivation method")]
    ExpectedSingleAddress,
    #[display(fmt = "Expected 'HDWallet' derivationMethod")]
    ExpectedHDWallet,
    #[display(fmt = "Trezor derivation method is not supported yet!")]
    Trezor,
    #[display(fmt = "Unsupported error: {}", _0)]
    UnsupportedError(String),
    #[display(fmt = "Internal error: {}", _0)]
    InternalError(String),
}

impl From<PrivKeyPolicyNotAllowed> for UnexpectedDerivationMethod {
    fn from(e: PrivKeyPolicyNotAllowed) -> Self {
        match e {
            PrivKeyPolicyNotAllowed::HardwareWalletNotSupported => UnexpectedDerivationMethod::Trezor,
            PrivKeyPolicyNotAllowed::UnsupportedMethod(method) => UnexpectedDerivationMethod::UnsupportedError(method),
            PrivKeyPolicyNotAllowed::InternalError(e) => UnexpectedDerivationMethod::InternalError(e),
        }
    }
}

pub trait Transaction: fmt::Debug + 'static {
    /// Raw transaction bytes of the transaction
    fn tx_hex(&self) -> Vec<u8>;
    /// Serializable representation of tx hash for displaying purpose
    fn tx_hash_as_bytes(&self) -> BytesJson;
}

#[derive(Clone, Debug, PartialEq)]
pub enum TransactionEnum {
    UtxoTx(UtxoTx),
    SignedEthTx(SignedEthTx),
    #[cfg(all(feature = "enable-solana", not(target_arch = "wasm32")))]
    SolTransaction(SolTransaction),
    ZTransaction(ZTransaction),
    CosmosTransaction(CosmosTransaction),
    #[cfg(not(target_arch = "wasm32"))]
    LightningPayment(LightningPayment),
}

ifrom!(TransactionEnum, UtxoTx);
ifrom!(TransactionEnum, SignedEthTx);
#[cfg(all(feature = "enable-solana", not(target_arch = "wasm32")))]
ifrom!(TransactionEnum, SolTransaction);
ifrom!(TransactionEnum, ZTransaction);
#[cfg(not(target_arch = "wasm32"))]
ifrom!(TransactionEnum, LightningPayment);

impl TransactionEnum {
    #[cfg(not(target_arch = "wasm32"))]
    pub fn supports_tx_helper(&self) -> bool { !matches!(self, TransactionEnum::LightningPayment(_)) }

    #[cfg(target_arch = "wasm32")]
    pub fn supports_tx_helper(&self) -> bool { true }
}

// NB: When stable and groked by IDEs, `enum_dispatch` can be used instead of `Deref` to speed things up.
impl Deref for TransactionEnum {
    type Target = dyn Transaction;
    fn deref(&self) -> &dyn Transaction {
        match self {
            TransactionEnum::UtxoTx(ref t) => t,
            TransactionEnum::SignedEthTx(ref t) => t,
            TransactionEnum::ZTransaction(ref t) => t,
            TransactionEnum::CosmosTransaction(ref t) => t,
            #[cfg(not(target_arch = "wasm32"))]
            TransactionEnum::LightningPayment(ref p) => p,
            #[cfg(all(feature = "enable-solana", not(target_arch = "wasm32")))]
            TransactionEnum::SolTransaction(ref s) => s,
        }
    }
}

/// Error type for handling tx serialization/deserialization operations.
#[derive(Debug, Clone)]
pub enum TxMarshalingErr {
    InvalidInput(String),
    /// For cases where serialized and deserialized values doesn't verify each other.
    CrossCheckFailed(String),
    NotSupported(String),
    Internal(String),
}

#[derive(Clone, Debug, EnumFromStringify)]
#[allow(clippy::large_enum_variant)]
pub enum TransactionErr {
    /// Keeps transactions while throwing errors.
    TxRecoverable(TransactionEnum, String),
    /// Simply for plain error messages.
    #[from_stringify("keys::Error")]
    Plain(String),
    ProtocolNotSupported(String),
}

impl TransactionErr {
    /// Returns transaction if the error includes it.
    #[inline]
    pub fn get_tx(&self) -> Option<TransactionEnum> {
        match self {
            TransactionErr::TxRecoverable(tx, _) => Some(tx.clone()),
            _ => None,
        }
    }

    #[inline]
    /// Returns plain text part of error.
    pub fn get_plain_text_format(&self) -> String {
        match self {
            TransactionErr::TxRecoverable(_, err) => err.to_string(),
            TransactionErr::Plain(err) | TransactionErr::ProtocolNotSupported(err) => err.to_string(),
        }
    }
}

#[derive(Debug, PartialEq)]
pub enum FoundSwapTxSpend {
    Spent(TransactionEnum),
    Refunded(TransactionEnum),
}

pub enum CanRefundHtlc {
    CanRefundNow,
    // returns the number of seconds to sleep before HTLC becomes refundable
    HaveToWait(u64),
}

#[derive(Debug, Display, Eq, PartialEq)]
pub enum NegotiateSwapContractAddrErr {
    #[display(fmt = "InvalidOtherAddrLen, addr supplied {:?}", _0)]
    InvalidOtherAddrLen(BytesJson),
    #[display(fmt = "UnexpectedOtherAddr, addr supplied {:?}", _0)]
    UnexpectedOtherAddr(BytesJson),
    NoOtherAddrAndNoFallback,
}

#[derive(Debug, Display, Eq, PartialEq)]
pub enum ValidateOtherPubKeyErr {
    #[display(fmt = "InvalidPubKey: {:?}", _0)]
    InvalidPubKey(String),
}

#[derive(Clone, Debug)]
pub struct ConfirmPaymentInput {
    pub payment_tx: Vec<u8>,
    pub confirmations: u64,
    pub requires_nota: bool,
    pub wait_until: u64,
    pub check_every: u64,
}

#[derive(Clone, Debug)]
pub struct WatcherValidateTakerFeeInput {
    pub taker_fee_hash: Vec<u8>,
    pub sender_pubkey: Vec<u8>,
    pub min_block_number: u64,
    pub fee_addr: Vec<u8>,
    pub lock_duration: u64,
}

/// Helper struct wrapping arguments for [WatcherOps::watcher_validate_taker_payment].
#[derive(Clone)]
pub struct WatcherValidatePaymentInput {
    /// Taker payment serialized to raw bytes.
    pub payment_tx: Vec<u8>,
    /// Payment refund preimage generated by taker.
    pub taker_payment_refund_preimage: Vec<u8>,
    /// Taker payment can be refunded after this timestamp.
    pub time_lock: u64,
    /// Taker's pubkey.
    pub taker_pub: Vec<u8>,
    /// Maker's pubkey.
    pub maker_pub: Vec<u8>,
    /// Hash of the secret generated by maker.
    pub secret_hash: Vec<u8>,
    /// Validation timeout.
    pub wait_until: u64,
    /// Required number of taker payment's on-chain confirmations.
    pub confirmations: u64,
    /// Maker coin.
    pub maker_coin: MmCoinEnum,
}

#[derive(Clone)]
pub enum WatcherSpendType {
    TakerPaymentRefund,
    MakerPaymentSpend,
}

#[derive(Clone)]
pub struct ValidateWatcherSpendInput {
    pub payment_tx: Vec<u8>,
    pub maker_pub: Vec<u8>,
    pub swap_contract_address: Option<BytesJson>,
    pub time_lock: u64,
    pub secret_hash: Vec<u8>,
    pub amount: BigDecimal,
    pub watcher_reward: Option<WatcherReward>,
    pub spend_type: WatcherSpendType,
}

/// Helper struct wrapping arguments for [SwapOps::validate_taker_payment] and [SwapOps::validate_maker_payment].
#[derive(Clone, Debug)]
pub struct ValidatePaymentInput {
    /// Payment transaction serialized to raw bytes.
    pub payment_tx: Vec<u8>,
    /// Time lock duration in seconds.
    pub time_lock_duration: u64,
    /// Payment can be refunded after this timestamp.
    pub time_lock: u64,
    /// Pubkey of other side of the swap.
    pub other_pub: Vec<u8>,
    /// Hash of the secret generated by maker.
    pub secret_hash: Vec<u8>,
    /// Expected payment amount.
    pub amount: BigDecimal,
    /// Swap contract address if applicable.
    pub swap_contract_address: Option<BytesJson>,
    /// SPV proof check timeout.
    pub try_spv_proof_until: u64,
    /// Required number of payment's on-chain confirmations.
    pub confirmations: u64,
    /// Unique data of specific swap.
    pub unique_swap_data: Vec<u8>,
    /// The reward assigned to watcher for providing help to complete the swap.
    pub watcher_reward: Option<WatcherReward>,
}

#[derive(Clone, Debug)]
pub struct WatcherSearchForSwapTxSpendInput<'a> {
    pub time_lock: u32,
    pub taker_pub: &'a [u8],
    pub maker_pub: &'a [u8],
    pub secret_hash: &'a [u8],
    pub tx: &'a [u8],
    pub search_from_block: u64,
    pub watcher_reward: bool,
}

#[derive(Clone, Debug)]
pub struct SendMakerPaymentSpendPreimageInput<'a> {
    pub preimage: &'a [u8],
    pub secret_hash: &'a [u8],
    pub secret: &'a [u8],
    pub taker_pub: &'a [u8],
    pub watcher_reward: bool,
}

pub struct SearchForSwapTxSpendInput<'a> {
    pub time_lock: u64,
    pub other_pub: &'a [u8],
    pub secret_hash: &'a [u8],
    pub tx: &'a [u8],
    pub search_from_block: u64,
    pub swap_contract_address: &'a Option<BytesJson>,
    pub swap_unique_data: &'a [u8],
    pub watcher_reward: bool,
}

#[derive(Copy, Clone, Debug)]
pub enum RewardTarget {
    None,
    Contract,
    PaymentSender,
    PaymentSpender,
    PaymentReceiver,
}

#[derive(Clone, Debug)]
pub struct WatcherReward {
    pub amount: BigDecimal,
    pub is_exact_amount: bool,
    pub reward_target: RewardTarget,
    pub send_contract_reward_on_spend: bool,
}

/// Enum representing possible variants of swap transaction including secret hash(es)
#[derive(Debug)]
pub enum SwapTxTypeWithSecretHash<'a> {
    /// Legacy protocol transaction
    TakerOrMakerPayment { maker_secret_hash: &'a [u8] },
    /// Taker funding transaction
    TakerFunding { taker_secret_hash: &'a [u8] },
    /// Maker payment v2 (with immediate refund path)
    MakerPaymentV2 {
        maker_secret_hash: &'a [u8],
        taker_secret_hash: &'a [u8],
    },
    /// Taker payment v2
    TakerPaymentV2 {
        maker_secret_hash: &'a [u8],
        taker_secret_hash: &'a [u8],
    },
}

impl<'a> SwapTxTypeWithSecretHash<'a> {
    pub fn redeem_script(&self, time_lock: u32, my_public: &Public, other_public: &Public) -> Script {
        match self {
            SwapTxTypeWithSecretHash::TakerOrMakerPayment { maker_secret_hash } => {
                payment_script(time_lock, maker_secret_hash, my_public, other_public)
            },
            SwapTxTypeWithSecretHash::TakerFunding { taker_secret_hash } => {
                swap_proto_v2_scripts::taker_funding_script(time_lock, taker_secret_hash, my_public, other_public)
            },
            SwapTxTypeWithSecretHash::MakerPaymentV2 {
                maker_secret_hash,
                taker_secret_hash,
            } => swap_proto_v2_scripts::maker_payment_script(
                time_lock,
                maker_secret_hash,
                taker_secret_hash,
                my_public,
                other_public,
            ),
            SwapTxTypeWithSecretHash::TakerPaymentV2 { maker_secret_hash, .. } => {
                swap_proto_v2_scripts::taker_payment_script(time_lock, maker_secret_hash, my_public, other_public)
            },
        }
    }

    pub fn op_return_data(&self) -> Vec<u8> {
        match self {
            SwapTxTypeWithSecretHash::TakerOrMakerPayment { maker_secret_hash } => maker_secret_hash.to_vec(),
            SwapTxTypeWithSecretHash::TakerFunding { taker_secret_hash } => taker_secret_hash.to_vec(),
            SwapTxTypeWithSecretHash::MakerPaymentV2 {
                maker_secret_hash,
                taker_secret_hash,
            } => [*maker_secret_hash, *taker_secret_hash].concat(),
            SwapTxTypeWithSecretHash::TakerPaymentV2 { maker_secret_hash, .. } => maker_secret_hash.to_vec(),
        }
    }
}

/// Helper struct wrapping arguments for [SwapOps::send_taker_payment] and [SwapOps::send_maker_payment].
#[derive(Clone, Debug)]
pub struct SendPaymentArgs<'a> {
    /// Time lock duration in seconds.
    pub time_lock_duration: u64,
    /// Payment can be refunded after this timestamp.
    pub time_lock: u64,
    /// This is either:
    /// * Taker's pubkey if this structure is used in [`SwapOps::send_maker_payment`].
    /// * Maker's pubkey if this structure is used in [`SwapOps::send_taker_payment`].
    pub other_pubkey: &'a [u8],
    /// Hash of the secret generated by maker.
    pub secret_hash: &'a [u8],
    /// Payment amount
    pub amount: BigDecimal,
    /// Swap contract address if applicable.
    pub swap_contract_address: &'a Option<BytesJson>,
    /// Unique data of specific swap.
    pub swap_unique_data: &'a [u8],
    /// Instructions for the next step of the swap (e.g., Lightning invoice).
    pub payment_instructions: &'a Option<PaymentInstructions>,
    /// The reward assigned to watcher for providing help to complete the swap.
    pub watcher_reward: Option<WatcherReward>,
    /// As of now, this field is specifically used to wait for confirmations of ERC20 approval transaction.
    pub wait_for_confirmation_until: u64,
}

#[derive(Clone, Debug)]
pub struct SpendPaymentArgs<'a> {
    /// This is either:
    /// * Taker's payment tx if this structure is used in [`SwapOps::send_maker_spends_taker_payment`].
    /// * Maker's payment tx if this structure is used in [`SwapOps::send_taker_spends_maker_payment`].
    pub other_payment_tx: &'a [u8],
    pub time_lock: u64,
    /// This is either:
    /// * Taker's pubkey if this structure is used in [`SwapOps::send_maker_spends_taker_payment`].
    /// * Maker's pubkey if this structure is used in [`SwapOps::send_taker_spends_maker_payment`].
    pub other_pubkey: &'a [u8],
    pub secret: &'a [u8],
    pub secret_hash: &'a [u8],
    pub swap_contract_address: &'a Option<BytesJson>,
    pub swap_unique_data: &'a [u8],
    pub watcher_reward: bool,
}

#[derive(Debug)]
pub struct RefundPaymentArgs<'a> {
    pub payment_tx: &'a [u8],
    pub time_lock: u64,
    /// This is either:
    /// * Taker's pubkey if this structure is used in [`SwapOps::send_maker_refunds_payment`].
    /// * Maker's pubkey if this structure is used in [`SwapOps::send_taker_refunds_payment`].
    pub other_pubkey: &'a [u8],
    pub tx_type_with_secret_hash: SwapTxTypeWithSecretHash<'a>,
    pub swap_contract_address: &'a Option<BytesJson>,
    pub swap_unique_data: &'a [u8],
    pub watcher_reward: bool,
}

#[derive(Debug)]
pub struct RefundTakerPaymentArgs<'a> {
    pub payment_tx: &'a [u8],
    pub time_lock: u64,
    pub maker_pub: &'a [u8],
    pub tx_type_with_secret_hash: SwapTxTypeWithSecretHash<'a>,
    pub swap_unique_data: &'a [u8],
    pub watcher_reward: bool,
    /// DEX fee
    pub dex_fee: &'a DexFee,
    /// Additional reward for maker (premium)
    pub premium_amount: BigDecimal,
    /// Actual volume of taker's payment
    pub trading_amount: BigDecimal,
}

/// Helper struct wrapping arguments for [SwapOps::check_if_my_payment_sent].
#[derive(Clone, Debug)]
pub struct CheckIfMyPaymentSentArgs<'a> {
    /// Payment can be refunded after this timestamp.
    pub time_lock: u64,
    /// Pubkey of other side of the swap.
    pub other_pub: &'a [u8],
    /// Hash of the secret generated by maker.
    pub secret_hash: &'a [u8],
    /// Search after specific block to avoid scanning entire blockchain.
    pub search_from_block: u64,
    /// Swap contract address if applicable.
    pub swap_contract_address: &'a Option<BytesJson>,
    /// Unique data of specific swap.
    pub swap_unique_data: &'a [u8],
    /// Payment amount.
    pub amount: &'a BigDecimal,
    /// Instructions for the next step of the swap (e.g., Lightning invoice).
    pub payment_instructions: &'a Option<PaymentInstructions>,
}

#[derive(Clone, Debug)]
pub struct ValidateFeeArgs<'a> {
    pub fee_tx: &'a TransactionEnum,
    pub expected_sender: &'a [u8],
    pub fee_addr: &'a [u8],
    pub dex_fee: &'a DexFee,
    pub min_block_number: u64,
    pub uuid: &'a [u8],
}

pub struct EthValidateFeeArgs<'a> {
    pub fee_tx_hash: &'a H256,
    pub expected_sender: &'a [u8],
    pub fee_addr: &'a [u8],
    pub amount: &'a BigDecimal,
    pub min_block_number: u64,
    pub uuid: &'a [u8],
}

#[derive(Clone, Debug)]
pub struct WaitForHTLCTxSpendArgs<'a> {
    pub tx_bytes: &'a [u8],
    pub secret_hash: &'a [u8],
    pub wait_until: u64,
    pub from_block: u64,
    pub swap_contract_address: &'a Option<BytesJson>,
    pub check_every: f64,
    pub watcher_reward: bool,
}

#[derive(Clone, Debug, Deserialize, PartialEq, Serialize)]
pub enum PaymentInstructions {
    #[cfg(not(target_arch = "wasm32"))]
    Lightning(Invoice),
    WatcherReward(BigDecimal),
}

#[derive(Clone, Debug, Default)]
pub struct PaymentInstructionArgs<'a> {
    pub secret_hash: &'a [u8],
    pub amount: BigDecimal,
    pub maker_lock_duration: u64,
    pub expires_in: u64,
    pub watcher_reward: bool,
    pub wait_until: u64,
}

#[derive(Display, EnumFromStringify)]
pub enum PaymentInstructionsErr {
    LightningInvoiceErr(String),
    WatcherRewardErr(String),
    #[from_stringify("NumConversError")]
    InternalError(String),
}

#[derive(Display)]
pub enum ValidateInstructionsErr {
    ValidateLightningInvoiceErr(String),
    UnsupportedCoin(String),
    DeserializationErr(String),
}

#[cfg(not(target_arch = "wasm32"))]
impl From<ParseOrSemanticError> for ValidateInstructionsErr {
    fn from(e: ParseOrSemanticError) -> Self { ValidateInstructionsErr::ValidateLightningInvoiceErr(e.to_string()) }
}

#[derive(Display)]
pub enum RefundError {
    DecodeErr(String),
    DbError(String),
    Timeout(String),
    Internal(String),
}

#[derive(Debug, Display)]
pub enum WatcherRewardError {
    RPCError(String),
    InvalidCoinType(String),
    InternalError(String),
}

/// Swap operations (mostly based on the Hash/Time locked transactions implemented by coin wallets).
#[async_trait]
pub trait SwapOps {
    fn send_taker_fee(&self, fee_addr: &[u8], dex_fee: DexFee, uuid: &[u8], expire_at: u64) -> TransactionFut;

    fn send_maker_payment(&self, maker_payment_args: SendPaymentArgs<'_>) -> TransactionFut;

    fn send_taker_payment(&self, taker_payment_args: SendPaymentArgs<'_>) -> TransactionFut;

    async fn send_maker_spends_taker_payment(
        &self,
        maker_spends_payment_args: SpendPaymentArgs<'_>,
    ) -> TransactionResult;

    async fn send_taker_spends_maker_payment(
        &self,
        taker_spends_payment_args: SpendPaymentArgs<'_>,
    ) -> TransactionResult;

    async fn send_taker_refunds_payment(&self, taker_refunds_payment_args: RefundPaymentArgs<'_>) -> TransactionResult;

    async fn send_maker_refunds_payment(&self, maker_refunds_payment_args: RefundPaymentArgs<'_>) -> TransactionResult;

    fn validate_fee(&self, validate_fee_args: ValidateFeeArgs<'_>) -> ValidatePaymentFut<()>;

    async fn validate_maker_payment(&self, input: ValidatePaymentInput) -> ValidatePaymentResult<()>;

    async fn validate_taker_payment(&self, input: ValidatePaymentInput) -> ValidatePaymentResult<()>;

    fn check_if_my_payment_sent(
        &self,
        if_my_payment_sent_args: CheckIfMyPaymentSentArgs<'_>,
    ) -> Box<dyn Future<Item = Option<TransactionEnum>, Error = String> + Send>;

    async fn search_for_swap_tx_spend_my(
        &self,
        input: SearchForSwapTxSpendInput<'_>,
    ) -> Result<Option<FoundSwapTxSpend>, String>;

    async fn search_for_swap_tx_spend_other(
        &self,
        input: SearchForSwapTxSpendInput<'_>,
    ) -> Result<Option<FoundSwapTxSpend>, String>;

    async fn extract_secret(
        &self,
        secret_hash: &[u8],
        spend_tx: &[u8],
        watcher_reward: bool,
    ) -> Result<Vec<u8>, String>;

    fn check_tx_signed_by_pub(&self, tx: &[u8], expected_pub: &[u8]) -> Result<bool, MmError<ValidatePaymentError>>;

    /// Whether the refund transaction can be sent now
    /// For example: there are no additional conditions for ETH, but for some UTXO coins we should wait for
    /// locktime < MTP
    fn can_refund_htlc(&self, locktime: u64) -> Box<dyn Future<Item = CanRefundHtlc, Error = String> + Send + '_> {
        let now = now_sec();
        let result = if now > locktime {
            CanRefundHtlc::CanRefundNow
        } else {
            CanRefundHtlc::HaveToWait(locktime - now + 1)
        };
        Box::new(futures01::future::ok(result))
    }

    /// Whether the swap payment is refunded automatically or not when the locktime expires, or the other side fails the HTLC.
    fn is_auto_refundable(&self) -> bool;

    /// Waits for an htlc to be refunded automatically.
    async fn wait_for_htlc_refund(&self, _tx: &[u8], _locktime: u64) -> RefundResult<()>;

    fn negotiate_swap_contract_addr(
        &self,
        other_side_address: Option<&[u8]>,
    ) -> Result<Option<BytesJson>, MmError<NegotiateSwapContractAddrErr>>;

    /// Consider using [`SwapOps::derive_htlc_pubkey`] if you need the public key only.
    /// Some coins may not have a private key.
    fn derive_htlc_key_pair(&self, swap_unique_data: &[u8]) -> KeyPair;

    /// Derives an HTLC key-pair and returns a public key corresponding to that key.
    fn derive_htlc_pubkey(&self, swap_unique_data: &[u8]) -> Vec<u8>;

    fn validate_other_pubkey(&self, raw_pubkey: &[u8]) -> MmResult<(), ValidateOtherPubKeyErr>;

    /// Instructions from the taker on how the maker should send his payment.
    async fn maker_payment_instructions(
        &self,
        args: PaymentInstructionArgs<'_>,
    ) -> Result<Option<Vec<u8>>, MmError<PaymentInstructionsErr>>;

    /// Instructions from the maker on how the taker should send his payment.
    async fn taker_payment_instructions(
        &self,
        args: PaymentInstructionArgs<'_>,
    ) -> Result<Option<Vec<u8>>, MmError<PaymentInstructionsErr>>;

    fn validate_maker_payment_instructions(
        &self,
        instructions: &[u8],
        args: PaymentInstructionArgs<'_>,
    ) -> Result<PaymentInstructions, MmError<ValidateInstructionsErr>>;

    fn validate_taker_payment_instructions(
        &self,
        instructions: &[u8],
        args: PaymentInstructionArgs<'_>,
    ) -> Result<PaymentInstructions, MmError<ValidateInstructionsErr>>;

    fn is_supported_by_watchers(&self) -> bool { false }

    // Do we also need a method for the fallback contract?
    fn contract_supports_watchers(&self) -> bool { true }

    fn maker_locktime_multiplier(&self) -> f64 { 2.0 }
}

/// Operations on maker coin from taker swap side
#[async_trait]
pub trait TakerSwapMakerCoin {
    /// Performs an action on Maker coin payment just before the Taker Swap payment refund begins
    async fn on_taker_payment_refund_start(&self, maker_payment: &[u8]) -> RefundResult<()>;
    /// Performs an action on Maker coin payment after the Taker Swap payment is refunded successfully
    async fn on_taker_payment_refund_success(&self, maker_payment: &[u8]) -> RefundResult<()>;
}

/// Operations on taker coin from maker swap side
#[async_trait]
pub trait MakerSwapTakerCoin {
    /// Performs an action on Taker coin payment just before the Maker Swap payment refund begins
    async fn on_maker_payment_refund_start(&self, taker_payment: &[u8]) -> RefundResult<()>;
    /// Performs an action on Taker coin payment after the Maker Swap payment is refunded successfully
    async fn on_maker_payment_refund_success(&self, taker_payment: &[u8]) -> RefundResult<()>;
}

#[async_trait]
pub trait WatcherOps {
    fn send_maker_payment_spend_preimage(&self, input: SendMakerPaymentSpendPreimageInput) -> TransactionFut;

    fn send_taker_payment_refund_preimage(&self, watcher_refunds_payment_args: RefundPaymentArgs) -> TransactionFut;

    fn create_taker_payment_refund_preimage(
        &self,
        taker_payment_tx: &[u8],
        time_lock: u64,
        maker_pub: &[u8],
        secret_hash: &[u8],
        swap_contract_address: &Option<BytesJson>,
        swap_unique_data: &[u8],
    ) -> TransactionFut;

    fn create_maker_payment_spend_preimage(
        &self,
        maker_payment_tx: &[u8],
        time_lock: u64,
        maker_pub: &[u8],
        secret_hash: &[u8],
        swap_unique_data: &[u8],
    ) -> TransactionFut;

    fn watcher_validate_taker_fee(&self, input: WatcherValidateTakerFeeInput) -> ValidatePaymentFut<()>;

    fn watcher_validate_taker_payment(&self, input: WatcherValidatePaymentInput) -> ValidatePaymentFut<()>;

    fn taker_validates_payment_spend_or_refund(&self, _input: ValidateWatcherSpendInput) -> ValidatePaymentFut<()>;

    async fn watcher_search_for_swap_tx_spend(
        &self,
        input: WatcherSearchForSwapTxSpendInput<'_>,
    ) -> Result<Option<FoundSwapTxSpend>, String>;

    async fn get_taker_watcher_reward(
        &self,
        other_coin: &MmCoinEnum,
        coin_amount: Option<BigDecimal>,
        other_coin_amount: Option<BigDecimal>,
        reward_amount: Option<BigDecimal>,
        wait_until: u64,
    ) -> Result<WatcherReward, MmError<WatcherRewardError>>;

    async fn get_maker_watcher_reward(
        &self,
        other_coin: &MmCoinEnum,
        reward_amount: Option<BigDecimal>,
        wait_until: u64,
    ) -> Result<Option<WatcherReward>, MmError<WatcherRewardError>>;
}

/// Helper struct wrapping arguments for [TakerCoinSwapOpsV2::send_taker_funding]
pub struct SendTakerFundingArgs<'a> {
    /// For UTXO-based coins, the taker can refund the funding after this timestamp if the maker hasn't claimed it.
    /// For smart contracts, the taker can refund the payment after this timestamp if the maker hasn't pre-approved the transaction.
    /// This field is additionally used to wait for confirmations of ERC20 approval transaction.
    pub funding_time_lock: u64,
    /// For smart contracts, the taker can refund the payment after this timestamp if the maker hasn't claimed it by revealing their secret.
    pub payment_time_lock: u64,
    /// The hash of the secret generated by the taker, needed for immediate refund
    pub taker_secret_hash: &'a [u8],
    /// The hash of the secret generated by the maker, needed to spend the payment
    pub maker_secret_hash: &'a [u8],
    /// Maker's pubkey
    pub maker_pub: &'a [u8],
    /// DEX fee
    pub dex_fee: &'a DexFee,
    /// Additional reward for maker (premium)
    pub premium_amount: BigDecimal,
    /// Actual volume of taker's payment
    pub trading_amount: BigDecimal,
    /// Unique data of specific swap
    pub swap_unique_data: &'a [u8],
}

/// Helper struct wrapping arguments for [TakerCoinSwapOpsV2::refund_taker_funding_secret]
pub struct RefundFundingSecretArgs<'a, Coin: ParseCoinAssocTypes + ?Sized> {
    pub funding_tx: &'a Coin::Tx,
    pub funding_time_lock: u64,
    pub payment_time_lock: u64,
    pub maker_pubkey: &'a Coin::Pubkey,
    pub taker_secret: &'a [u8],
    pub taker_secret_hash: &'a [u8],
    pub maker_secret_hash: &'a [u8],
<<<<<<< HEAD
=======
    pub swap_contract_address: &'a Option<BytesJson>,
>>>>>>> 9b013392
    /// DEX fee
    pub dex_fee: &'a DexFee,
    /// Additional reward for maker (premium)
    pub premium_amount: BigDecimal,
    /// Actual volume of taker's payment
    pub trading_amount: BigDecimal,
    pub swap_unique_data: &'a [u8],
    pub watcher_reward: bool,
}

/// Helper struct wrapping arguments for [TakerCoinSwapOpsV2::gen_taker_funding_spend_preimage]
pub struct GenTakerFundingSpendArgs<'a, Coin: ParseCoinAssocTypes + ?Sized> {
    /// Taker payment transaction serialized to raw bytes
    pub funding_tx: &'a Coin::Tx,
    /// Maker's pubkey
    pub maker_pub: &'a Coin::Pubkey,
    /// Taker's pubkey
    pub taker_pub: &'a Coin::Pubkey,
    /// Timelock of the funding tx
    pub funding_time_lock: u64,
    /// The hash of the secret generated by taker
    pub taker_secret_hash: &'a [u8],
    /// Timelock of the taker payment
    pub taker_payment_time_lock: u64,
    /// The hash of the secret generated by maker
    pub maker_secret_hash: &'a [u8],
}

/// Helper struct wrapping arguments for [TakerCoinSwapOpsV2::validate_taker_funding]
pub struct ValidateTakerFundingArgs<'a, Coin: ParseCoinAssocTypes + ?Sized> {
    /// Taker funding transaction
    pub funding_tx: &'a Coin::Tx,
    /// The timestamp after which the taker can refund the funding transaction if the maker hasn't pre-approved the transaction
    /// In UTXO case: Taker will be able to refund the payment after this timestamp
    pub funding_time_lock: u64,
    /// The timestamp after which the taker can refund the payment transaction if the maker hasn't claimed it by revealing their secret
    pub payment_time_lock: u64,
    /// The hash of the secret generated by taker
    pub taker_secret_hash: &'a [u8],
    /// The hash of the secret generated by maker
    pub maker_secret_hash: &'a [u8],
    /// Taker's pubkey
    pub taker_pub: &'a Coin::Pubkey,
    /// DEX fee amount
    pub dex_fee: &'a DexFee,
    /// Additional reward for maker (premium)
    pub premium_amount: BigDecimal,
    /// Actual volume of taker's payment
    pub trading_amount: BigDecimal,
    /// Unique data of specific swap
    pub swap_unique_data: &'a [u8],
}

/// Helper struct wrapping arguments for taker payment's spend generation, used in
/// [TakerCoinSwapOpsV2::gen_taker_payment_spend_preimage], [TakerCoinSwapOpsV2::validate_taker_payment_spend_preimage] and
/// [TakerCoinSwapOpsV2::sign_and_broadcast_taker_payment_spend]
pub struct GenTakerPaymentSpendArgs<'a, Coin: ParseCoinAssocTypes + ?Sized> {
    /// Taker payment transaction serialized to raw bytes
    pub taker_tx: &'a Coin::Tx,
    /// Taker will be able to refund the payment after this timestamp
    pub time_lock: u64,
    /// The hash of the secret generated by maker
    pub maker_secret_hash: &'a [u8],
    /// Maker's pubkey
    pub maker_pub: &'a Coin::Pubkey,
    /// Maker's address
    pub maker_address: &'a Coin::Address,
    /// Taker's pubkey
    pub taker_pub: &'a Coin::Pubkey,
    /// Pubkey of address, receiving DEX fees
    pub dex_fee_pub: &'a [u8],
    /// DEX fee
    pub dex_fee: &'a DexFee,
    /// Additional reward for maker (premium)
    pub premium_amount: BigDecimal,
    /// Actual volume of taker's payment
    pub trading_amount: BigDecimal,
}

/// Taker payment spend preimage with taker's signature
pub struct TxPreimageWithSig<Coin: ParseCoinAssocTypes + ?Sized> {
    /// The preimage, might be () for certain coin types (only signature might be used)
    pub preimage: Coin::Preimage,
    /// Taker's signature
    pub signature: Coin::Sig,
}

/// Enum covering error cases that can happen during transaction preimage generation.
#[derive(Debug, Display)]
pub enum TxGenError {
    /// RPC error
    Rpc(String),
    /// Error during conversion of BigDecimal amount to coin's specific monetary units (satoshis, wei, etc.).
    NumConversion(String),
    /// Address derivation error.
    AddressDerivation(String),
    /// Problem with tx preimage signing.
    Signing(String),
    /// Legacy error produced by usage of try_s/try_fus and other similar macros.
    Legacy(String),
    /// Input payment timelock overflows the type used by specific coin.
    LocktimeOverflow(String),
    /// Transaction fee is too high
    TxFeeTooHigh(String),
    /// Previous tx is not valid
    PrevTxIsNotValid(String),
    /// Other errors, can be used to return an error that can happen only in specific coin protocol implementation
    Other(String),
}

impl From<UtxoRpcError> for TxGenError {
    fn from(err: UtxoRpcError) -> Self { TxGenError::Rpc(err.to_string()) }
}

impl From<NumConversError> for TxGenError {
    fn from(err: NumConversError) -> Self { TxGenError::NumConversion(err.to_string()) }
}

impl From<UtxoSignWithKeyPairError> for TxGenError {
    fn from(err: UtxoSignWithKeyPairError) -> Self { TxGenError::Signing(err.to_string()) }
}

/// Enum covering error cases that can happen during swap v2 transaction validation.
#[derive(Debug, Display, EnumFromStringify)]
pub enum ValidateSwapV2TxError {
    /// Payment sent to wrong address or has invalid amount.
    InvalidDestinationOrAmount(String),
    /// Error during conversion of BigDecimal amount to coin's specific monetary units (satoshis, wei, etc.).
    NumConversion(String),
    /// RPC error.
    #[from_stringify("web3::Error")]
    Rpc(String),
    /// Serialized tx bytes don't match ones received from coin's RPC.
    #[display(fmt = "Tx bytes {:02x} don't match ones received from rpc {:02x}", actual, from_rpc)]
    TxBytesMismatch { from_rpc: BytesJson, actual: BytesJson },
    /// Provided transaction doesn't have output with specific index
    TxLacksOfOutputs,
    /// Input payment timelock overflows the type used by specific coin.
    LocktimeOverflow(String),
    /// Internal error
    #[from_stringify("ethabi::Error")]
    Internal(String),
    /// Payment transaction is in unexpected state. E.g., `Uninitialized` instead of `PaymentSent` for ETH payment.
    UnexpectedPaymentState(String),
    /// Payment transaction doesn't exist on-chain.
    TxDoesNotExist(String),
    /// Transaction has wrong properties, for example, it has been sent to a wrong address.
    WrongPaymentTx(String),
}

impl From<NumConversError> for ValidateSwapV2TxError {
    fn from(err: NumConversError) -> Self { ValidateSwapV2TxError::NumConversion(err.to_string()) }
}

impl From<UtxoRpcError> for ValidateSwapV2TxError {
    fn from(err: UtxoRpcError) -> Self { ValidateSwapV2TxError::Rpc(err.to_string()) }
}

impl From<PaymentStatusErr> for ValidateSwapV2TxError {
    fn from(err: PaymentStatusErr) -> Self {
        match err {
            PaymentStatusErr::AbiError(e)
            | PaymentStatusErr::Internal(e)
            | PaymentStatusErr::TxDeserializationError(e) => ValidateSwapV2TxError::Internal(e),

            PaymentStatusErr::Transport(e) => ValidateSwapV2TxError::Rpc(e),
        }
    }
}

impl From<ValidatePaymentV2Err> for ValidateSwapV2TxError {
    fn from(err: ValidatePaymentV2Err) -> Self {
        match err {
            ValidatePaymentV2Err::UnexpectedPaymentState(e) => ValidateSwapV2TxError::UnexpectedPaymentState(e),
            ValidatePaymentV2Err::WrongPaymentTx(e) => ValidateSwapV2TxError::WrongPaymentTx(e),
        }
    }
}

impl From<PrepareTxDataError> for ValidateSwapV2TxError {
    fn from(err: PrepareTxDataError) -> Self {
        match err {
            PrepareTxDataError::AbiError(e) | PrepareTxDataError::Internal(e) => ValidateSwapV2TxError::Internal(e),
        }
    }
}

/// Enum covering error cases that can happen during taker funding spend preimage validation.
#[derive(Debug, Display, EnumFromStringify)]
pub enum ValidateTakerFundingSpendPreimageError {
    /// Funding tx has no outputs
    FundingTxNoOutputs,
    /// Actual preimage fee is either too high or too small
    UnexpectedPreimageFee(String),
    /// Error during signature deserialization.
    InvalidMakerSignature,
    /// Error during preimage comparison to an expected one.
    InvalidPreimage(String),
    /// Error during taker's signature check.
    #[from_stringify("UtxoSignWithKeyPairError")]
    SignatureVerificationFailure(String),
    /// Error during generation of an expected preimage.
    TxGenError(String),
    /// Input payment timelock overflows the type used by specific coin.
    LocktimeOverflow(String),
    /// Coin's RPC error
    #[from_stringify("UtxoRpcError")]
    Rpc(String),
}

impl From<TxGenError> for ValidateTakerFundingSpendPreimageError {
    fn from(err: TxGenError) -> Self { ValidateTakerFundingSpendPreimageError::TxGenError(format!("{:?}", err)) }
}

/// Enum covering error cases that can happen during taker payment spend preimage validation.
#[derive(Debug, Display, EnumFromStringify)]
pub enum ValidateTakerPaymentSpendPreimageError {
    /// Error during signature deserialization.
    InvalidTakerSignature,
    /// Error during preimage comparison to an expected one.
    InvalidPreimage(String),
    /// Error during taker's signature check.
    #[from_stringify("UtxoSignWithKeyPairError")]
    SignatureVerificationFailure(String),
    /// Error during generation of an expected preimage.
    TxGenError(String),
    /// Input payment timelock overflows the type used by specific coin.
    LocktimeOverflow(String),
}

impl From<TxGenError> for ValidateTakerPaymentSpendPreimageError {
    fn from(err: TxGenError) -> Self { ValidateTakerPaymentSpendPreimageError::TxGenError(format!("{:?}", err)) }
}

/// Helper trait used for various types serialization to bytes
pub trait ToBytes {
    fn to_bytes(&self) -> Vec<u8>;
}

/// Defines associated types specific to each coin (Pubkey, Address, etc.)
#[async_trait]
pub trait ParseCoinAssocTypes {
    type Address: Send + Sync + fmt::Display;
    type AddressParseError: fmt::Debug + Send + fmt::Display;
    type Pubkey: ToBytes + Send + Sync;
    type PubkeyParseError: fmt::Debug + Send + fmt::Display;
    type Tx: Transaction + Send + Sync;
    type TxParseError: fmt::Debug + Send + fmt::Display;
    type Preimage: ToBytes + Send + Sync;
    type PreimageParseError: fmt::Debug + Send + fmt::Display;
    type Sig: ToBytes + Send + Sync;
    type SigParseError: fmt::Debug + Send + fmt::Display;

    async fn my_addr(&self) -> Self::Address;

    fn parse_address(&self, address: &str) -> Result<Self::Address, Self::AddressParseError>;

    fn parse_pubkey(&self, pubkey: &[u8]) -> Result<Self::Pubkey, Self::PubkeyParseError>;

    fn parse_tx(&self, tx: &[u8]) -> Result<Self::Tx, Self::TxParseError>;

    fn parse_preimage(&self, tx: &[u8]) -> Result<Self::Preimage, Self::PreimageParseError>;

    fn parse_signature(&self, sig: &[u8]) -> Result<Self::Sig, Self::SigParseError>;
}

/// Defines associated types specific to Non-Fungible Tokens (Token Address, Token Id, etc.)
pub trait ParseNftAssocTypes {
    type ContractAddress: Send + Sync + fmt::Display;
    type TokenId: ToBytes + Send + Sync;
    type ContractType: ToBytes + Send + Sync;
    type NftAssocTypesError: fmt::Debug + Send + fmt::Display;

    fn parse_contract_address(
        &self,
        contract_address: &[u8],
    ) -> Result<Self::ContractAddress, Self::NftAssocTypesError>;

    fn parse_token_id(&self, token_id: &[u8]) -> Result<Self::TokenId, Self::NftAssocTypesError>;

    fn parse_contract_type(&self, contract_type: &[u8]) -> Result<Self::ContractType, Self::NftAssocTypesError>;
}

pub struct SendMakerPaymentArgs<'a, Coin: ParseCoinAssocTypes + ?Sized> {
    /// Maker will be able to refund the payment after this timestamp
    pub time_lock: u64,
    /// The hash of the secret generated by taker, this is used for immediate refund
    pub taker_secret_hash: &'a [u8],
    /// The hash of the secret generated by maker, taker needs it to spend the payment
    pub maker_secret_hash: &'a [u8],
    /// Payment amount
    pub amount: BigDecimal,
    /// Taker's HTLC pubkey
    pub taker_pub: &'a Coin::Pubkey,
    /// Unique data of specific swap
    pub swap_unique_data: &'a [u8],
}

/// Structure representing necessary NFT info for Swap
pub struct NftSwapInfo<'a, Coin: ParseNftAssocTypes + ?Sized> {
    /// The address of the NFT token
    pub token_address: &'a Coin::ContractAddress,
    /// The ID of the NFT token.
    pub token_id: &'a [u8],
    /// The type of smart contract that governs this NFT
    pub contract_type: &'a Coin::ContractType,
    /// Etomic swap contract address
    pub swap_contract_address: &'a Coin::ContractAddress,
}

pub struct SendNftMakerPaymentArgs<'a, Coin: ParseCoinAssocTypes + ParseNftAssocTypes + ?Sized> {
    /// Maker will be able to refund the payment after this timestamp
    pub time_lock: u64,
    /// The hash of the secret generated by taker, this is used for immediate refund
    pub taker_secret_hash: &'a [u8],
    /// The hash of the secret generated by maker, taker needs it to spend the payment
    pub maker_secret_hash: &'a [u8],
    /// Payment amount
    pub amount: BigDecimal,
    /// Taker's HTLC pubkey
    pub taker_pub: &'a Coin::Pubkey,
    /// Unique data of specific swap
    pub swap_unique_data: &'a [u8],
    /// Structure representing necessary NFT info for Swap
    pub nft_swap_info: &'a NftSwapInfo<'a, Coin>,
}

pub struct ValidateMakerPaymentArgs<'a, Coin: ParseCoinAssocTypes + ?Sized> {
    /// Maker payment tx
    pub maker_payment_tx: &'a Coin::Tx,
    /// Maker will be able to refund the payment after this timestamp
    pub time_lock: u64,
    /// The hash of the secret generated by taker, this is used for immediate refund
    pub taker_secret_hash: &'a [u8],
    /// The hash of the secret generated by maker, taker needs it to spend the payment
    pub maker_secret_hash: &'a [u8],
    /// Payment amount
    pub amount: BigDecimal,
    /// Maker's HTLC pubkey
    pub maker_pub: &'a Coin::Pubkey,
    /// Unique data of specific swap
    pub swap_unique_data: &'a [u8],
}

pub struct ValidateNftMakerPaymentArgs<'a, Coin: ParseCoinAssocTypes + ParseNftAssocTypes + ?Sized> {
    /// Maker payment tx
    pub maker_payment_tx: &'a Coin::Tx,
    /// Maker will be able to refund the payment after this timestamp
    pub time_lock: u64,
    /// The hash of the secret generated by taker, this is used for immediate refund
    pub taker_secret_hash: &'a [u8],
    /// The hash of the secret generated by maker, taker needs it to spend the payment
    pub maker_secret_hash: &'a [u8],
    /// Payment amount
    pub amount: BigDecimal,
    /// Taker's HTLC pubkey
    pub taker_pub: &'a Coin::Pubkey,
    /// Maker's HTLC pubkey
    pub maker_pub: &'a Coin::Pubkey,
    /// Unique data of specific swap
    pub swap_unique_data: &'a [u8],
    /// Structure representing necessary NFT info for Swap
    pub nft_swap_info: &'a NftSwapInfo<'a, Coin>,
}

pub struct RefundMakerPaymentArgs<'a, Coin: ParseCoinAssocTypes + ?Sized> {
    /// Maker payment tx
    pub maker_payment_tx: &'a Coin::Tx,
    /// Maker will be able to refund the payment after this timestamp
    pub time_lock: u64,
    /// The hash of the secret generated by taker, this is used for immediate refund
    pub taker_secret_hash: &'a [u8],
    /// The hash of the secret generated by maker, taker needs it to spend the payment
    pub maker_secret_hash: &'a [u8],
    /// Taker's secret
    pub taker_secret: &'a [u8],
    /// Taker's HTLC pubkey
    pub taker_pub: &'a Coin::Pubkey,
    /// Unique data of specific swap
    pub swap_unique_data: &'a [u8],
}

/// Common refund NFT Maker Payment structure for [MakerNftSwapOpsV2::refund_nft_maker_payment_v2_timelock] and
/// [MakerNftSwapOpsV2::refund_nft_maker_payment_v2_secret] methods
pub struct RefundNftMakerPaymentArgs<'a, Coin: ParseCoinAssocTypes + ParseNftAssocTypes + ?Sized> {
    /// Maker payment tx
    pub maker_payment_tx: &'a Coin::Tx,
    /// The hash of the secret generated by taker, this is used for immediate refund
    pub taker_secret_hash: &'a [u8],
    /// The hash of the secret generated by maker, taker needs it to spend the payment
    pub maker_secret_hash: &'a [u8],
    /// Taker's secret
    pub taker_secret: &'a [u8],
    /// Unique data of specific swap
    pub swap_unique_data: &'a [u8],
    /// The type of smart contract that governs this NFT
    pub contract_type: &'a Coin::ContractType,
    /// Etomic swap contract address
    pub swap_contract_address: &'a Coin::ContractAddress,
}

pub struct SpendMakerPaymentArgs<'a, Coin: ParseCoinAssocTypes + ?Sized> {
    /// Maker payment tx
    pub maker_payment_tx: &'a Coin::Tx,
    /// Maker will be able to refund the payment after this timestamp
    pub time_lock: u64,
    /// The hash of the secret generated by taker, this is used for immediate refund
    pub taker_secret_hash: &'a [u8],
    /// The hash of the secret generated by maker, taker needs it to spend the payment
    pub maker_secret_hash: &'a [u8],
    /// The secret generated by maker, revealed when maker spends taker's payment
    pub maker_secret: &'a [u8],
    /// Maker's HTLC pubkey
    pub maker_pub: &'a Coin::Pubkey,
    /// Unique data of specific swap
    pub swap_unique_data: &'a [u8],
}

pub struct SpendNftMakerPaymentArgs<'a, Coin: ParseCoinAssocTypes + ParseNftAssocTypes + ?Sized> {
    /// Maker payment tx
    pub maker_payment_tx: &'a Coin::Tx,
    /// The hash of the secret generated by taker, this is used for immediate refund
    pub taker_secret_hash: &'a [u8],
    /// The hash of the secret generated by maker, taker needs it to spend the payment
    pub maker_secret_hash: &'a [u8],
    /// The secret generated by maker, revealed when maker spends taker's payment
    pub maker_secret: &'a [u8],
    /// Maker's HTLC pubkey
    pub maker_pub: &'a Coin::Pubkey,
    /// Unique data of specific swap
    pub swap_unique_data: &'a [u8],
    /// The type of smart contract that governs this NFT
    pub contract_type: &'a Coin::ContractType,
    /// Etomic swap contract address
    pub swap_contract_address: &'a Coin::ContractAddress,
}

/// Operations specific to maker coin in [Trading Protocol Upgrade implementation](https://github.com/KomodoPlatform/komodo-defi-framework/issues/1895)
#[async_trait]
pub trait MakerCoinSwapOpsV2: ParseCoinAssocTypes + CommonSwapOpsV2 + Send + Sync + 'static {
    /// Generate and broadcast maker payment transaction
    async fn send_maker_payment_v2(&self, args: SendMakerPaymentArgs<'_, Self>) -> Result<Self::Tx, TransactionErr>;

    /// Validate maker payment transaction
    async fn validate_maker_payment_v2(&self, args: ValidateMakerPaymentArgs<'_, Self>) -> ValidatePaymentResult<()>;

    /// Refund maker payment transaction using timelock path
    async fn refund_maker_payment_v2_timelock(&self, args: RefundPaymentArgs<'_>) -> Result<Self::Tx, TransactionErr>;

    /// Refund maker payment transaction using immediate refund path
    async fn refund_maker_payment_v2_secret(
        &self,
        args: RefundMakerPaymentArgs<'_, Self>,
    ) -> Result<Self::Tx, TransactionErr>;

    /// Spend maker payment transaction
    async fn spend_maker_payment_v2(&self, args: SpendMakerPaymentArgs<'_, Self>) -> Result<Self::Tx, TransactionErr>;
}

#[async_trait]
pub trait MakerNftSwapOpsV2: ParseCoinAssocTypes + ParseNftAssocTypes + Send + Sync + 'static {
    async fn send_nft_maker_payment_v2(
        &self,
        args: SendNftMakerPaymentArgs<'_, Self>,
    ) -> Result<Self::Tx, TransactionErr>;

    /// Validate NFT maker payment transaction
    async fn validate_nft_maker_payment_v2(
        &self,
        args: ValidateNftMakerPaymentArgs<'_, Self>,
    ) -> ValidatePaymentResult<()>;

    /// Spend NFT maker payment transaction
    async fn spend_nft_maker_payment_v2(
        &self,
        args: SpendNftMakerPaymentArgs<'_, Self>,
    ) -> Result<Self::Tx, TransactionErr>;

    /// Refund NFT maker payment transaction using timelock path
    async fn refund_nft_maker_payment_v2_timelock(
        &self,
        args: RefundNftMakerPaymentArgs<'_, Self>,
    ) -> Result<Self::Tx, TransactionErr>;

    /// Refund NFT maker payment transaction using immediate refund path
    async fn refund_nft_maker_payment_v2_secret(
        &self,
        args: RefundNftMakerPaymentArgs<'_, Self>,
    ) -> Result<Self::Tx, TransactionErr>;
}

/// Enum representing errors that can occur while waiting for taker payment spend.
#[derive(Display)]
pub enum WaitForTakerPaymentSpendError {
    /// Timeout error variant, indicating that the wait for taker payment spend has timed out.
    #[display(
        fmt = "Timed out waiting for taker payment spend, wait_until {}, now {}",
        wait_until,
        now
    )]
    Timeout {
        /// The timestamp until which the wait was expected to complete.
        wait_until: u64,
        /// The current timestamp when the timeout occurred.
        now: u64,
    },

    /// Invalid input transaction error variant, containing additional information about the error.
    InvalidInputTx(String),
}

impl From<WaitForOutputSpendErr> for WaitForTakerPaymentSpendError {
    fn from(err: WaitForOutputSpendErr) -> Self {
        match err {
            WaitForOutputSpendErr::Timeout { wait_until, now } => {
                WaitForTakerPaymentSpendError::Timeout { wait_until, now }
            },
            WaitForOutputSpendErr::NoOutputWithIndex(index) => {
                WaitForTakerPaymentSpendError::InvalidInputTx(format!("Tx doesn't have output with index {}", index))
            },
        }
    }
}

/// Enum representing different ways a funding transaction can be spent.
///
/// This enum is generic over types that implement the `ParseCoinAssocTypes` trait.
pub enum FundingTxSpend<T: ParseCoinAssocTypes + ?Sized> {
    /// Variant indicating that the funding transaction has been spent through a timelock path.
    RefundedTimelock(T::Tx),
    /// Variant indicating that the funding transaction has been spent by revealing a taker's secret (immediate refund path).
    RefundedSecret {
        /// The spending transaction.
        tx: T::Tx,
        /// The taker's secret value revealed in the spending transaction.
        secret: [u8; 32],
    },
    /// Variant indicating that the funds from the funding transaction have been transferred
    /// to the taker's payment transaction.
    TransferredToTakerPayment(T::Tx),
}

impl<T: ParseCoinAssocTypes + ?Sized> fmt::Debug for FundingTxSpend<T> {
    fn fmt(&self, f: &mut fmt::Formatter<'_>) -> fmt::Result {
        match self {
            FundingTxSpend::RefundedTimelock(tx) => {
                write!(f, "RefundedTimelock({:?})", tx)
            },
            FundingTxSpend::RefundedSecret { tx, secret: _ } => {
                write!(f, "RefundedSecret {{ tx: {:?} }}", tx)
            },
            FundingTxSpend::TransferredToTakerPayment(tx) => {
                write!(f, "TransferredToTakerPayment({:?})", tx)
            },
        }
    }
}

/// Enum representing errors that can occur during the search for funding spend.
#[derive(Debug)]
pub enum SearchForFundingSpendErr {
    /// Variant indicating an invalid input transaction error with additional information.
    InvalidInputTx(String),
    /// Variant indicating a failure to process the spending transaction with additional details.
    FailedToProcessSpendTx(String),
    /// Variant indicating a coin's RPC error with additional information.
    Rpc(String),
    /// Variant indicating an error during conversion of the `from_block` argument with associated `TryFromIntError`.
    FromBlockConversionErr(TryFromIntError),
}

/// Operations specific to taker coin in [Trading Protocol Upgrade implementation](https://github.com/KomodoPlatform/komodo-defi-framework/issues/1895)
#[async_trait]
pub trait TakerCoinSwapOpsV2: ParseCoinAssocTypes + CommonSwapOpsV2 + Send + Sync + 'static {
    /// Generate and broadcast taker funding transaction that includes dex fee, maker premium and actual trading volume.
    /// Funding tx can be reclaimed immediately if maker back-outs (doesn't send maker payment)
    async fn send_taker_funding(&self, args: SendTakerFundingArgs<'_>) -> Result<Self::Tx, TransactionErr>;

    /// Validates taker funding transaction.
    async fn validate_taker_funding(&self, args: ValidateTakerFundingArgs<'_, Self>) -> ValidateSwapV2TxResult;

    /// Refunds taker funding transaction using time-locked path without secret reveal.
    async fn refund_taker_funding_timelock(&self, args: RefundTakerPaymentArgs<'_>)
        -> Result<Self::Tx, TransactionErr>;

    /// Reclaims taker funding transaction using immediate refund path with secret reveal.
    async fn refund_taker_funding_secret(
        &self,
        args: RefundFundingSecretArgs<'_, Self>,
    ) -> Result<Self::Tx, TransactionErr>;

    /// Looks for taker funding transaction spend and detects path used
    async fn search_for_taker_funding_spend(
        &self,
        tx: &Self::Tx,
        from_block: u64,
        secret_hash: &[u8],
    ) -> Result<Option<FundingTxSpend<Self>>, SearchForFundingSpendErr>;

    /// Generates and signs a preimage spending funding tx to the combined taker payment
    async fn gen_taker_funding_spend_preimage(
        &self,
        args: &GenTakerFundingSpendArgs<'_, Self>,
        swap_unique_data: &[u8],
    ) -> GenPreimageResult<Self>;

    /// Validates taker funding spend preimage generated and signed by maker
    async fn validate_taker_funding_spend_preimage(
        &self,
        gen_args: &GenTakerFundingSpendArgs<'_, Self>,
        preimage: &TxPreimageWithSig<Self>,
    ) -> ValidateTakerFundingSpendPreimageResult;

    /// Sign and send a spending funding tx to the combined taker payment
    async fn sign_and_send_taker_funding_spend(
        &self,
        preimage: &TxPreimageWithSig<Self>,
        args: &GenTakerFundingSpendArgs<'_, Self>,
        swap_unique_data: &[u8],
    ) -> Result<Self::Tx, TransactionErr>;

    /// Refunds taker payment transaction.
    async fn refund_combined_taker_payment(&self, args: RefundTakerPaymentArgs<'_>)
        -> Result<Self::Tx, TransactionErr>;

    /// Generates and signs taker payment spend preimage. The preimage and signature should be
    /// shared with maker to proceed with protocol execution.
    async fn gen_taker_payment_spend_preimage(
        &self,
        args: &GenTakerPaymentSpendArgs<'_, Self>,
        swap_unique_data: &[u8],
    ) -> GenPreimageResult<Self>;

    /// Validate taker payment spend preimage on maker's side.
    async fn validate_taker_payment_spend_preimage(
        &self,
        gen_args: &GenTakerPaymentSpendArgs<'_, Self>,
        preimage: &TxPreimageWithSig<Self>,
    ) -> ValidateTakerPaymentSpendPreimageResult;

    /// Sign and broadcast taker payment spend on maker's side.
    async fn sign_and_broadcast_taker_payment_spend(
        &self,
        preimage: &TxPreimageWithSig<Self>,
        gen_args: &GenTakerPaymentSpendArgs<'_, Self>,
        secret: &[u8],
        swap_unique_data: &[u8],
    ) -> Result<Self::Tx, TransactionErr>;

    /// Wait until taker payment spend is found on-chain
    async fn wait_for_taker_payment_spend(
        &self,
        taker_payment: &Self::Tx,
        from_block: u64,
        wait_until: u64,
    ) -> MmResult<Self::Tx, WaitForTakerPaymentSpendError>;
}

#[async_trait]
pub trait CommonSwapOpsV2: ParseCoinAssocTypes + Send + Sync + 'static {
    /// Derives an HTLC key-pair and returns a public key corresponding to that key.
    fn derive_htlc_pubkey_v2(&self, swap_unique_data: &[u8]) -> Self::Pubkey;

    fn derive_htlc_pubkey_v2_bytes(&self, swap_unique_data: &[u8]) -> Vec<u8>;
}

/// Operations that coins have independently from the MarketMaker.
/// That is, things implemented by the coin wallets or public coin services.
#[async_trait]
pub trait MarketCoinOps {
    fn ticker(&self) -> &str;

    fn my_address(&self) -> MmResult<String, MyAddressError>;

    async fn get_public_key(&self) -> Result<String, MmError<UnexpectedDerivationMethod>>;

    fn sign_message_hash(&self, _message: &str) -> Option<[u8; 32]>;

    fn sign_message(&self, _message: &str) -> SignatureResult<String>;

    fn verify_message(&self, _signature: &str, _message: &str, _address: &str) -> VerificationResult<bool>;

    fn get_non_zero_balance(&self) -> NonZeroBalanceFut<MmNumber> {
        let closure = |spendable: BigDecimal| {
            if spendable.is_zero() {
                return MmError::err(GetNonZeroBalance::BalanceIsZero);
            }
            Ok(MmNumber::from(spendable))
        };
        Box::new(self.my_spendable_balance().map_err(From::from).and_then(closure))
    }

    fn my_balance(&self) -> BalanceFut<CoinBalance>;

    fn my_spendable_balance(&self) -> BalanceFut<BigDecimal> {
        Box::new(self.my_balance().map(|CoinBalance { spendable, .. }| spendable))
    }

    /// Base coin balance for tokens, e.g. ETH balance in ERC20 case
    fn base_coin_balance(&self) -> BalanceFut<BigDecimal>;

    fn platform_ticker(&self) -> &str;

    /// Receives raw transaction bytes in hexadecimal format as input and returns tx hash in hexadecimal format
    fn send_raw_tx(&self, tx: &str) -> Box<dyn Future<Item = String, Error = String> + Send>;

    /// Receives raw transaction bytes as input and returns tx hash in hexadecimal format
    fn send_raw_tx_bytes(&self, tx: &[u8]) -> Box<dyn Future<Item = String, Error = String> + Send>;

    /// Signs raw utxo transaction in hexadecimal format as input and returns signed transaction in hexadecimal format
    async fn sign_raw_tx(&self, args: &SignRawTransactionRequest) -> RawTransactionResult;

    fn wait_for_confirmations(&self, input: ConfirmPaymentInput) -> Box<dyn Future<Item = (), Error = String> + Send>;

    fn wait_for_htlc_tx_spend(&self, args: WaitForHTLCTxSpendArgs<'_>) -> TransactionFut;

    fn tx_enum_from_bytes(&self, bytes: &[u8]) -> Result<TransactionEnum, MmError<TxMarshalingErr>>;

    fn current_block(&self) -> Box<dyn Future<Item = u64, Error = String> + Send>;

    fn display_priv_key(&self) -> Result<String, String>;

    /// Get the minimum amount to send.
    fn min_tx_amount(&self) -> BigDecimal;

    /// Get the minimum amount to trade.
    fn min_trading_vol(&self) -> MmNumber;

    fn is_privacy(&self) -> bool { false }

    fn is_trezor(&self) -> bool;
}

#[derive(Clone, Debug, Deserialize, PartialEq)]
#[serde(tag = "type")]
pub enum EthGasLimitOption {
    /// Use this value as gas limit
    Set(u64),
    /// Make MM2 calculate gas limit
    Calc,
}

#[derive(Clone, Debug, Deserialize, PartialEq)]
#[serde(tag = "type")]
pub enum WithdrawFee {
    UtxoFixed {
        amount: BigDecimal,
    },
    UtxoPerKbyte {
        amount: BigDecimal,
    },
    EthGas {
        /// in gwei
        gas_price: BigDecimal,
        gas: u64,
    },
    EthGasEip1559 {
        /// in gwei
        max_priority_fee_per_gas: BigDecimal,
        max_fee_per_gas: BigDecimal,
        gas_option: EthGasLimitOption,
    },
    Qrc20Gas {
        /// in satoshi
        gas_limit: u64,
        gas_price: u64,
    },
    CosmosGas {
        gas_limit: u64,
        gas_price: f64,
    },
}

/// Rename to `GetWithdrawSenderAddresses` when withdraw supports multiple `from` addresses.
#[async_trait]
pub trait GetWithdrawSenderAddress {
    type Address;
    type Pubkey;

    async fn get_withdraw_sender_address(
        &self,
        req: &WithdrawRequest,
    ) -> MmResult<WithdrawSenderAddress<Self::Address, Self::Pubkey>, WithdrawError>;
}

/// TODO: Avoid using a single request structure on every platform.
/// Instead, accept a generic type from withdraw implementations.
/// This way we won't have to update the payload for every platform when
/// one of them requires specific addition.
#[derive(Clone, Deserialize)]
pub struct WithdrawRequest {
    coin: String,
    from: Option<WithdrawFrom>,
    to: String,
    #[serde(default)]
    amount: BigDecimal,
    #[serde(default)]
    max: bool,
    fee: Option<WithdrawFee>,
    memo: Option<String>,
    /// Tendermint specific field used for manually providing the IBC channel IDs.
    ibc_source_channel: Option<String>,
    /// Currently, this flag is used by ETH/ERC20 coins activated with MetaMask **only**.
    #[cfg(target_arch = "wasm32")]
    #[serde(default)]
    broadcast: bool,
}

#[derive(Debug, Deserialize)]
#[serde(tag = "type")]
pub enum StakingDetails {
    Qtum(QtumDelegationRequest),
}

#[allow(dead_code)]
#[derive(Deserialize)]
pub struct AddDelegateRequest {
    pub coin: String,
    pub staking_details: StakingDetails,
}

#[allow(dead_code)]
#[derive(Deserialize)]
pub struct RemoveDelegateRequest {
    pub coin: String,
}

#[derive(Deserialize)]
pub struct GetStakingInfosRequest {
    pub coin: String,
}

#[derive(Serialize, Deserialize)]
pub struct SignatureRequest {
    coin: String,
    message: String,
}

#[derive(Serialize, Deserialize)]
pub struct VerificationRequest {
    coin: String,
    message: String,
    signature: String,
    address: String,
}

impl WithdrawRequest {
    pub fn new_max(coin: String, to: String) -> WithdrawRequest {
        WithdrawRequest {
            coin,
            from: None,
            to,
            amount: 0.into(),
            max: true,
            fee: None,
            memo: None,
            ibc_source_channel: None,
            #[cfg(target_arch = "wasm32")]
            broadcast: false,
        }
    }
}

#[derive(Clone, Debug, PartialEq, Serialize, Deserialize)]
#[serde(tag = "type")]
pub enum StakingInfosDetails {
    Qtum(QtumStakingInfosDetails),
}

impl From<QtumStakingInfosDetails> for StakingInfosDetails {
    fn from(qtum_staking_infos: QtumStakingInfosDetails) -> Self { StakingInfosDetails::Qtum(qtum_staking_infos) }
}

#[derive(Clone, Debug, Deserialize, PartialEq, Serialize)]
pub struct StakingInfos {
    pub staking_infos_details: StakingInfosDetails,
}

#[derive(Serialize)]
pub struct SignatureResponse {
    signature: String,
}

#[derive(Serialize)]
pub struct VerificationResponse {
    is_valid: bool,
}

/// Please note that no type should have the same structure as another type,
/// because this enum has the `untagged` deserialization.
#[derive(Clone, Debug, PartialEq, Serialize)]
#[serde(tag = "type")]
pub enum TxFeeDetails {
    Utxo(UtxoFeeDetails),
    Eth(EthTxFeeDetails),
    Qrc20(Qrc20FeeDetails),
    Slp(SlpFeeDetails),
    Tendermint(TendermintFeeDetails),
    #[cfg(all(
        feature = "enable-solana",
        not(target_os = "ios"),
        not(target_os = "android"),
        not(target_arch = "wasm32")
    ))]
    Solana(SolanaFeeDetails),
}

/// Deserialize the TxFeeDetails as an untagged enum.
impl<'de> Deserialize<'de> for TxFeeDetails {
    fn deserialize<D>(deserializer: D) -> Result<Self, <D as Deserializer<'de>>::Error>
    where
        D: Deserializer<'de>,
    {
        #[derive(Deserialize)]
        #[serde(untagged)]
        enum TxFeeDetailsUnTagged {
            Utxo(UtxoFeeDetails),
            Eth(EthTxFeeDetails),
            Qrc20(Qrc20FeeDetails),
            #[cfg(all(
                feature = "enable-solana",
                not(target_os = "ios"),
                not(target_os = "android"),
                not(target_arch = "wasm32")
            ))]
            Solana(SolanaFeeDetails),
            Tendermint(TendermintFeeDetails),
        }

        match Deserialize::deserialize(deserializer)? {
            TxFeeDetailsUnTagged::Utxo(f) => Ok(TxFeeDetails::Utxo(f)),
            TxFeeDetailsUnTagged::Eth(f) => Ok(TxFeeDetails::Eth(f)),
            TxFeeDetailsUnTagged::Qrc20(f) => Ok(TxFeeDetails::Qrc20(f)),
            #[cfg(all(
                feature = "enable-solana",
                not(target_os = "ios"),
                not(target_os = "android"),
                not(target_arch = "wasm32")
            ))]
            TxFeeDetailsUnTagged::Solana(f) => Ok(TxFeeDetails::Solana(f)),
            TxFeeDetailsUnTagged::Tendermint(f) => Ok(TxFeeDetails::Tendermint(f)),
        }
    }
}

impl From<EthTxFeeDetails> for TxFeeDetails {
    fn from(eth_details: EthTxFeeDetails) -> Self { TxFeeDetails::Eth(eth_details) }
}

impl From<UtxoFeeDetails> for TxFeeDetails {
    fn from(utxo_details: UtxoFeeDetails) -> Self { TxFeeDetails::Utxo(utxo_details) }
}

impl From<Qrc20FeeDetails> for TxFeeDetails {
    fn from(qrc20_details: Qrc20FeeDetails) -> Self { TxFeeDetails::Qrc20(qrc20_details) }
}

#[cfg(all(
    feature = "enable-solana",
    not(target_os = "ios"),
    not(target_os = "android"),
    not(target_arch = "wasm32")
))]
impl From<SolanaFeeDetails> for TxFeeDetails {
    fn from(solana_details: SolanaFeeDetails) -> Self { TxFeeDetails::Solana(solana_details) }
}

impl From<TendermintFeeDetails> for TxFeeDetails {
    fn from(tendermint_details: TendermintFeeDetails) -> Self { TxFeeDetails::Tendermint(tendermint_details) }
}

#[derive(Clone, Debug, Deserialize, PartialEq, Serialize)]
pub struct KmdRewardsDetails {
    amount: BigDecimal,
    claimed_by_me: bool,
}

impl KmdRewardsDetails {
    pub fn claimed_by_me(amount: BigDecimal) -> KmdRewardsDetails {
        KmdRewardsDetails {
            amount,
            claimed_by_me: true,
        }
    }
}

#[derive(Default, Clone, Debug, Deserialize, PartialEq, Serialize)]
pub enum TransactionType {
    StakingDelegation,
    RemoveDelegation,
    #[default]
    StandardTransfer,
    TokenTransfer(BytesJson),
    FeeForTokenTx,
    CustomTendermintMsg {
        msg_type: CustomTendermintMsgType,
        token_id: Option<BytesJson>,
    },
    NftTransfer,
    TendermintIBCTransfer,
}

/// Transaction details
#[derive(Clone, Debug, Deserialize, PartialEq, Serialize)]
pub struct TransactionDetails {
    #[serde(flatten)]
    pub tx: TransactionData,
    /// Coins are sent from these addresses
    from: Vec<String>,
    /// Coins are sent to these addresses
    to: Vec<String>,
    /// Total tx amount
    total_amount: BigDecimal,
    /// The amount spent from "my" address
    spent_by_me: BigDecimal,
    /// The amount received by "my" address
    received_by_me: BigDecimal,
    /// Resulting "my" balance change
    my_balance_change: BigDecimal,
    /// Block height
    block_height: u64,
    /// Transaction timestamp
    timestamp: u64,
    /// Every coin can has specific fee details:
    /// In UTXO tx fee is paid with the coin itself (e.g. 1 BTC and 0.0001 BTC fee).
    /// But for ERC20 token transfer fee is paid with another coin: ETH, because it's ETH smart contract function call that requires gas to be burnt.
    fee_details: Option<TxFeeDetails>,
    /// The coin transaction belongs to
    coin: String,
    /// Internal MM2 id used for internal transaction identification, for some coins it might be equal to transaction hash
    internal_id: BytesJson,
    /// Amount of accrued rewards.
    #[serde(skip_serializing_if = "Option::is_none")]
    kmd_rewards: Option<KmdRewardsDetails>,
    /// Type of transactions, default is StandardTransfer
    #[serde(default)]
    transaction_type: TransactionType,
    memo: Option<String>,
}

#[derive(Clone, Debug, Deserialize, PartialEq, Serialize)]
#[serde(untagged)]
pub enum TransactionData {
    Signed {
        /// Raw bytes of signed transaction, this should be sent as is to `send_raw_transaction_bytes` RPC to broadcast the transaction
        tx_hex: BytesJson,
        /// Transaction hash in hexadecimal format
        tx_hash: String,
    },
    /// This can contain entirely different data depending on the platform.
    /// TODO: Perhaps using generics would be more suitable here?
    Unsigned(Json),
}

impl TransactionData {
    pub fn new_signed(tx_hex: BytesJson, tx_hash: String) -> Self { Self::Signed { tx_hex, tx_hash } }

    pub fn new_unsigned(unsigned_tx_data: Json) -> Self { Self::Unsigned(unsigned_tx_data) }

    pub fn tx_hex(&self) -> Option<&BytesJson> {
        match self {
            TransactionData::Signed { tx_hex, .. } => Some(tx_hex),
            TransactionData::Unsigned(_) => None,
        }
    }

    pub fn tx_hash(&self) -> Option<&str> {
        match self {
            TransactionData::Signed { tx_hash, .. } => Some(tx_hash),
            TransactionData::Unsigned(_) => None,
        }
    }
}

#[derive(Clone, Copy, Debug)]
pub struct BlockHeightAndTime {
    height: u64,
    timestamp: u64,
}

impl TransactionDetails {
    /// Whether the transaction details block height should be updated (when tx is confirmed)
    pub fn should_update_block_height(&self) -> bool {
        // checking for std::u64::MAX because there was integer overflow
        // in case of electrum returned -1 so there could be records with MAX confirmations
        self.block_height == 0 || self.block_height == std::u64::MAX
    }

    /// Whether the transaction timestamp should be updated (when tx is confirmed)
    pub fn should_update_timestamp(&self) -> bool {
        // checking for std::u64::MAX because there was integer overflow
        // in case of electrum returned -1 so there could be records with MAX confirmations
        self.timestamp == 0
    }

    pub fn should_update_kmd_rewards(&self) -> bool { self.coin == "KMD" && self.kmd_rewards.is_none() }

    pub fn firo_negative_fee(&self) -> bool {
        match &self.fee_details {
            Some(TxFeeDetails::Utxo(utxo)) => utxo.amount < 0.into() && self.coin == "FIRO",
            _ => false,
        }
    }

    pub fn should_update(&self) -> bool {
        self.should_update_block_height()
            || self.should_update_timestamp()
            || self.should_update_kmd_rewards()
            || self.firo_negative_fee()
    }
}

#[derive(Clone, Debug, PartialEq, Serialize)]
pub struct TradeFee {
    pub coin: String,
    pub amount: MmNumber,
    pub paid_from_trading_vol: bool,
}

/// A type alias for a HashMap where the key is a String representing the coin/token ticker,
/// and the value is a `CoinBalance` struct representing the balance of that coin/token.
/// This is used to represent the balance of a wallet or account for multiple coins/tokens.
pub type CoinBalanceMap = HashMap<String, CoinBalance>;

impl BalanceObjectOps for CoinBalanceMap {
    fn new() -> Self { HashMap::new() }

    fn add(&mut self, other: Self) {
        for (ticker, balance) in other {
            let total_balance = self.entry(ticker).or_insert_with(CoinBalance::default);
            *total_balance += balance;
        }
    }

    fn get_total_for_ticker(&self, ticker: &str) -> Option<BigDecimal> { self.get(ticker).map(|b| b.get_total()) }
}

#[derive(Clone, Debug, Default, PartialEq, PartialOrd, Serialize)]
pub struct CoinBalance {
    pub spendable: BigDecimal,
    pub unspendable: BigDecimal,
}

impl BalanceObjectOps for CoinBalance {
    fn new() -> Self { CoinBalance::default() }

    fn add(&mut self, other: Self) { *self += other; }

    fn get_total_for_ticker(&self, _ticker: &str) -> Option<BigDecimal> { Some(self.get_total()) }
}

impl CoinBalance {
    pub fn new(spendable: BigDecimal) -> CoinBalance {
        CoinBalance {
            spendable,
            unspendable: BigDecimal::from(0),
        }
    }

    pub fn into_total(self) -> BigDecimal { self.spendable + self.unspendable }

    pub fn get_total(&self) -> BigDecimal { &self.spendable + &self.unspendable }
}

impl Add for CoinBalance {
    type Output = CoinBalance;

    fn add(self, rhs: Self) -> Self::Output {
        CoinBalance {
            spendable: self.spendable + rhs.spendable,
            unspendable: self.unspendable + rhs.unspendable,
        }
    }
}

impl AddAssign for CoinBalance {
    fn add_assign(&mut self, rhs: Self) {
        self.spendable += rhs.spendable;
        self.unspendable += rhs.unspendable;
    }
}

/// The approximation is needed to cover the dynamic miner fee changing during a swap.
#[derive(Clone, Copy, Debug)]
pub enum FeeApproxStage {
    /// Do not increase the trade fee.
    WithoutApprox,
    /// Increase the trade fee slightly.
    StartSwap,
    /// Increase the trade fee slightly
    WatcherPreimage,
    /// Increase the trade fee significantly.
    OrderIssue,
    /// Increase the trade fee largely.
    TradePreimage,
}

#[derive(Debug)]
pub enum TradePreimageValue {
    Exact(BigDecimal),
    UpperBound(BigDecimal),
}

#[derive(Clone, Debug, Serialize, Deserialize, Default)]
pub enum SwapTxFeePolicy {
    #[default]
    Unsupported,
    Internal,
    Low,
    Medium,
    High,
}

#[derive(Debug, Deserialize)]
pub struct SwapTxFeePolicyRequest {
    coin: String,
    #[serde(default)]
    swap_tx_fee_policy: SwapTxFeePolicy,
}

#[derive(Debug, Display, EnumFromStringify, Serialize, SerializeErrorType)]
#[serde(tag = "error_type", content = "error_data")]
pub enum SwapTxFeePolicyError {
    #[from_stringify("CoinFindError")]
    NoSuchCoin(String),
    #[display(fmt = "eip-1559 policy is not supported for coin {}", _0)]
    NotSupported(String),
}

impl HttpStatusCode for SwapTxFeePolicyError {
    fn status_code(&self) -> StatusCode {
        match self {
            SwapTxFeePolicyError::NoSuchCoin(_) | SwapTxFeePolicyError::NotSupported(_) => StatusCode::BAD_REQUEST,
        }
    }
}

pub type SwapTxFeePolicyResult = Result<SwapTxFeePolicy, MmError<SwapTxFeePolicyError>>;

#[derive(Debug, Display, EnumFromStringify, PartialEq)]
pub enum TradePreimageError {
    #[display(
        fmt = "Not enough {} to preimage the trade: available {}, required at least {}",
        coin,
        available,
        required
    )]
    NotSufficientBalance {
        coin: String,
        available: BigDecimal,
        required: BigDecimal,
    },
    #[display(fmt = "The amount {} less than minimum transaction amount {}", amount, threshold)]
    AmountIsTooSmall { amount: BigDecimal, threshold: BigDecimal },
    #[display(fmt = "Transport error: {}", _0)]
    Transport(String),
    #[from_stringify("NumConversError", "UnexpectedDerivationMethod")]
    #[display(fmt = "Internal error: {}", _0)]
    InternalError(String),
    #[display(fmt = "Nft Protocol is not supported yet!")]
    NftProtocolNotSupported,
}

impl TradePreimageError {
    /// Construct [`TradePreimageError`] from [`GenerateTxError`] using additional `coin` and `decimals`.
    pub fn from_generate_tx_error(
        gen_tx_err: GenerateTxError,
        coin: String,
        decimals: u8,
        is_upper_bound: bool,
    ) -> TradePreimageError {
        match gen_tx_err {
            GenerateTxError::EmptyUtxoSet { required } => {
                let required = big_decimal_from_sat_unsigned(required, decimals);
                TradePreimageError::NotSufficientBalance {
                    coin,
                    available: BigDecimal::from(0),
                    required,
                }
            },
            GenerateTxError::EmptyOutputs => TradePreimageError::InternalError(gen_tx_err.to_string()),
            GenerateTxError::OutputValueLessThanDust { value, dust } => {
                if is_upper_bound {
                    // If the preimage value is [`TradePreimageValue::UpperBound`], then we had to pass the account balance as the output value.
                    if value == 0 {
                        let required = big_decimal_from_sat_unsigned(dust, decimals);
                        TradePreimageError::NotSufficientBalance {
                            coin,
                            available: big_decimal_from_sat_unsigned(value, decimals),
                            required,
                        }
                    } else {
                        let error = format!(
                            "Output value {} (equal to the account balance) less than dust {}. Probably, dust is not set or outdated",
                            value, dust
                        );
                        TradePreimageError::InternalError(error)
                    }
                } else {
                    let amount = big_decimal_from_sat_unsigned(value, decimals);
                    let threshold = big_decimal_from_sat_unsigned(dust, decimals);
                    TradePreimageError::AmountIsTooSmall { amount, threshold }
                }
            },
            GenerateTxError::DeductFeeFromOutputFailed {
                output_value, required, ..
            } => {
                let available = big_decimal_from_sat_unsigned(output_value, decimals);
                let required = big_decimal_from_sat_unsigned(required, decimals);
                TradePreimageError::NotSufficientBalance {
                    coin,
                    available,
                    required,
                }
            },
            GenerateTxError::NotEnoughUtxos { sum_utxos, required } => {
                let available = big_decimal_from_sat_unsigned(sum_utxos, decimals);
                let required = big_decimal_from_sat_unsigned(required, decimals);
                TradePreimageError::NotSufficientBalance {
                    coin,
                    available,
                    required,
                }
            },
            GenerateTxError::Transport(e) => TradePreimageError::Transport(e),
            GenerateTxError::Internal(e) => TradePreimageError::InternalError(e),
        }
    }
}

/// The reason of unsuccessful conversion of two internal numbers, e.g. `u64` from `BigNumber`.
#[derive(Clone, Debug, Display)]
pub struct NumConversError(String);

impl From<ParseBigDecimalError> for NumConversError {
    fn from(e: ParseBigDecimalError) -> Self { NumConversError::new(e.to_string()) }
}

impl NumConversError {
    pub fn new(description: String) -> NumConversError { NumConversError(description) }

    pub fn description(&self) -> &str { &self.0 }
}

#[derive(Clone, Debug, Display, EnumFromStringify, PartialEq, Serialize, SerializeErrorType)]
#[serde(tag = "error_type", content = "error_data")]
pub enum BalanceError {
    #[display(fmt = "Transport: {}", _0)]
    Transport(String),
    #[display(fmt = "Invalid response: {}", _0)]
    InvalidResponse(String),
    UnexpectedDerivationMethod(UnexpectedDerivationMethod),
    #[display(fmt = "Wallet storage error: {}", _0)]
    WalletStorageError(String),
    #[from_stringify("Bip32Error", "NumConversError")]
    #[display(fmt = "Internal: {}", _0)]
    Internal(String),
}

#[derive(Debug, PartialEq, Display)]
pub enum GetNonZeroBalance {
    #[display(fmt = "Internal error when retrieving balance")]
    MyBalanceError(BalanceError),
    #[display(fmt = "Balance is zero")]
    BalanceIsZero,
}

impl From<AddressDerivingError> for BalanceError {
    fn from(e: AddressDerivingError) -> Self { BalanceError::Internal(e.to_string()) }
}

impl From<AccountUpdatingError> for BalanceError {
    fn from(e: AccountUpdatingError) -> Self {
        let error = e.to_string();
        match e {
            AccountUpdatingError::AddressLimitReached { .. } | AccountUpdatingError::InvalidBip44Chain(_) => {
                // Account updating is expected to be called after `address_id` and `chain` validation.
                BalanceError::Internal(format!("Unexpected internal error: {}", error))
            },
            AccountUpdatingError::WalletStorageError(_) => BalanceError::WalletStorageError(error),
        }
    }
}

impl From<BalanceError> for GetNonZeroBalance {
    fn from(e: BalanceError) -> Self { GetNonZeroBalance::MyBalanceError(e) }
}

impl From<UnexpectedDerivationMethod> for BalanceError {
    fn from(e: UnexpectedDerivationMethod) -> Self { BalanceError::UnexpectedDerivationMethod(e) }
}

#[derive(Debug, Deserialize, Display, EnumFromStringify, Serialize, SerializeErrorType)]
#[serde(tag = "error_type", content = "error_data")]
pub enum StakingInfosError {
    #[display(fmt = "Staking infos not available for: {}", coin)]
    CoinDoesntSupportStakingInfos { coin: String },
    #[display(fmt = "No such coin {}", coin)]
    NoSuchCoin { coin: String },
    #[from_stringify("UnexpectedDerivationMethod")]
    #[display(fmt = "Derivation method is not supported: {}", _0)]
    UnexpectedDerivationMethod(String),
    #[display(fmt = "Transport error: {}", _0)]
    Transport(String),
    #[display(fmt = "Internal error: {}", _0)]
    Internal(String),
}

impl From<UtxoRpcError> for StakingInfosError {
    fn from(e: UtxoRpcError) -> Self {
        match e {
            UtxoRpcError::Transport(rpc) | UtxoRpcError::ResponseParseError(rpc) => {
                StakingInfosError::Transport(rpc.to_string())
            },
            UtxoRpcError::InvalidResponse(error) => StakingInfosError::Transport(error),
            UtxoRpcError::Internal(error) => StakingInfosError::Internal(error),
        }
    }
}

impl From<Qrc20AddressError> for StakingInfosError {
    fn from(e: Qrc20AddressError) -> Self {
        match e {
            Qrc20AddressError::UnexpectedDerivationMethod(e) => StakingInfosError::UnexpectedDerivationMethod(e),
            Qrc20AddressError::ScriptHashTypeNotSupported { script_hash_type } => {
                StakingInfosError::Internal(format!("Script hash type '{}' is not supported", script_hash_type))
            },
        }
    }
}

impl HttpStatusCode for StakingInfosError {
    fn status_code(&self) -> StatusCode {
        match self {
            StakingInfosError::NoSuchCoin { .. }
            | StakingInfosError::CoinDoesntSupportStakingInfos { .. }
            | StakingInfosError::UnexpectedDerivationMethod(_) => StatusCode::BAD_REQUEST,
            StakingInfosError::Internal(_) => StatusCode::INTERNAL_SERVER_ERROR,
            StakingInfosError::Transport(_) => StatusCode::BAD_GATEWAY,
        }
    }
}

impl From<CoinFindError> for StakingInfosError {
    fn from(e: CoinFindError) -> Self {
        match e {
            CoinFindError::NoSuchCoin { coin } => StakingInfosError::NoSuchCoin { coin },
        }
    }
}

#[derive(Debug, Deserialize, Display, EnumFromStringify, Serialize, SerializeErrorType)]
#[serde(tag = "error_type", content = "error_data")]
pub enum DelegationError {
    #[display(
        fmt = "Not enough {} to delegate: available {}, required at least {}",
        coin,
        available,
        required
    )]
    NotSufficientBalance {
        coin: String,
        available: BigDecimal,
        required: BigDecimal,
    },
    #[display(fmt = "The amount {} is too small, required at least {}", amount, threshold)]
    AmountTooLow { amount: BigDecimal, threshold: BigDecimal },
    #[display(fmt = "Delegation not available for: {}", coin)]
    CoinDoesntSupportDelegation { coin: String },
    #[display(fmt = "No such coin {}", coin)]
    NoSuchCoin { coin: String },
    #[display(fmt = "{}", _0)]
    CannotInteractWithSmartContract(String),
    #[from_stringify("ScriptHashTypeNotSupported")]
    #[display(fmt = "{}", _0)]
    AddressError(String),
    #[display(fmt = "Already delegating to: {}", _0)]
    AlreadyDelegating(String),
    #[display(fmt = "Delegation is not supported, reason: {}", reason)]
    DelegationOpsNotSupported { reason: String },
    #[display(fmt = "Transport error: {}", _0)]
    Transport(String),
    #[from_stringify("MyAddressError")]
    #[display(fmt = "Internal error: {}", _0)]
    InternalError(String),
}

impl From<UtxoRpcError> for DelegationError {
    fn from(e: UtxoRpcError) -> Self {
        match e {
            UtxoRpcError::Transport(transport) | UtxoRpcError::ResponseParseError(transport) => {
                DelegationError::Transport(transport.to_string())
            },
            UtxoRpcError::InvalidResponse(resp) => DelegationError::Transport(resp),
            UtxoRpcError::Internal(internal) => DelegationError::InternalError(internal),
        }
    }
}

impl From<StakingInfosError> for DelegationError {
    fn from(e: StakingInfosError) -> Self {
        match e {
            StakingInfosError::CoinDoesntSupportStakingInfos { coin } => {
                DelegationError::CoinDoesntSupportDelegation { coin }
            },
            StakingInfosError::NoSuchCoin { coin } => DelegationError::NoSuchCoin { coin },
            StakingInfosError::Transport(e) => DelegationError::Transport(e),
            StakingInfosError::UnexpectedDerivationMethod(reason) => {
                DelegationError::DelegationOpsNotSupported { reason }
            },
            StakingInfosError::Internal(e) => DelegationError::InternalError(e),
        }
    }
}

impl From<CoinFindError> for DelegationError {
    fn from(e: CoinFindError) -> Self {
        match e {
            CoinFindError::NoSuchCoin { coin } => DelegationError::NoSuchCoin { coin },
        }
    }
}

impl From<BalanceError> for DelegationError {
    fn from(e: BalanceError) -> Self {
        match e {
            BalanceError::Transport(error) | BalanceError::InvalidResponse(error) => DelegationError::Transport(error),
            BalanceError::UnexpectedDerivationMethod(e) => {
                DelegationError::DelegationOpsNotSupported { reason: e.to_string() }
            },
            e @ BalanceError::WalletStorageError(_) => DelegationError::InternalError(e.to_string()),
            BalanceError::Internal(internal) => DelegationError::InternalError(internal),
        }
    }
}

impl From<UtxoSignWithKeyPairError> for DelegationError {
    fn from(e: UtxoSignWithKeyPairError) -> Self {
        let error = format!("Error signing: {}", e);
        DelegationError::InternalError(error)
    }
}

impl From<PrivKeyPolicyNotAllowed> for DelegationError {
    fn from(e: PrivKeyPolicyNotAllowed) -> Self { DelegationError::DelegationOpsNotSupported { reason: e.to_string() } }
}

impl From<UnexpectedDerivationMethod> for DelegationError {
    fn from(e: UnexpectedDerivationMethod) -> Self {
        DelegationError::DelegationOpsNotSupported { reason: e.to_string() }
    }
}

impl HttpStatusCode for DelegationError {
    fn status_code(&self) -> StatusCode {
        match self {
            DelegationError::InternalError(_) => StatusCode::INTERNAL_SERVER_ERROR,
            DelegationError::Transport(_) => StatusCode::BAD_GATEWAY,
            _ => StatusCode::BAD_REQUEST,
        }
    }
}

impl DelegationError {
    pub fn from_generate_tx_error(gen_tx_err: GenerateTxError, coin: String, decimals: u8) -> DelegationError {
        match gen_tx_err {
            GenerateTxError::EmptyUtxoSet { required } => {
                let required = big_decimal_from_sat_unsigned(required, decimals);
                DelegationError::NotSufficientBalance {
                    coin,
                    available: BigDecimal::from(0),
                    required,
                }
            },
            GenerateTxError::EmptyOutputs => DelegationError::InternalError(gen_tx_err.to_string()),
            GenerateTxError::OutputValueLessThanDust { value, dust } => {
                let amount = big_decimal_from_sat_unsigned(value, decimals);
                let threshold = big_decimal_from_sat_unsigned(dust, decimals);
                DelegationError::AmountTooLow { amount, threshold }
            },
            GenerateTxError::DeductFeeFromOutputFailed {
                output_value, required, ..
            } => {
                let available = big_decimal_from_sat_unsigned(output_value, decimals);
                let required = big_decimal_from_sat_unsigned(required, decimals);
                DelegationError::NotSufficientBalance {
                    coin,
                    available,
                    required,
                }
            },
            GenerateTxError::NotEnoughUtxos { sum_utxos, required } => {
                let available = big_decimal_from_sat_unsigned(sum_utxos, decimals);
                let required = big_decimal_from_sat_unsigned(required, decimals);
                DelegationError::NotSufficientBalance {
                    coin,
                    available,
                    required,
                }
            },
            GenerateTxError::Transport(e) => DelegationError::Transport(e),
            GenerateTxError::Internal(e) => DelegationError::InternalError(e),
        }
    }
}

#[derive(Clone, Debug, Display, EnumFromStringify, EnumFromTrait, PartialEq, Serialize, SerializeErrorType)]
#[serde(tag = "error_type", content = "error_data")]
pub enum WithdrawError {
    #[display(
        fmt = "'{}' coin doesn't support 'init_withdraw' yet. Consider using 'withdraw' request instead",
        coin
    )]
    CoinDoesntSupportInitWithdraw {
        coin: String,
    },
    #[display(
        fmt = "Not enough {} to withdraw: available {}, required at least {}",
        coin,
        available,
        required
    )]
    NotSufficientBalance {
        coin: String,
        available: BigDecimal,
        required: BigDecimal,
    },
    #[display(
        fmt = "Not enough {} to afford fee. Available {}, required at least {}",
        coin,
        available,
        required
    )]
    NotSufficientPlatformBalanceForFee {
        coin: String,
        available: BigDecimal,
        required: BigDecimal,
    },
    #[display(fmt = "Balance is zero")]
    ZeroBalanceToWithdrawMax,
    #[display(fmt = "The amount {} is too small, required at least {}", amount, threshold)]
    AmountTooLow {
        amount: BigDecimal,
        threshold: BigDecimal,
    },
    #[display(fmt = "Invalid address: {}", _0)]
    InvalidAddress(String),
    #[display(fmt = "Invalid fee policy: {}", _0)]
    InvalidFeePolicy(String),
    #[display(fmt = "Invalid memo field: {}", _0)]
    InvalidMemo(String),
    #[display(fmt = "No such coin {}", coin)]
    NoSuchCoin {
        coin: String,
    },
    #[from_trait(WithTimeout::timeout)]
    #[display(fmt = "Withdraw timed out {:?}", _0)]
    Timeout(Duration),
    #[display(fmt = "Request should contain a 'from' address/account")]
    FromAddressNotFound,
    #[display(fmt = "Unexpected 'from' address: {}", _0)]
    UnexpectedFromAddress(String),
    #[display(fmt = "Unknown '{}' account", account_id)]
    UnknownAccount {
        account_id: u32,
    },
    #[display(fmt = "RPC 'task' is awaiting '{}' user action", expected)]
    UnexpectedUserAction {
        expected: String,
    },
    #[from_trait(WithHwRpcError::hw_rpc_error)]
    HwError(HwRpcError),
    #[cfg(target_arch = "wasm32")]
    BroadcastExpected(String),
    #[display(fmt = "Transport error: {}", _0)]
    Transport(String),
    #[from_trait(WithInternal::internal)]
    #[from_stringify(
        "MyAddressError",
        "NumConversError",
        "UnexpectedDerivationMethod",
        "PrivKeyPolicyNotAllowed"
    )]
    #[display(fmt = "Internal error: {}", _0)]
    InternalError(String),
    #[display(fmt = "Unsupported error: {}", _0)]
    UnsupportedError(String),
    #[display(fmt = "{} coin doesn't support NFT withdrawing", coin)]
    CoinDoesntSupportNftWithdraw {
        coin: String,
    },
    #[display(fmt = "Contract type {} doesnt support 'withdraw_nft' yet", _0)]
    ContractTypeDoesntSupportNftWithdrawing(String),
    #[display(fmt = "Action not allowed for coin: {}", _0)]
    ActionNotAllowed(String),
    GetNftInfoError(GetNftInfoError),
    #[display(
        fmt = "Not enough NFTs amount with token_address: {} and token_id {}. Available {}, required {}",
        token_address,
        token_id,
        available,
        required
    )]
    NotEnoughNftsAmount {
        token_address: String,
        token_id: String,
        available: BigDecimal,
        required: BigDecimal,
    },
    #[display(fmt = "DB error {}", _0)]
    DbError(String),
    #[display(fmt = "My address is {}, while current Nft owner is {}", my_address, token_owner)]
    MyAddressNotNftOwner {
        my_address: String,
        token_owner: String,
    },
    #[display(fmt = "Nft Protocol is not supported yet!")]
    NftProtocolNotSupported,
    #[display(fmt = "Chain id must be set for typed transaction for coin {}", coin)]
    NoChainIdSet {
        coin: String,
    },
    #[display(fmt = "Signing error {}", _0)]
    SigningError(String),
    #[display(fmt = "Eth transaction type not supported")]
    TxTypeNotSupported,
    #[display(fmt = "'chain_registry_name' was not found in coins configuration for '{}'", _0)]
    RegistryNameIsMissing(String),
    #[display(
        fmt = "IBC channel could not found for '{}' address. Consider providing it manually with 'ibc_source_channel' in the request.",
        _0
    )]
    IBCChannelCouldNotFound(String),
}

impl HttpStatusCode for WithdrawError {
    fn status_code(&self) -> StatusCode {
        match self {
            WithdrawError::NoSuchCoin { .. } => StatusCode::NOT_FOUND,
            WithdrawError::Timeout(_) => StatusCode::REQUEST_TIMEOUT,
            WithdrawError::CoinDoesntSupportInitWithdraw { .. }
            | WithdrawError::NotSufficientBalance { .. }
            | WithdrawError::NotSufficientPlatformBalanceForFee { .. }
            | WithdrawError::ZeroBalanceToWithdrawMax
            | WithdrawError::AmountTooLow { .. }
            | WithdrawError::InvalidAddress(_)
            | WithdrawError::InvalidFeePolicy(_)
            | WithdrawError::InvalidMemo(_)
            | WithdrawError::FromAddressNotFound
            | WithdrawError::UnexpectedFromAddress(_)
            | WithdrawError::UnknownAccount { .. }
            | WithdrawError::UnexpectedUserAction { .. }
            | WithdrawError::UnsupportedError(_)
            | WithdrawError::ActionNotAllowed(_)
            | WithdrawError::GetNftInfoError(_)
            | WithdrawError::ContractTypeDoesntSupportNftWithdrawing(_)
            | WithdrawError::CoinDoesntSupportNftWithdraw { .. }
            | WithdrawError::NotEnoughNftsAmount { .. }
            | WithdrawError::NoChainIdSet { .. }
            | WithdrawError::TxTypeNotSupported
            | WithdrawError::SigningError(_)
            | WithdrawError::RegistryNameIsMissing(_)
            | WithdrawError::IBCChannelCouldNotFound(_)
            | WithdrawError::MyAddressNotNftOwner { .. } => StatusCode::BAD_REQUEST,
            WithdrawError::HwError(_) => StatusCode::GONE,
            #[cfg(target_arch = "wasm32")]
            WithdrawError::BroadcastExpected(_) => StatusCode::BAD_REQUEST,
            WithdrawError::InternalError(_) | WithdrawError::DbError(_) | WithdrawError::NftProtocolNotSupported => {
                StatusCode::INTERNAL_SERVER_ERROR
            },
            WithdrawError::Transport(_) => StatusCode::BAD_GATEWAY,
        }
    }
}

impl From<AddressDerivingError> for WithdrawError {
    fn from(e: AddressDerivingError) -> Self {
        match e {
            AddressDerivingError::InvalidBip44Chain { .. } | AddressDerivingError::Bip32Error(_) => {
                WithdrawError::UnexpectedFromAddress(e.to_string())
            },
            AddressDerivingError::Internal(internal) => WithdrawError::InternalError(internal),
        }
    }
}

impl From<BalanceError> for WithdrawError {
    fn from(e: BalanceError) -> Self {
        match e {
            BalanceError::Transport(error) | BalanceError::InvalidResponse(error) => WithdrawError::Transport(error),
            BalanceError::UnexpectedDerivationMethod(e) => WithdrawError::from(e),
            e @ BalanceError::WalletStorageError(_) => WithdrawError::InternalError(e.to_string()),
            BalanceError::Internal(internal) => WithdrawError::InternalError(internal),
        }
    }
}

impl From<CoinFindError> for WithdrawError {
    fn from(e: CoinFindError) -> Self {
        match e {
            CoinFindError::NoSuchCoin { coin } => WithdrawError::NoSuchCoin { coin },
        }
    }
}

impl From<HDWithdrawError> for WithdrawError {
    fn from(e: HDWithdrawError) -> Self {
        match e {
            HDWithdrawError::UnexpectedFromAddress(e) => WithdrawError::UnexpectedFromAddress(e),
            HDWithdrawError::UnknownAccount { account_id } => WithdrawError::UnknownAccount { account_id },
            HDWithdrawError::AddressDerivingError(e) => e.into(),
            HDWithdrawError::InternalError(e) => WithdrawError::InternalError(e),
        }
    }
}

impl From<UtxoSignWithKeyPairError> for WithdrawError {
    fn from(e: UtxoSignWithKeyPairError) -> Self {
        let error = format!("Error signing: {}", e);
        WithdrawError::InternalError(error)
    }
}

impl From<TimeoutError> for WithdrawError {
    fn from(e: TimeoutError) -> Self { WithdrawError::Timeout(e.duration) }
}

impl From<GetValidEthWithdrawAddError> for WithdrawError {
    fn from(e: GetValidEthWithdrawAddError) -> Self {
        match e {
            GetValidEthWithdrawAddError::CoinDoesntSupportNftWithdraw { coin } => {
                WithdrawError::CoinDoesntSupportNftWithdraw { coin }
            },
            GetValidEthWithdrawAddError::InvalidAddress(e) => WithdrawError::InvalidAddress(e),
        }
    }
}

impl From<EthGasDetailsErr> for WithdrawError {
    fn from(e: EthGasDetailsErr) -> Self {
        match e {
            EthGasDetailsErr::InvalidFeePolicy(e) => WithdrawError::InvalidFeePolicy(e),
            EthGasDetailsErr::Internal(e) => WithdrawError::InternalError(e),
            EthGasDetailsErr::Transport(e) => WithdrawError::Transport(e),
            EthGasDetailsErr::NftProtocolNotSupported => WithdrawError::NftProtocolNotSupported,
        }
    }
}

impl From<Bip32Error> for WithdrawError {
    fn from(e: Bip32Error) -> Self {
        let error = format!("Error deriving key: {}", e);
        WithdrawError::UnexpectedFromAddress(error)
    }
}

impl WithdrawError {
    /// Construct [`WithdrawError`] from [`GenerateTxError`] using additional `coin` and `decimals`.
    pub fn from_generate_tx_error(gen_tx_err: GenerateTxError, coin: String, decimals: u8) -> WithdrawError {
        match gen_tx_err {
            GenerateTxError::EmptyUtxoSet { required } => {
                let required = big_decimal_from_sat_unsigned(required, decimals);
                WithdrawError::NotSufficientBalance {
                    coin,
                    available: BigDecimal::from(0),
                    required,
                }
            },
            GenerateTxError::EmptyOutputs => WithdrawError::InternalError(gen_tx_err.to_string()),
            GenerateTxError::OutputValueLessThanDust { value, dust } => {
                let amount = big_decimal_from_sat_unsigned(value, decimals);
                let threshold = big_decimal_from_sat_unsigned(dust, decimals);
                WithdrawError::AmountTooLow { amount, threshold }
            },
            GenerateTxError::DeductFeeFromOutputFailed {
                output_value, required, ..
            } => {
                let available = big_decimal_from_sat_unsigned(output_value, decimals);
                let required = big_decimal_from_sat_unsigned(required, decimals);
                WithdrawError::NotSufficientBalance {
                    coin,
                    available,
                    required,
                }
            },
            GenerateTxError::NotEnoughUtxos { sum_utxos, required } => {
                let available = big_decimal_from_sat_unsigned(sum_utxos, decimals);
                let required = big_decimal_from_sat_unsigned(required, decimals);
                WithdrawError::NotSufficientBalance {
                    coin,
                    available,
                    required,
                }
            },
            GenerateTxError::Transport(e) => WithdrawError::Transport(e),
            GenerateTxError::Internal(e) => WithdrawError::InternalError(e),
        }
    }
}

#[derive(Debug, Display, EnumFromStringify, Serialize, SerializeErrorType)]
#[serde(tag = "error_type", content = "error_data")]
pub enum SignatureError {
    #[display(fmt = "Invalid request: {}", _0)]
    InvalidRequest(String),
    #[from_stringify("CoinFindError", "ethkey::Error", "keys::Error", "PrivKeyPolicyNotAllowed")]
    #[display(fmt = "Internal error: {}", _0)]
    InternalError(String),
    #[display(fmt = "Coin is not found: {}", _0)]
    CoinIsNotFound(String),
    #[display(fmt = "sign_message_prefix is not set in coin config")]
    PrefixNotFound,
}

impl HttpStatusCode for SignatureError {
    fn status_code(&self) -> StatusCode {
        match self {
            SignatureError::InvalidRequest(_) => StatusCode::BAD_REQUEST,
            SignatureError::CoinIsNotFound(_) => StatusCode::BAD_REQUEST,
            SignatureError::InternalError(_) => StatusCode::INTERNAL_SERVER_ERROR,
            SignatureError::PrefixNotFound => StatusCode::INTERNAL_SERVER_ERROR,
        }
    }
}

#[derive(Debug, Display, EnumFromStringify, Serialize, SerializeErrorType)]
#[serde(tag = "error_type", content = "error_data")]
pub enum VerificationError {
    #[display(fmt = "Invalid request: {}", _0)]
    InvalidRequest(String),
    #[from_stringify("ethkey::Error", "keys::Error")]
    #[display(fmt = "Internal error: {}", _0)]
    InternalError(String),
    #[from_stringify("base64::DecodeError")]
    #[display(fmt = "Signature decoding error: {}", _0)]
    SignatureDecodingError(String),
    #[from_stringify("hex::FromHexError")]
    #[display(fmt = "Address decoding error: {}", _0)]
    AddressDecodingError(String),
    #[from_stringify("CoinFindError")]
    #[display(fmt = "Coin is not found: {}", _0)]
    CoinIsNotFound(String),
    #[display(fmt = "sign_message_prefix is not set in coin config")]
    PrefixNotFound,
}

impl HttpStatusCode for VerificationError {
    fn status_code(&self) -> StatusCode {
        match self {
            VerificationError::InvalidRequest(_) => StatusCode::BAD_REQUEST,
            VerificationError::SignatureDecodingError(_) => StatusCode::BAD_REQUEST,
            VerificationError::AddressDecodingError(_) => StatusCode::BAD_REQUEST,
            VerificationError::CoinIsNotFound(_) => StatusCode::BAD_REQUEST,
            VerificationError::InternalError(_) => StatusCode::INTERNAL_SERVER_ERROR,
            VerificationError::PrefixNotFound => StatusCode::INTERNAL_SERVER_ERROR,
        }
    }
}

impl From<FromBase58Error> for VerificationError {
    fn from(e: FromBase58Error) -> Self {
        match e {
            FromBase58Error::InvalidBase58Character(c, _) => {
                VerificationError::AddressDecodingError(format!("Invalid Base58 Character: {}", c))
            },
            FromBase58Error::InvalidBase58Length => {
                VerificationError::AddressDecodingError(String::from("Invalid Base58 Length"))
            },
        }
    }
}

/// NB: Implementations are expected to follow the pImpl idiom, providing cheap reference-counted cloning and garbage collection.
#[async_trait]
pub trait MmCoin:
    SwapOps + TakerSwapMakerCoin + MakerSwapTakerCoin + WatcherOps + MarketCoinOps + Send + Sync + 'static
{
    // `MmCoin` is an extension fulcrum for something that doesn't fit the `MarketCoinOps`. Practical examples:
    // name (might be required for some APIs, CoinMarketCap for instance);
    // coin statistics that we might want to share with UI;
    // state serialization, to get full rewind and debugging information about the coins participating in a SWAP operation.
    // status/availability check: https://github.com/artemii235/SuperNET/issues/156#issuecomment-446501816

    fn is_asset_chain(&self) -> bool;

    /// The coin can be initialized, but it cannot participate in the swaps.
    fn wallet_only(&self, ctx: &MmArc) -> bool {
        let coin_conf = coin_conf(ctx, self.ticker());
        coin_conf["wallet_only"].as_bool().unwrap_or(false)
    }

    /// Returns a spawner pinned to the coin.
    ///
    /// # Note
    ///
    /// `CoinFutSpawner` doesn't prevent the spawned futures from being aborted.
    fn spawner(&self) -> CoinFutSpawner;

    fn withdraw(&self, req: WithdrawRequest) -> WithdrawFut;

    fn get_raw_transaction(&self, req: RawTransactionRequest) -> RawTransactionFut;

    fn get_tx_hex_by_hash(&self, tx_hash: Vec<u8>) -> RawTransactionFut;

    /// Maximum number of digits after decimal point used to denominate integer coin units (satoshis, wei, etc.)
    fn decimals(&self) -> u8;

    /// Convert input address to the specified address format.
    fn convert_to_address(&self, from: &str, to_address_format: Json) -> Result<String, String>;

    fn validate_address(&self, address: &str) -> ValidateAddressResult;

    /// Loop collecting coin transaction history and saving it to local DB
    fn process_history_loop(&self, ctx: MmArc) -> Box<dyn Future<Item = (), Error = ()> + Send>;

    /// Path to tx history file
    #[cfg(not(target_arch = "wasm32"))]
    fn tx_history_path(&self, ctx: &MmArc) -> PathBuf {
        let my_address = self.my_address().unwrap_or_default();
        // BCH cash address format has colon after prefix, e.g. bitcoincash:
        // Colon can't be used in file names on Windows so it should be escaped
        let my_address = my_address.replace(':', "_");
        ctx.dbdir()
            .join("TRANSACTIONS")
            .join(format!("{}_{}.json", self.ticker(), my_address))
    }

    /// Path to tx history migration file
    #[cfg(not(target_arch = "wasm32"))]
    fn tx_migration_path(&self, ctx: &MmArc) -> PathBuf {
        let my_address = self.my_address().unwrap_or_default();
        // BCH cash address format has colon after prefix, e.g. bitcoincash:
        // Colon can't be used in file names on Windows so it should be escaped
        let my_address = my_address.replace(':', "_");
        ctx.dbdir()
            .join("TRANSACTIONS")
            .join(format!("{}_{}_migration", self.ticker(), my_address))
    }

    /// Loads existing tx history from file, returns empty vector if file is not found
    /// Cleans the existing file if deserialization fails
    fn load_history_from_file(&self, ctx: &MmArc) -> TxHistoryFut<Vec<TransactionDetails>> {
        load_history_from_file_impl(self, ctx)
    }

    fn save_history_to_file(&self, ctx: &MmArc, history: Vec<TransactionDetails>) -> TxHistoryFut<()> {
        save_history_to_file_impl(self, ctx, history)
    }

    #[cfg(not(target_arch = "wasm32"))]
    fn get_tx_history_migration(&self, ctx: &MmArc) -> TxHistoryFut<u64> { get_tx_history_migration_impl(self, ctx) }

    #[cfg(not(target_arch = "wasm32"))]
    fn update_migration_file(&self, ctx: &MmArc, migration_number: u64) -> TxHistoryFut<()> {
        update_migration_file_impl(self, ctx, migration_number)
    }

    /// Transaction history background sync status
    fn history_sync_status(&self) -> HistorySyncState;

    /// Get fee to be paid per 1 swap transaction
    fn get_trade_fee(&self) -> Box<dyn Future<Item = TradeFee, Error = String> + Send>;

    /// Get fee to be paid by sender per whole swap (including possible refund) using the sending value and check if the wallet has sufficient balance to pay the fee.
    async fn get_sender_trade_fee(
        &self,
        value: TradePreimageValue,
        stage: FeeApproxStage,
        include_refund_fee: bool,
    ) -> TradePreimageResult<TradeFee>;

    /// Get fee to be paid by receiver per whole swap and check if the wallet has sufficient balance to pay the fee.
    fn get_receiver_trade_fee(&self, stage: FeeApproxStage) -> TradePreimageFut<TradeFee>;

    /// Get transaction fee the Taker has to pay to send a `TakerFee` transaction and check if the wallet has sufficient balance to pay the fee.
    async fn get_fee_to_send_taker_fee(
        &self,
        dex_fee_amount: DexFee,
        stage: FeeApproxStage,
    ) -> TradePreimageResult<TradeFee>;

    /// required transaction confirmations number to ensure double-spend safety
    fn required_confirmations(&self) -> u64;

    /// whether coin requires notarization to ensure double-spend safety
    fn requires_notarization(&self) -> bool;

    /// set required transaction confirmations number
    fn set_required_confirmations(&self, confirmations: u64);

    /// set requires notarization
    fn set_requires_notarization(&self, requires_nota: bool);

    /// Get swap contract address if the coin uses it in Atomic Swaps.
    fn swap_contract_address(&self) -> Option<BytesJson>;

    /// Get fallback swap contract address if the coin uses it in Atomic Swaps.
    fn fallback_swap_contract(&self) -> Option<BytesJson>;

    /// The minimum number of confirmations at which a transaction is considered mature.
    fn mature_confirmations(&self) -> Option<u32>;

    /// Get some of the coin protocol related info in serialized format for p2p messaging.
    fn coin_protocol_info(&self, amount_to_receive: Option<MmNumber>) -> Vec<u8>;

    /// Check if serialized coin protocol info is supported by current version.
    /// Can also be used to check if orders can be matched or not.
    fn is_coin_protocol_supported(
        &self,
        info: &Option<Vec<u8>>,
        amount_to_send: Option<MmNumber>,
        locktime: u64,
        is_maker: bool,
    ) -> bool;

    /// Abort all coin related futures on coin deactivation.
    fn on_disabled(&self) -> Result<(), AbortedError>;

    /// For Handling the removal/deactivation of token on platform coin deactivation.
    fn on_token_deactivated(&self, ticker: &str);
}

/// The coin futures spawner. It's used to spawn futures that can be aborted immediately or after a timeout
/// on the the coin deactivation.
///
/// # Note
///
/// `CoinFutSpawner` doesn't prevent the spawned futures from being aborted.
#[derive(Clone)]
pub struct CoinFutSpawner {
    inner: WeakSpawner,
}

impl CoinFutSpawner {
    pub fn new(system: &AbortableQueue) -> CoinFutSpawner {
        CoinFutSpawner {
            inner: system.weak_spawner(),
        }
    }
}

impl SpawnFuture for CoinFutSpawner {
    fn spawn<F>(&self, f: F)
    where
        F: Future03<Output = ()> + Send + 'static,
    {
        self.inner.spawn(f)
    }
}

impl SpawnAbortable for CoinFutSpawner {
    fn spawn_with_settings<F>(&self, fut: F, settings: AbortSettings)
    where
        F: Future03<Output = ()> + Send + 'static,
    {
        self.inner.spawn_with_settings(fut, settings)
    }
}

#[derive(Clone)]
#[allow(clippy::large_enum_variant)]
pub enum MmCoinEnum {
    UtxoCoin(UtxoStandardCoin),
    QtumCoin(QtumCoin),
    Qrc20Coin(Qrc20Coin),
    EthCoin(EthCoin),
    ZCoin(ZCoin),
    Bch(BchCoin),
    SlpToken(SlpToken),
    Tendermint(TendermintCoin),
    TendermintToken(TendermintToken),
    #[cfg(all(
        feature = "enable-solana",
        not(target_os = "ios"),
        not(target_os = "android"),
        not(target_arch = "wasm32")
    ))]
    SolanaCoin(SolanaCoin),
    #[cfg(all(
        feature = "enable-solana",
        not(target_os = "ios"),
        not(target_os = "android"),
        not(target_arch = "wasm32")
    ))]
    SplToken(SplToken),
    #[cfg(not(target_arch = "wasm32"))]
    LightningCoin(LightningCoin),
    #[cfg(feature = "enable-sia")]
    SiaCoin(SiaCoin),
    Test(TestCoin),
}

impl From<UtxoStandardCoin> for MmCoinEnum {
    fn from(c: UtxoStandardCoin) -> MmCoinEnum { MmCoinEnum::UtxoCoin(c) }
}

impl From<EthCoin> for MmCoinEnum {
    fn from(c: EthCoin) -> MmCoinEnum { MmCoinEnum::EthCoin(c) }
}

impl From<TestCoin> for MmCoinEnum {
    fn from(c: TestCoin) -> MmCoinEnum { MmCoinEnum::Test(c) }
}

#[cfg(all(
    feature = "enable-solana",
    not(target_os = "ios"),
    not(target_os = "android"),
    not(target_arch = "wasm32")
))]
impl From<SolanaCoin> for MmCoinEnum {
    fn from(c: SolanaCoin) -> MmCoinEnum { MmCoinEnum::SolanaCoin(c) }
}

#[cfg(all(
    feature = "enable-solana",
    not(target_os = "ios"),
    not(target_os = "android"),
    not(target_arch = "wasm32")
))]
impl From<SplToken> for MmCoinEnum {
    fn from(c: SplToken) -> MmCoinEnum { MmCoinEnum::SplToken(c) }
}

impl From<QtumCoin> for MmCoinEnum {
    fn from(coin: QtumCoin) -> Self { MmCoinEnum::QtumCoin(coin) }
}

impl From<Qrc20Coin> for MmCoinEnum {
    fn from(c: Qrc20Coin) -> MmCoinEnum { MmCoinEnum::Qrc20Coin(c) }
}

impl From<BchCoin> for MmCoinEnum {
    fn from(c: BchCoin) -> MmCoinEnum { MmCoinEnum::Bch(c) }
}

impl From<SlpToken> for MmCoinEnum {
    fn from(c: SlpToken) -> MmCoinEnum { MmCoinEnum::SlpToken(c) }
}

impl From<TendermintCoin> for MmCoinEnum {
    fn from(c: TendermintCoin) -> Self { MmCoinEnum::Tendermint(c) }
}

impl From<TendermintToken> for MmCoinEnum {
    fn from(c: TendermintToken) -> Self { MmCoinEnum::TendermintToken(c) }
}

#[cfg(not(target_arch = "wasm32"))]
impl From<LightningCoin> for MmCoinEnum {
    fn from(c: LightningCoin) -> MmCoinEnum { MmCoinEnum::LightningCoin(c) }
}

impl From<ZCoin> for MmCoinEnum {
    fn from(c: ZCoin) -> MmCoinEnum { MmCoinEnum::ZCoin(c) }
}

#[cfg(feature = "enable-sia")]
impl From<SiaCoin> for MmCoinEnum {
    fn from(c: SiaCoin) -> MmCoinEnum { MmCoinEnum::SiaCoin(c) }
}

// NB: When stable and groked by IDEs, `enum_dispatch` can be used instead of `Deref` to speed things up.
impl Deref for MmCoinEnum {
    type Target = dyn MmCoin;
    fn deref(&self) -> &dyn MmCoin {
        match self {
            MmCoinEnum::UtxoCoin(ref c) => c,
            MmCoinEnum::QtumCoin(ref c) => c,
            MmCoinEnum::Qrc20Coin(ref c) => c,
            MmCoinEnum::EthCoin(ref c) => c,
            MmCoinEnum::Bch(ref c) => c,
            MmCoinEnum::SlpToken(ref c) => c,
            MmCoinEnum::Tendermint(ref c) => c,
            MmCoinEnum::TendermintToken(ref c) => c,
            #[cfg(not(target_arch = "wasm32"))]
            MmCoinEnum::LightningCoin(ref c) => c,
            MmCoinEnum::ZCoin(ref c) => c,
            #[cfg(feature = "enable-sia")]
            MmCoinEnum::SiaCoin(ref c) => c,
            MmCoinEnum::Test(ref c) => c,
            #[cfg(all(
                feature = "enable-solana",
                not(target_os = "ios"),
                not(target_os = "android"),
                not(target_arch = "wasm32")
            ))]
            MmCoinEnum::SolanaCoin(ref c) => c,
            #[cfg(all(
                feature = "enable-solana",
                not(target_os = "ios"),
                not(target_os = "android"),
                not(target_arch = "wasm32")
            ))]
            MmCoinEnum::SplToken(ref c) => c,
        }
    }
}

impl MmCoinEnum {
    pub fn is_utxo_in_native_mode(&self) -> bool {
        match self {
            MmCoinEnum::UtxoCoin(ref c) => c.as_ref().rpc_client.is_native(),
            MmCoinEnum::QtumCoin(ref c) => c.as_ref().rpc_client.is_native(),
            MmCoinEnum::Qrc20Coin(ref c) => c.as_ref().rpc_client.is_native(),
            MmCoinEnum::Bch(ref c) => c.as_ref().rpc_client.is_native(),
            MmCoinEnum::SlpToken(ref c) => c.as_ref().rpc_client.is_native(),
            #[cfg(all(not(target_arch = "wasm32"), feature = "zhtlc"))]
            MmCoinEnum::ZCoin(ref c) => c.as_ref().rpc_client.is_native(),
            _ => false,
        }
    }

    pub fn is_eth(&self) -> bool { matches!(self, MmCoinEnum::EthCoin(_)) }

    fn is_platform_coin(&self) -> bool { self.ticker() == self.platform_ticker() }
}

#[async_trait]
pub trait BalanceTradeFeeUpdatedHandler {
    async fn balance_updated(&self, coin: &MmCoinEnum, new_balance: &BigDecimal);
}

#[derive(Clone)]
pub struct MmCoinStruct {
    pub inner: MmCoinEnum,
    is_available: Arc<AtomicBool>,
}

impl MmCoinStruct {
    pub fn new(coin: MmCoinEnum) -> Self {
        Self {
            inner: coin,
            is_available: AtomicBool::new(true).into(),
        }
    }

    /// Gets the current state of the parent coin whether
    /// it's available for the external requests or not.
    ///
    /// Always `true` for child tokens.
    pub fn is_available(&self) -> bool {
        !self.inner.is_platform_coin() // Tokens are always active or disabled
            || self.is_available.load(AtomicOrdering::SeqCst)
    }

    /// Makes the coin disabled to the external requests.
    /// Useful for executing `disable_coin` on parent coins
    /// that have child tokens enabled.
    ///
    /// Ineffective for child tokens.
    pub fn update_is_available(&self, to: bool) {
        if !self.inner.is_platform_coin() {
            warn!(
                "`update_is_available` is ineffective for tokens. Current token: {}",
                self.inner.ticker()
            );
            return;
        }

        self.is_available.store(to, AtomicOrdering::SeqCst);
    }
}

/// Represents the different types of DEX fees.
#[derive(Clone, Debug, PartialEq)]
pub enum DexFee {
    /// Standard dex fee which will be sent to the dex fee address
    Standard(MmNumber),
    /// Dex fee with the burn amount.
    ///   - `fee_amount` goes to the dex fee address.
    ///   - `burn_amount` will be added as `OP_RETURN` output in the dex fee transaction.
    WithBurn {
        fee_amount: MmNumber,
        burn_amount: MmNumber,
    },
}

impl DexFee {
    /// Creates a new `DexFee` with burn amounts.
    pub fn with_burn(fee_amount: MmNumber, burn_amount: MmNumber) -> DexFee {
        DexFee::WithBurn {
            fee_amount,
            burn_amount,
        }
    }

    /// Gets the fee amount associated with the dex fee.
    pub fn fee_amount(&self) -> MmNumber {
        match self {
            DexFee::Standard(t) => t.clone(),
            DexFee::WithBurn { fee_amount, .. } => fee_amount.clone(),
        }
    }

    /// Gets the burn amount associated with the dex fee, if applicable.
    pub fn burn_amount(&self) -> Option<MmNumber> {
        match self {
            DexFee::Standard(_) => None,
            DexFee::WithBurn { burn_amount, .. } => Some(burn_amount.clone()),
        }
    }

    /// Calculates the total spend amount, considering both the fee and burn amounts.
    pub fn total_spend_amount(&self) -> MmNumber {
        match self {
            DexFee::Standard(t) => t.clone(),
            DexFee::WithBurn {
                fee_amount,
                burn_amount,
            } => fee_amount + burn_amount,
        }
    }

    /// Converts the fee amount to micro-units based on the specified decimal places.
    pub fn fee_uamount(&self, decimals: u8) -> NumConversResult<u64> {
        let fee_amount = self.fee_amount();
        utxo::sat_from_big_decimal(&fee_amount.into(), decimals)
    }

    /// Converts the burn amount to micro-units, if applicable, based on the specified decimal places.
    pub fn burn_uamount(&self, decimals: u8) -> NumConversResult<Option<u64>> {
        if let Some(burn_amount) = self.burn_amount() {
            Ok(Some(utxo::sat_from_big_decimal(&burn_amount.into(), decimals)?))
        } else {
            Ok(None)
        }
    }
}

pub struct CoinsContext {
    /// A map from a currency ticker symbol to the corresponding coin.
    /// Similar to `LP_coins`.
    coins: AsyncMutex<HashMap<String, MmCoinStruct>>,
    balance_update_handlers: AsyncMutex<Vec<Box<dyn BalanceTradeFeeUpdatedHandler + Send + Sync>>>,
    account_balance_task_manager: AccountBalanceTaskManagerShared,
    create_account_manager: CreateAccountTaskManagerShared,
    get_new_address_manager: GetNewAddressTaskManagerShared,
    platform_coin_tokens: PaMutex<HashMap<String, HashSet<String>>>,
    scan_addresses_manager: ScanAddressesTaskManagerShared,
    withdraw_task_manager: WithdrawTaskManagerShared,
    #[cfg(target_arch = "wasm32")]
    tx_history_db: SharedDb<TxHistoryDb>,
    #[cfg(target_arch = "wasm32")]
    hd_wallet_db: SharedDb<HDWalletDb>,
}

#[derive(Debug)]
pub struct PlatformIsAlreadyActivatedErr {
    pub ticker: String,
}

impl CoinsContext {
    /// Obtains a reference to this crate context, creating it if necessary.
    pub fn from_ctx(ctx: &MmArc) -> Result<Arc<CoinsContext>, String> {
        Ok(try_s!(from_ctx(&ctx.coins_ctx, move || {
            Ok(CoinsContext {
                platform_coin_tokens: PaMutex::new(HashMap::new()),
                coins: AsyncMutex::new(HashMap::new()),
                balance_update_handlers: AsyncMutex::new(vec![]),
                account_balance_task_manager: AccountBalanceTaskManager::new_shared(),
                create_account_manager: CreateAccountTaskManager::new_shared(),
                get_new_address_manager: GetNewAddressTaskManager::new_shared(),
                scan_addresses_manager: ScanAddressesTaskManager::new_shared(),
                withdraw_task_manager: WithdrawTaskManager::new_shared(),
                #[cfg(target_arch = "wasm32")]
                tx_history_db: ConstructibleDb::new(ctx).into_shared(),
                #[cfg(target_arch = "wasm32")]
                hd_wallet_db: ConstructibleDb::new_shared_db(ctx).into_shared(),
            })
        })))
    }

    pub async fn add_token(&self, coin: MmCoinEnum) -> Result<(), MmError<RegisterCoinError>> {
        let mut coins = self.coins.lock().await;
        if coins.contains_key(coin.ticker()) {
            return MmError::err(RegisterCoinError::CoinIsInitializedAlready {
                coin: coin.ticker().into(),
            });
        }

        let ticker = coin.ticker();

        let mut platform_coin_tokens = self.platform_coin_tokens.lock();
        // Here, we try to add a token to platform_coin_tokens if the token belongs to a platform coin.
        if let Some(platform) = platform_coin_tokens.get_mut(coin.platform_ticker()) {
            platform.insert(ticker.to_owned());
        }

        coins.insert(ticker.into(), MmCoinStruct::new(coin));

        Ok(())
    }

    /// Adds a Layer 2 coin that depends on a standalone platform.
    /// The process of adding l2 coins is identical to that of adding tokens.
    pub async fn add_l2(&self, coin: MmCoinEnum) -> Result<(), MmError<RegisterCoinError>> {
        self.add_token(coin).await
    }

    /// Adds a platform coin and its associated tokens to the CoinsContext.
    ///
    /// Registers a platform coin alongside its associated ERC-20 tokens and optionally a global NFT.
    /// Regular tokens are added to the context without overwriting existing entries, preserving any previously activated tokens.
    /// In contrast, the global NFT, if provided, replaces any previously stored NFT data for the platform, ensuring the NFT info is up-to-date.
    /// An error is returned if the platform coin is already activated within the context, enforcing a single active instance for each platform.
    pub async fn add_platform_with_tokens(
        &self,
        platform: MmCoinEnum,
        tokens: Vec<MmCoinEnum>,
        global_nft: Option<MmCoinEnum>,
    ) -> Result<(), MmError<PlatformIsAlreadyActivatedErr>> {
        let mut coins = self.coins.lock().await;
        let mut platform_coin_tokens = self.platform_coin_tokens.lock();

        let platform_ticker = platform.ticker().to_owned();

        if let Some(coin) = coins.get(&platform_ticker) {
            if coin.is_available() {
                return MmError::err(PlatformIsAlreadyActivatedErr {
                    ticker: platform.ticker().into(),
                });
            }

            coin.update_is_available(true);
        } else {
            coins.insert(platform_ticker.clone(), MmCoinStruct::new(platform));
        }

        // Tokens can't be activated without platform coin so we can safely insert them without checking prior existence
        let mut token_tickers = HashSet::with_capacity(tokens.len());
        // TODO
        // Handling for these case:
        // USDT was activated via enable RPC
        // We try to activate ETH coin and USDT token via enable_eth_with_tokens
        for token in tokens {
            token_tickers.insert(token.ticker().to_string());
            coins
                .entry(token.ticker().into())
                .or_insert_with(|| MmCoinStruct::new(token));
        }
        if let Some(nft) = global_nft {
            token_tickers.insert(nft.ticker().to_string());
            // For NFT overwrite existing data
            coins.insert(nft.ticker().into(), MmCoinStruct::new(nft));
        }

        platform_coin_tokens
            .entry(platform_ticker)
            .or_default()
            .extend(token_tickers);
        Ok(())
    }

    /// If `ticker` is a platform coin, returns tokens dependent on it.
    pub async fn get_dependent_tokens(&self, ticker: &str) -> HashSet<String> {
        let coins = self.platform_coin_tokens.lock();
        coins.get(ticker).cloned().unwrap_or_default()
    }

    pub async fn remove_coin(&self, coin: MmCoinEnum) {
        let ticker = coin.ticker();
        let platform_ticker = coin.platform_ticker();
        let mut coins_storage = self.coins.lock().await;
        let mut platform_tokens_storage = self.platform_coin_tokens.lock();

        // Check if ticker is a platform coin and remove from it platform's token list
        if ticker == platform_ticker {
            if let Some(tokens_to_remove) = platform_tokens_storage.remove(ticker) {
                tokens_to_remove.iter().for_each(|token| {
                    if let Some(token) = coins_storage.remove(token) {
                        // Abort all token related futures on token deactivation
                        token
                            .inner
                            .on_disabled()
                            .error_log_with_msg(&format!("Error aborting coin({ticker}) futures"));
                    }
                });
            };
        } else {
            if let Some(tokens) = platform_tokens_storage.get_mut(platform_ticker) {
                tokens.remove(ticker);
            }
            if let Some(platform_coin) = coins_storage.get(platform_ticker) {
                platform_coin.inner.on_token_deactivated(ticker);
            }
        };

        //  Remove coin from coin list
        coins_storage
            .remove(ticker)
            .ok_or(format!("{} is disabled already", ticker))
            .error_log();

        // Abort all coin related futures on coin deactivation
        coin.on_disabled()
            .error_log_with_msg(&format!("Error aborting coin({ticker}) futures"));
    }

    #[cfg(target_arch = "wasm32")]
    async fn tx_history_db(&self) -> TxHistoryResult<TxHistoryDbLocked<'_>> {
        Ok(self.tx_history_db.get_or_initialize().await?)
    }

    #[inline(always)]
    pub async fn lock_coins(&self) -> AsyncMutexGuard<HashMap<String, MmCoinStruct>> { self.coins.lock().await }
}

/// This enum is used in coin activation requests.
#[derive(Copy, Clone, Debug, Deserialize, Serialize, Default)]
pub enum PrivKeyActivationPolicy {
    #[default]
    ContextPrivKey,
    Trezor,
}

impl PrivKeyActivationPolicy {
    pub fn is_hw_policy(&self) -> bool { matches!(self, PrivKeyActivationPolicy::Trezor) }
}

/// Enum representing various private key management policies.
///
/// This enum defines the various ways in which private keys can be managed
/// or sourced within the system, whether it's from a local software-based HD Wallet,
/// a hardware device like Trezor, or even external sources like Metamask.
#[derive(Clone, Debug)]
pub enum PrivKeyPolicy<T> {
    /// The legacy private key policy.
    ///
    /// This policy corresponds to a one-to-one mapping of private keys to addresses.
    /// In this scheme, only a single key and corresponding address is activated per coin,
    /// without any hierarchical deterministic derivation.
    Iguana(T),
    /// The HD Wallet private key policy.
    ///
    /// This variant uses a BIP44 derivation path up to the coin level
    /// and contains the necessary information to manage and derive
    /// keys using an HD Wallet scheme.
    HDWallet {
        /// Derivation path up to coin.
        ///
        /// Represents the first two segments of the BIP44 derivation path: `purpose` and `coin_type`.
        /// A full BIP44 address is structured as:
        /// `m/purpose'/coin_type'/account'/change/address_index`.
        path_to_coin: HDPathToCoin,
        /// The key that's currently activated and in use for this HD Wallet policy.
        activated_key: T,
        /// Extended private key based on the secp256k1 elliptic curve cryptography scheme.
        bip39_secp_priv_key: ExtendedPrivateKey<secp256k1::SecretKey>,
    },
    /// The Trezor hardware wallet private key policy.
    ///
    /// Details about how the keys are managed with the Trezor device
    /// are abstracted away and are not directly managed by this policy.
    Trezor,
    /// The Metamask private key policy, specific to the WASM target architecture.
    ///
    /// This variant encapsulates details about how keys are managed when interfacing
    /// with the Metamask extension, especially within web-based contexts.
    #[cfg(target_arch = "wasm32")]
    Metamask(EthMetamaskPolicy),
}

#[cfg(target_arch = "wasm32")]
#[derive(Clone, Debug)]
pub struct EthMetamaskPolicy {
    pub(crate) public_key: EthH264,
    pub(crate) public_key_uncompressed: EthH520,
}

impl<T> From<T> for PrivKeyPolicy<T> {
    fn from(key_pair: T) -> Self { PrivKeyPolicy::Iguana(key_pair) }
}

impl<T> PrivKeyPolicy<T> {
    fn activated_key(&self) -> Option<&T> {
        match self {
            PrivKeyPolicy::Iguana(key_pair) => Some(key_pair),
            PrivKeyPolicy::HDWallet {
                activated_key: activated_key_pair,
                ..
            } => Some(activated_key_pair),
            PrivKeyPolicy::Trezor => None,
            #[cfg(target_arch = "wasm32")]
            PrivKeyPolicy::Metamask(_) => None,
        }
    }

    fn activated_key_or_err(&self) -> Result<&T, MmError<PrivKeyPolicyNotAllowed>> {
        self.activated_key().or_mm_err(|| {
            PrivKeyPolicyNotAllowed::UnsupportedMethod(
                "`activated_key_or_err` is supported only for `PrivKeyPolicy::KeyPair` or `PrivKeyPolicy::HDWallet`"
                    .to_string(),
            )
        })
    }

    fn bip39_secp_priv_key(&self) -> Option<&ExtendedPrivateKey<secp256k1::SecretKey>> {
        match self {
            PrivKeyPolicy::HDWallet {
                bip39_secp_priv_key, ..
            } => Some(bip39_secp_priv_key),
            PrivKeyPolicy::Iguana(_) | PrivKeyPolicy::Trezor => None,
            #[cfg(target_arch = "wasm32")]
            PrivKeyPolicy::Metamask(_) => None,
        }
    }

    fn bip39_secp_priv_key_or_err(
        &self,
    ) -> Result<&ExtendedPrivateKey<secp256k1::SecretKey>, MmError<PrivKeyPolicyNotAllowed>> {
        self.bip39_secp_priv_key().or_mm_err(|| {
            PrivKeyPolicyNotAllowed::UnsupportedMethod(
                "`bip39_secp_priv_key_or_err` is supported only for `PrivKeyPolicy::HDWallet`".to_string(),
            )
        })
    }

    fn path_to_coin(&self) -> Option<&HDPathToCoin> {
        match self {
            PrivKeyPolicy::HDWallet {
                path_to_coin: derivation_path,
                ..
            } => Some(derivation_path),
            PrivKeyPolicy::Trezor => None,
            PrivKeyPolicy::Iguana(_) => None,
            #[cfg(target_arch = "wasm32")]
            PrivKeyPolicy::Metamask(_) => None,
        }
    }

    // Todo: this can be removed after the HDWallet is fully implemented for all protocols
    fn path_to_coin_or_err(&self) -> Result<&HDPathToCoin, MmError<PrivKeyPolicyNotAllowed>> {
        self.path_to_coin().or_mm_err(|| {
            PrivKeyPolicyNotAllowed::UnsupportedMethod(
                "`derivation_path_or_err` is supported only for `PrivKeyPolicy::HDWallet`".to_string(),
            )
        })
    }

    fn hd_wallet_derived_priv_key_or_err(
        &self,
        derivation_path: &DerivationPath,
    ) -> Result<Secp256k1Secret, MmError<PrivKeyPolicyNotAllowed>> {
        let bip39_secp_priv_key = self.bip39_secp_priv_key_or_err()?;
        derive_secp256k1_secret(bip39_secp_priv_key.clone(), derivation_path)
            .mm_err(|e| PrivKeyPolicyNotAllowed::InternalError(e.to_string()))
    }

    fn is_trezor(&self) -> bool { matches!(self, PrivKeyPolicy::Trezor) }
}

/// 'CoinWithPrivKeyPolicy' trait is used to get the private key policy of a coin.
pub trait CoinWithPrivKeyPolicy {
    /// The type of the key pair used by the coin.
    type KeyPair;

    /// Returns the private key policy of the coin.
    fn priv_key_policy(&self) -> &PrivKeyPolicy<Self::KeyPair>;
}

/// A common function to get the extended public key for a certain coin and derivation path.
pub async fn extract_extended_pubkey_impl<Coin, XPubExtractor>(
    coin: &Coin,
    xpub_extractor: Option<XPubExtractor>,
    derivation_path: DerivationPath,
) -> MmResult<Secp256k1ExtendedPublicKey, HDExtractPubkeyError>
where
    XPubExtractor: HDXPubExtractor + Send,
    Coin: HDWalletCoinOps + CoinWithPrivKeyPolicy,
{
    match xpub_extractor {
        Some(xpub_extractor) => {
            let trezor_coin = coin.trezor_coin()?;
            let xpub = xpub_extractor.extract_xpub(trezor_coin, derivation_path).await?;
            Secp256k1ExtendedPublicKey::from_str(&xpub).map_to_mm(|e| HDExtractPubkeyError::InvalidXpub(e.to_string()))
        },
        None => {
            let mut priv_key = coin
                .priv_key_policy()
                .bip39_secp_priv_key_or_err()
                .mm_err(|e| HDExtractPubkeyError::Internal(e.to_string()))?
                .clone();
            for child in derivation_path {
                priv_key = priv_key
                    .derive_child(child)
                    .map_to_mm(|e| HDExtractPubkeyError::Internal(e.to_string()))?;
            }
            drop_mutability!(priv_key);
            Ok(priv_key.public_key())
        },
    }
}

#[derive(Clone)]
pub enum PrivKeyBuildPolicy {
    IguanaPrivKey(IguanaPrivKey),
    GlobalHDAccount(GlobalHDAccountArc),
    Trezor,
}

impl PrivKeyBuildPolicy {
    /// Detects the `PrivKeyBuildPolicy` with which the given `MmArc` is initialized.
    pub fn detect_priv_key_policy(ctx: &MmArc) -> MmResult<PrivKeyBuildPolicy, CryptoCtxError> {
        let crypto_ctx = CryptoCtx::from_ctx(ctx)?;

        match crypto_ctx.key_pair_policy() {
            // Use an internal private key as the coin secret.
            KeyPairPolicy::Iguana => Ok(PrivKeyBuildPolicy::IguanaPrivKey(
                crypto_ctx.mm2_internal_privkey_secret(),
            )),
            KeyPairPolicy::GlobalHDAccount(global_hd) => Ok(PrivKeyBuildPolicy::GlobalHDAccount(global_hd.clone())),
        }
    }
}

/// Serializable struct for compatibility with the discontinued DerivationMethod struct
#[derive(Clone, Debug, Serialize)]
#[serde(tag = "type", content = "data")]
pub enum DerivationMethodResponse {
    /// Legacy iguana's privkey derivation, used by default
    Iguana,
    /// HD wallet derivation path, String is temporary here
    HDWallet(String),
}

/// Enum representing methods for deriving cryptographic addresses.
///
/// This enum distinguishes between two primary strategies for address generation:
/// 1. A static, single address approach.
/// 2. A hierarchical deterministic (HD) wallet that can derive multiple addresses.
#[derive(Debug)]
pub enum DerivationMethod<Address, HDWallet>
where
    HDWallet: HDWalletOps,
    HDWalletAddress<HDWallet>: Into<Address>,
{
    /// Represents the use of a single, static address for transactions and operations.
    SingleAddress(Address),
    /// Represents the use of an HD wallet for deriving multiple addresses.
    ///
    /// The encapsulated HD wallet should be capable of operations like
    /// getting the globally enabled address, and more, as defined by the
    /// [`HDWalletOps`] trait.
    HDWallet(HDWallet),
}

impl<Address, HDWallet> DerivationMethod<Address, HDWallet>
where
    Address: Clone,
    HDWallet: HDWalletOps,
    HDWalletAddress<HDWallet>: Into<Address>,
{
    pub async fn single_addr(&self) -> Option<Address> {
        match self {
            DerivationMethod::SingleAddress(my_address) => Some(my_address.clone()),
            DerivationMethod::HDWallet(hd_wallet) => {
                hd_wallet.get_enabled_address().await.map(|addr| addr.address().into())
            },
        }
    }

    pub async fn single_addr_or_err(&self) -> MmResult<Address, UnexpectedDerivationMethod> {
        self.single_addr()
            .await
            .or_mm_err(|| UnexpectedDerivationMethod::ExpectedSingleAddress)
    }

    pub fn hd_wallet(&self) -> Option<&HDWallet> {
        match self {
            DerivationMethod::SingleAddress(_) => None,
            DerivationMethod::HDWallet(hd_wallet) => Some(hd_wallet),
        }
    }

    pub fn hd_wallet_or_err(&self) -> MmResult<&HDWallet, UnexpectedDerivationMethod> {
        self.hd_wallet()
            .or_mm_err(|| UnexpectedDerivationMethod::ExpectedHDWallet)
    }

    /// # Panic
    ///
    /// Panic if the address mode is [`DerivationMethod::HDWallet`].
    pub async fn unwrap_single_addr(&self) -> Address { self.single_addr_or_err().await.unwrap() }

    pub async fn to_response(&self) -> MmResult<DerivationMethodResponse, UnexpectedDerivationMethod> {
        match self {
            DerivationMethod::SingleAddress(_) => Ok(DerivationMethodResponse::Iguana),
            DerivationMethod::HDWallet(hd_wallet) => {
                let enabled_address = hd_wallet
                    .get_enabled_address()
                    .await
                    .or_mm_err(|| UnexpectedDerivationMethod::ExpectedHDWallet)?;
                Ok(DerivationMethodResponse::HDWallet(
                    enabled_address.derivation_path().to_string(),
                ))
            },
        }
    }
}

/// A trait representing coins with specific address derivation methods.
///
/// This trait is designed for coins that have a defined mechanism for address derivation,
/// be it a single address approach or a hierarchical deterministic (HD) wallet strategy.
/// Coins implementing this trait should be clear about their chosen derivation method and
/// offer utility functions to interact with that method.
///
/// Implementors of this trait will typically be coins or tokens that are either used within
/// a traditional single address scheme or leverage the power and flexibility of HD wallets.
#[async_trait]
pub trait CoinWithDerivationMethod: HDWalletCoinOps {
    /// Returns the address derivation method associated with the coin.
    ///
    /// Implementors should return the specific `DerivationMethod` that the coin utilizes,
    /// either `SingleAddress` for a static address approach or `HDWallet` for an HD wallet strategy.
    fn derivation_method(&self) -> &DerivationMethod<HDCoinAddress<Self>, Self::HDWallet>;

    /// Checks if the coin uses the HD wallet strategy for address derivation.
    ///
    /// This is a utility function that returns `true` if the coin's derivation method is `HDWallet` and
    /// `false` otherwise.
    ///
    /// # Returns
    ///
    /// - `true` if the coin uses an HD wallet for address derivation.
    /// - `false` if it uses any other method.
    fn has_hd_wallet_derivation_method(&self) -> bool {
        matches!(self.derivation_method(), DerivationMethod::HDWallet(_))
    }

    /// Retrieves all addresses associated with the coin.
    async fn all_addresses(&self) -> MmResult<HashSet<HDCoinAddress<Self>>, AddressDerivingError> {
        const ADDRESSES_CAPACITY: usize = 60;

        match self.derivation_method() {
            DerivationMethod::SingleAddress(ref my_address) => Ok(iter::once(my_address.clone()).collect()),
            DerivationMethod::HDWallet(ref hd_wallet) => {
                let hd_accounts = hd_wallet.get_accounts().await;

                // We pre-allocate a suitable capacity for the HashSet to try to avoid re-allocations.
                // If the capacity is exceeded, the HashSet will automatically resize itself by re-allocating,
                // but this will not happen in most use cases where addresses will be below the capacity.
                let mut all_addresses = HashSet::with_capacity(ADDRESSES_CAPACITY);
                for (_, hd_account) in hd_accounts {
                    let external_addresses = self.derive_known_addresses(&hd_account, Bip44Chain::External).await?;
                    let internal_addresses = self.derive_known_addresses(&hd_account, Bip44Chain::Internal).await?;

                    let addresses_it = external_addresses
                        .into_iter()
                        .chain(internal_addresses)
                        .map(|hd_address| hd_address.address());
                    all_addresses.extend(addresses_it);
                }

                Ok(all_addresses)
            },
        }
    }
}

/// The `IguanaBalanceOps` trait provides an interface for fetching the balance of a coin and its tokens.
/// This trait should be implemented by coins that use the iguana derivation method.
#[async_trait]
pub trait IguanaBalanceOps {
    /// The object that holds the balance/s of the coin.
    type BalanceObject: BalanceObjectOps;

    /// Fetches the balance of the coin and its tokens if the coin uses an iguana derivation method.
    async fn iguana_balances(&self) -> BalanceResult<Self::BalanceObject>;
}

#[allow(clippy::upper_case_acronyms)]
#[derive(Clone, Debug, Deserialize, Serialize)]
#[serde(tag = "type", content = "protocol_data")]
pub enum CoinProtocol {
    UTXO,
    QTUM,
    QRC20 {
        platform: String,
        contract_address: String,
    },
    ETH,
    ERC20 {
        platform: String,
        contract_address: String,
    },
    SLPTOKEN {
        platform: String,
        token_id: H256Json,
        decimals: u8,
        required_confirmations: Option<u64>,
    },
    BCH {
        slp_prefix: String,
    },
    TENDERMINT(TendermintProtocolInfo),
    TENDERMINTTOKEN(TendermintTokenProtocolInfo),
    #[cfg(not(target_arch = "wasm32"))]
    LIGHTNING {
        platform: String,
        network: BlockchainNetwork,
        confirmation_targets: PlatformCoinConfirmationTargets,
    },
    #[cfg(all(feature = "enable-solana", not(target_arch = "wasm32")))]
    SOLANA,
    #[cfg(all(feature = "enable-solana", not(target_arch = "wasm32")))]
    SPLTOKEN {
        platform: String,
        token_contract_address: String,
        decimals: u8,
    },
    ZHTLC(ZcoinProtocolInfo),
    #[cfg(feature = "enable-sia")]
    SIA,
    NFT {
        platform: String,
    },
}

pub type RpcTransportEventHandlerShared = Arc<dyn RpcTransportEventHandler + Send + Sync + 'static>;

/// Common methods to measure the outgoing requests and incoming responses statistics.
pub trait RpcTransportEventHandler {
    fn debug_info(&self) -> String;

    fn on_outgoing_request(&self, data: &[u8]);

    fn on_incoming_response(&self, data: &[u8]);

    fn on_connected(&self, address: String) -> Result<(), String>;

    fn on_disconnected(&self, address: String) -> Result<(), String>;
}

impl fmt::Debug for dyn RpcTransportEventHandler + Send + Sync {
    fn fmt(&self, f: &mut fmt::Formatter<'_>) -> fmt::Result { write!(f, "{}", self.debug_info()) }
}

impl RpcTransportEventHandler for RpcTransportEventHandlerShared {
    fn debug_info(&self) -> String { self.deref().debug_info() }

    fn on_outgoing_request(&self, data: &[u8]) { self.as_ref().on_outgoing_request(data) }

    fn on_incoming_response(&self, data: &[u8]) { self.as_ref().on_incoming_response(data) }

    fn on_connected(&self, address: String) -> Result<(), String> { self.as_ref().on_connected(address) }

    fn on_disconnected(&self, address: String) -> Result<(), String> { self.as_ref().on_disconnected(address) }
}

impl<T: RpcTransportEventHandler> RpcTransportEventHandler for Vec<T> {
    fn debug_info(&self) -> String {
        let selfi: Vec<String> = self.iter().map(|x| x.debug_info()).collect();
        format!("{:?}", selfi)
    }

    fn on_outgoing_request(&self, data: &[u8]) {
        for handler in self {
            handler.on_outgoing_request(data)
        }
    }

    fn on_incoming_response(&self, data: &[u8]) {
        for handler in self {
            handler.on_incoming_response(data)
        }
    }

    fn on_connected(&self, address: String) -> Result<(), String> {
        for handler in self {
            try_s!(handler.on_connected(address.clone()))
        }
        Ok(())
    }

    fn on_disconnected(&self, address: String) -> Result<(), String> {
        for handler in self {
            try_s!(handler.on_disconnected(address.clone()))
        }
        Ok(())
    }
}

pub enum RpcClientType {
    Native,
    Electrum,
    Ethereum,
}

impl ToString for RpcClientType {
    fn to_string(&self) -> String {
        match self {
            RpcClientType::Native => "native".into(),
            RpcClientType::Electrum => "electrum".into(),
            RpcClientType::Ethereum => "ethereum".into(),
        }
    }
}

#[derive(Clone)]
pub struct CoinTransportMetrics {
    /// Using a weak reference by default in order to avoid circular references and leaks.
    metrics: MetricsWeak,
    /// Name of coin the rpc client is intended to work with.
    ticker: String,
    /// RPC client type.
    client: String,
}

impl CoinTransportMetrics {
    fn new(metrics: MetricsWeak, ticker: String, client: RpcClientType) -> CoinTransportMetrics {
        CoinTransportMetrics {
            metrics,
            ticker,
            client: client.to_string(),
        }
    }

    fn into_shared(self) -> RpcTransportEventHandlerShared { Arc::new(self) }
}

impl RpcTransportEventHandler for CoinTransportMetrics {
    fn debug_info(&self) -> String { "CoinTransportMetrics".into() }

    fn on_outgoing_request(&self, data: &[u8]) {
        mm_counter!(self.metrics, "rpc_client.traffic.out", data.len() as u64,
            "coin" => self.ticker.to_owned(), "client" => self.client.to_owned());
        mm_counter!(self.metrics, "rpc_client.request.count", 1,
            "coin" => self.ticker.to_owned(), "client" => self.client.to_owned());
    }

    fn on_incoming_response(&self, data: &[u8]) {
        mm_counter!(self.metrics, "rpc_client.traffic.in", data.len() as u64,
            "coin" => self.ticker.to_owned(), "client" => self.client.to_owned());
        mm_counter!(self.metrics, "rpc_client.response.count", 1,
            "coin" => self.ticker.to_owned(), "client" => self.client.to_owned());
    }

    fn on_connected(&self, _address: String) -> Result<(), String> {
        // Handle a new connected endpoint if necessary.
        // Now just return the Ok
        Ok(())
    }

    fn on_disconnected(&self, _address: String) -> Result<(), String> {
        // Handle disconnected endpoint if necessary.
        // Now just return the Ok
        Ok(())
    }
}

#[async_trait]
impl BalanceTradeFeeUpdatedHandler for CoinsContext {
    async fn balance_updated(&self, coin: &MmCoinEnum, new_balance: &BigDecimal) {
        for sub in self.balance_update_handlers.lock().await.iter() {
            sub.balance_updated(coin, new_balance).await
        }
    }
}

pub fn coin_conf(ctx: &MmArc, ticker: &str) -> Json {
    match ctx.conf["coins"].as_array() {
        Some(coins) => coins
            .iter()
            .find(|coin| coin["coin"].as_str() == Some(ticker))
            .cloned()
            .unwrap_or(Json::Null),
        None => Json::Null,
    }
}

pub fn is_wallet_only_conf(conf: &Json) -> bool { conf["wallet_only"].as_bool().unwrap_or(false) }

pub fn is_wallet_only_ticker(ctx: &MmArc, ticker: &str) -> bool {
    let coin_conf = coin_conf(ctx, ticker);
    coin_conf["wallet_only"].as_bool().unwrap_or(false)
}

/// Adds a new currency into the list of currencies configured.
///
/// Returns an error if the currency already exists. Initializing the same currency twice is a bad habit
/// (might lead to misleading and confusing information during debugging and maintenance, see DRY)
/// and should be fixed on the call site.
///
/// * `req` - Payload of the corresponding "enable" or "electrum" RPC request.
pub async fn lp_coininit(ctx: &MmArc, ticker: &str, req: &Json) -> Result<MmCoinEnum, String> {
    let cctx = try_s!(CoinsContext::from_ctx(ctx));
    {
        let coins = cctx.coins.lock().await;
        if coins.get(ticker).is_some() {
            return ERR!("Coin {} already initialized", ticker);
        }
    }

    let coins_en = coin_conf(ctx, ticker);

    coins_conf_check(ctx, &coins_en, ticker, Some(req))?;

    // The legacy electrum/enable RPCs don't support Hardware Wallet policy.
    let priv_key_policy = try_s!(PrivKeyBuildPolicy::detect_priv_key_policy(ctx));

    let protocol: CoinProtocol = try_s!(json::from_value(coins_en["protocol"].clone()));

    let coin: MmCoinEnum = match &protocol {
        CoinProtocol::UTXO => {
            let params = try_s!(UtxoActivationParams::from_legacy_req(req));
            try_s!(utxo_standard_coin_with_policy(ctx, ticker, &coins_en, &params, priv_key_policy).await).into()
        },
        CoinProtocol::QTUM => {
            let params = try_s!(UtxoActivationParams::from_legacy_req(req));
            try_s!(qtum_coin_with_policy(ctx, ticker, &coins_en, &params, priv_key_policy).await).into()
        },
        CoinProtocol::ETH | CoinProtocol::ERC20 { .. } => {
            try_s!(eth_coin_from_conf_and_request(ctx, ticker, &coins_en, req, protocol, priv_key_policy).await).into()
        },
        CoinProtocol::QRC20 {
            platform,
            contract_address,
        } => {
            let params = try_s!(Qrc20ActivationParams::from_legacy_req(req));
            let contract_address = try_s!(qtum::contract_addr_from_str(contract_address));

            try_s!(
                qrc20_coin_with_policy(
                    ctx,
                    ticker,
                    platform,
                    &coins_en,
                    &params,
                    priv_key_policy,
                    contract_address
                )
                .await
            )
            .into()
        },
        CoinProtocol::BCH { slp_prefix } => {
            let prefix = try_s!(CashAddrPrefix::from_str(slp_prefix));
            let params = try_s!(BchActivationRequest::from_legacy_req(req));

            let bch = try_s!(bch_coin_with_policy(ctx, ticker, &coins_en, params, prefix, priv_key_policy).await);
            bch.into()
        },
        CoinProtocol::SLPTOKEN {
            platform,
            token_id,
            decimals,
            required_confirmations,
        } => {
            let platform_coin = try_s!(lp_coinfind(ctx, platform).await);
            let platform_coin = match platform_coin {
                Some(MmCoinEnum::Bch(coin)) => coin,
                Some(_) => return ERR!("Platform coin {} is not BCH", platform),
                None => return ERR!("Platform coin {} is not activated", platform),
            };

            let confs = required_confirmations.unwrap_or(platform_coin.required_confirmations());
            let token = try_s!(SlpToken::new(
                *decimals,
                ticker.into(),
                (*token_id).into(),
                platform_coin,
                confs
            ));
            token.into()
        },
        CoinProtocol::TENDERMINT { .. } => return ERR!("TENDERMINT protocol is not supported by lp_coininit"),
        CoinProtocol::TENDERMINTTOKEN(_) => return ERR!("TENDERMINTTOKEN protocol is not supported by lp_coininit"),
        CoinProtocol::ZHTLC { .. } => return ERR!("ZHTLC protocol is not supported by lp_coininit"),
        CoinProtocol::NFT { .. } => return ERR!("NFT protocol is not supported by lp_coininit"),
        #[cfg(not(target_arch = "wasm32"))]
        CoinProtocol::LIGHTNING { .. } => return ERR!("Lightning protocol is not supported by lp_coininit"),
        #[cfg(all(feature = "enable-solana", not(target_arch = "wasm32")))]
        CoinProtocol::SOLANA => {
            return ERR!("Solana protocol is not supported by lp_coininit - use enable_solana_with_tokens instead")
        },
        #[cfg(all(feature = "enable-solana", not(target_arch = "wasm32")))]
        CoinProtocol::SPLTOKEN { .. } => {
            return ERR!("SplToken protocol is not supported by lp_coininit - use enable_spl instead")
        },
        #[cfg(feature = "enable-sia")]
        CoinProtocol::SIA { .. } => {
            return ERR!("SIA protocol is not supported by lp_coininit. Use task::enable_sia::init");
        },
    };

    let register_params = RegisterCoinParams {
        ticker: ticker.to_owned(),
    };
    try_s!(lp_register_coin(ctx, coin.clone(), register_params).await);

    let tx_history = req["tx_history"].as_bool().unwrap_or(false);
    if tx_history {
        try_s!(lp_spawn_tx_history(ctx.clone(), coin.clone()).map_to_mm(RegisterCoinError::Internal));
    }
    Ok(coin)
}

#[derive(Debug, Display)]
pub enum RegisterCoinError {
    #[display(fmt = "Coin '{}' is initialized already", coin)]
    CoinIsInitializedAlready {
        coin: String,
    },
    Internal(String),
}

pub struct RegisterCoinParams {
    pub ticker: String,
}

pub async fn lp_register_coin(
    ctx: &MmArc,
    coin: MmCoinEnum,
    params: RegisterCoinParams,
) -> Result<(), MmError<RegisterCoinError>> {
    let RegisterCoinParams { ticker } = params;
    let cctx = CoinsContext::from_ctx(ctx).map_to_mm(RegisterCoinError::Internal)?;

    // TODO AP: locking the coins list during the entire initialization prevents different coins from being
    // activated concurrently which results in long activation time: https://github.com/KomodoPlatform/atomicDEX/issues/24
    // So I'm leaving the possibility of race condition intentionally in favor of faster concurrent activation.
    // Should consider refactoring: maybe extract the RPC client initialization part from coin init functions.
    let mut coins = cctx.coins.lock().await;
    match coins.raw_entry_mut().from_key(&ticker) {
        RawEntryMut::Occupied(_oe) => {
            return MmError::err(RegisterCoinError::CoinIsInitializedAlready { coin: ticker.clone() })
        },
        RawEntryMut::Vacant(ve) => ve.insert(ticker.clone(), MmCoinStruct::new(coin.clone())),
    };

    if coin.is_platform_coin() {
        let mut platform_coin_tokens = cctx.platform_coin_tokens.lock();
        platform_coin_tokens
            .entry(coin.ticker().to_string())
            .or_insert_with(HashSet::new);
    }
    Ok(())
}

fn lp_spawn_tx_history(ctx: MmArc, coin: MmCoinEnum) -> Result<(), String> {
    let spawner = coin.spawner();
    let fut = async move {
        let _res = coin.process_history_loop(ctx).compat().await;
    };
    spawner.spawn(fut);
    Ok(())
}

/// NB: Returns only the enabled (aka active) coins.
pub async fn lp_coinfind(ctx: &MmArc, ticker: &str) -> Result<Option<MmCoinEnum>, String> {
    let cctx = try_s!(CoinsContext::from_ctx(ctx));
    let coins = cctx.coins.lock().await;

    if let Some(coin) = coins.get(ticker) {
        if coin.is_available() {
            return Ok(Some(coin.inner.clone()));
        }
    };

    Ok(None)
}

/// Returns coins even if they are on the passive mode
pub async fn lp_coinfind_any(ctx: &MmArc, ticker: &str) -> Result<Option<MmCoinStruct>, String> {
    let cctx = try_s!(CoinsContext::from_ctx(ctx));
    let coins = cctx.coins.lock().await;

    Ok(coins.get(ticker).cloned())
}

/// Attempts to find a pair of active coins returning None if one is not enabled
pub async fn find_pair(ctx: &MmArc, base: &str, rel: &str) -> Result<Option<(MmCoinEnum, MmCoinEnum)>, String> {
    let fut_base = lp_coinfind(ctx, base);
    let fut_rel = lp_coinfind(ctx, rel);

    futures::future::try_join(fut_base, fut_rel)
        .map_ok(|(base, rel)| base.zip(rel))
        .await
}

#[derive(Debug, Display)]
pub enum CoinFindError {
    #[display(fmt = "No such coin: {}", coin)]
    NoSuchCoin { coin: String },
}

pub async fn lp_coinfind_or_err(ctx: &MmArc, ticker: &str) -> CoinFindResult<MmCoinEnum> {
    match lp_coinfind(ctx, ticker).await {
        Ok(Some(coin)) => Ok(coin),
        Ok(None) => MmError::err(CoinFindError::NoSuchCoin {
            coin: ticker.to_owned(),
        }),
        Err(e) => panic!("Unexpected error: {}", e),
    }
}

#[derive(Deserialize)]
struct ConvertAddressReq {
    coin: String,
    from: String,
    /// format to that the input address should be converted
    to_address_format: Json,
}

pub async fn convert_address(ctx: MmArc, req: Json) -> Result<Response<Vec<u8>>, String> {
    let req: ConvertAddressReq = try_s!(json::from_value(req));
    let coin = match lp_coinfind(&ctx, &req.coin).await {
        Ok(Some(t)) => t,
        Ok(None) => return ERR!("No such coin: {}", req.coin),
        Err(err) => return ERR!("!lp_coinfind({}): {}", req.coin, err),
    };
    let result = json!({
        "result": {
            "address": try_s!(coin.convert_to_address(&req.from, req.to_address_format)),
        },
    });
    let body = try_s!(json::to_vec(&result));
    Ok(try_s!(Response::builder().body(body)))
}

pub async fn kmd_rewards_info(ctx: MmArc) -> Result<Response<Vec<u8>>, String> {
    let coin = match lp_coinfind(&ctx, "KMD").await {
        Ok(Some(MmCoinEnum::UtxoCoin(t))) => t,
        Ok(Some(_)) => return ERR!("KMD was expected to be UTXO"),
        Ok(None) => return ERR!("KMD is not activated"),
        Err(err) => return ERR!("!lp_coinfind({}): KMD", err),
    };

    let res = json!({
        "result": try_s!(utxo::kmd_rewards_info(&coin).await),
    });
    let res = try_s!(json::to_vec(&res));
    Ok(try_s!(Response::builder().body(res)))
}

#[derive(Deserialize)]
struct ValidateAddressReq {
    coin: String,
    address: String,
}

#[derive(Serialize)]
pub struct ValidateAddressResult {
    pub is_valid: bool,
    #[serde(skip_serializing_if = "Option::is_none")]
    pub reason: Option<String>,
}

pub async fn validate_address(ctx: MmArc, req: Json) -> Result<Response<Vec<u8>>, String> {
    let req: ValidateAddressReq = try_s!(json::from_value(req));
    let coin = match lp_coinfind(&ctx, &req.coin).await {
        Ok(Some(t)) => t,
        Ok(None) => return ERR!("No such coin: {}", req.coin),
        Err(err) => return ERR!("!lp_coinfind({}): {}", req.coin, err),
    };

    let res = json!({ "result": coin.validate_address(&req.address) });
    let body = try_s!(json::to_vec(&res));
    Ok(try_s!(Response::builder().body(body)))
}

pub async fn withdraw(ctx: MmArc, req: WithdrawRequest) -> WithdrawResult {
    let coin = lp_coinfind_or_err(&ctx, &req.coin).await?;
    coin.withdraw(req).compat().await
}

pub async fn get_raw_transaction(ctx: MmArc, req: RawTransactionRequest) -> RawTransactionResult {
    let coin = lp_coinfind_or_err(&ctx, &req.coin).await?;
    coin.get_raw_transaction(req).compat().await
}

pub async fn sign_message(ctx: MmArc, req: SignatureRequest) -> SignatureResult<SignatureResponse> {
    let coin = lp_coinfind_or_err(&ctx, &req.coin).await?;
    let signature = coin.sign_message(&req.message)?;
    Ok(SignatureResponse { signature })
}

pub async fn verify_message(ctx: MmArc, req: VerificationRequest) -> VerificationResult<VerificationResponse> {
    let coin = lp_coinfind_or_err(&ctx, &req.coin).await?;

    let validate_address_result = coin.validate_address(&req.address);
    if !validate_address_result.is_valid {
        return MmError::err(VerificationError::InvalidRequest(
            validate_address_result.reason.unwrap_or_else(|| "Unknown".to_string()),
        ));
    }

    let is_valid = coin.verify_message(&req.signature, &req.message, &req.address)?;

    Ok(VerificationResponse { is_valid })
}

pub async fn sign_raw_transaction(ctx: MmArc, req: SignRawTransactionRequest) -> RawTransactionResult {
    let coin = lp_coinfind_or_err(&ctx, &req.coin).await?;
    coin.sign_raw_tx(&req).await
}

pub async fn remove_delegation(ctx: MmArc, req: RemoveDelegateRequest) -> DelegationResult {
    let coin = lp_coinfind_or_err(&ctx, &req.coin).await?;
    match coin {
        MmCoinEnum::QtumCoin(qtum) => qtum.remove_delegation().compat().await,
        _ => {
            return MmError::err(DelegationError::CoinDoesntSupportDelegation {
                coin: coin.ticker().to_string(),
            })
        },
    }
}

pub async fn get_staking_infos(ctx: MmArc, req: GetStakingInfosRequest) -> StakingInfosResult {
    let coin = lp_coinfind_or_err(&ctx, &req.coin).await?;
    match coin {
        MmCoinEnum::QtumCoin(qtum) => qtum.get_delegation_infos().compat().await,
        _ => {
            return MmError::err(StakingInfosError::CoinDoesntSupportStakingInfos {
                coin: coin.ticker().to_string(),
            })
        },
    }
}

pub async fn add_delegation(ctx: MmArc, req: AddDelegateRequest) -> DelegationResult {
    let coin = lp_coinfind_or_err(&ctx, &req.coin).await?;
    // Need to find a way to do a proper dispatch
    let coin_concrete = match coin {
        MmCoinEnum::QtumCoin(qtum) => qtum,
        _ => {
            return MmError::err(DelegationError::CoinDoesntSupportDelegation {
                coin: coin.ticker().to_string(),
            })
        },
    };
    match req.staking_details {
        StakingDetails::Qtum(qtum_staking) => coin_concrete.add_delegation(qtum_staking).compat().await,
    }
}

pub async fn send_raw_transaction(ctx: MmArc, req: Json) -> Result<Response<Vec<u8>>, String> {
    let ticker = try_s!(req["coin"].as_str().ok_or("No 'coin' field")).to_owned();
    let coin = match lp_coinfind(&ctx, &ticker).await {
        Ok(Some(t)) => t,
        Ok(None) => return ERR!("No such coin: {}", ticker),
        Err(err) => return ERR!("!lp_coinfind({}): {}", ticker, err),
    };
    let bytes_string = try_s!(req["tx_hex"].as_str().ok_or("No 'tx_hex' field"));
    let res = try_s!(coin.send_raw_tx(bytes_string).compat().await);
    let body = try_s!(json::to_vec(&json!({ "tx_hash": res })));
    Ok(try_s!(Response::builder().body(body)))
}

#[derive(Clone, Debug, PartialEq, Serialize)]
#[serde(tag = "state", content = "additional_info")]
pub enum HistorySyncState {
    NotEnabled,
    NotStarted,
    InProgress(Json),
    Error(Json),
    Finished,
}

#[derive(Deserialize)]
struct MyTxHistoryRequest {
    coin: String,
    from_id: Option<BytesJson>,
    #[serde(default)]
    max: bool,
    #[serde(default = "ten")]
    limit: usize,
    page_number: Option<NonZeroUsize>,
}

/// Returns the transaction history of selected coin. Returns no more than `limit` records (default: 10).
/// Skips the first records up to from_id (skipping the from_id too).
/// Transactions are sorted by number of confirmations in ascending order.
pub async fn my_tx_history(ctx: MmArc, req: Json) -> Result<Response<Vec<u8>>, String> {
    let request: MyTxHistoryRequest = try_s!(json::from_value(req));
    let coin = match lp_coinfind(&ctx, &request.coin).await {
        Ok(Some(t)) => t,
        Ok(None) => return ERR!("No such coin: {}", request.coin),
        Err(err) => return ERR!("!lp_coinfind({}): {}", request.coin, err),
    };

    let history = try_s!(coin.load_history_from_file(&ctx).compat().await);
    let total_records = history.len();
    let limit = if request.max { total_records } else { request.limit };

    let block_number = try_s!(coin.current_block().compat().await);
    let skip = match &request.from_id {
        Some(id) => {
            try_s!(history
                .iter()
                .position(|item| item.internal_id == *id)
                .ok_or(format!("from_id {:02x} is not found", id)))
                + 1
        },
        None => match request.page_number {
            Some(page_n) => (page_n.get() - 1) * request.limit,
            None => 0,
        },
    };

    let history = history.into_iter().skip(skip).take(limit);
    let history: Vec<Json> = history
        .map(|item| {
            let tx_block = item.block_height;
            let mut json = json::to_value(item).unwrap();
            json["confirmations"] = if tx_block == 0 {
                Json::from(0)
            } else if block_number >= tx_block {
                Json::from((block_number - tx_block) + 1)
            } else {
                Json::from(0)
            };
            json
        })
        .collect();

    let response = json!({
        "result": {
            "transactions": history,
            "limit": limit,
            "skipped": skip,
            "from_id": request.from_id,
            "total": total_records,
            "current_block": block_number,
            "sync_status": coin.history_sync_status(),
            "page_number": request.page_number,
            "total_pages": calc_total_pages(total_records, request.limit),
        }
    });
    let body = try_s!(json::to_vec(&response));
    Ok(try_s!(Response::builder().body(body)))
}

/// `get_trade_fee` rpc implementation.
/// There is some consideration about this rpc:
/// for eth coin this rpc returns max possible trade fee (estimated for maximum possible gas limit for any kind of swap).
/// However for eth coin, as part of fixing this issue https://github.com/KomodoPlatform/komodo-defi-framework/issues/1848,
/// `max_taker_vol' and `trade_preimage` rpc now return more accurate required gas calculations.
/// So maybe it would be better to deprecate this `get_trade_fee` rpc
pub async fn get_trade_fee(ctx: MmArc, req: Json) -> Result<Response<Vec<u8>>, String> {
    let ticker = try_s!(req["coin"].as_str().ok_or("No 'coin' field")).to_owned();
    let coin = match lp_coinfind(&ctx, &ticker).await {
        Ok(Some(t)) => t,
        Ok(None) => return ERR!("No such coin: {}", ticker),
        Err(err) => return ERR!("!lp_coinfind({}): {}", ticker, err),
    };
    let fee_info = try_s!(coin.get_trade_fee().compat().await);
    let res = try_s!(json::to_vec(&json!({
        "result": {
            "coin": fee_info.coin,
            "amount": fee_info.amount.to_decimal(),
            "amount_fraction": fee_info.amount.to_fraction(),
            "amount_rat": fee_info.amount.to_ratio(),
        }
    })));
    Ok(try_s!(Response::builder().body(res)))
}

pub async fn get_enabled_coins(ctx: MmArc) -> Result<Response<Vec<u8>>, String> {
    let coins_ctx: Arc<CoinsContext> = try_s!(CoinsContext::from_ctx(&ctx));
    let coins = coins_ctx.coins.lock().await;
    let enabled_coins: GetEnabledResponse = try_s!(coins
        .iter()
        .map(|(ticker, coin)| {
            let address = try_s!(coin.inner.my_address());
            Ok(EnabledCoin {
                ticker: ticker.clone(),
                address,
            })
        })
        .collect());
    let res = try_s!(json::to_vec(&Mm2RpcResult::new(enabled_coins)));
    Ok(try_s!(Response::builder().body(res)))
}

#[derive(Deserialize)]
pub struct ConfirmationsReq {
    coin: String,
    confirmations: u64,
}

pub async fn set_required_confirmations(ctx: MmArc, req: Json) -> Result<Response<Vec<u8>>, String> {
    let req: ConfirmationsReq = try_s!(json::from_value(req));
    let coin = match lp_coinfind(&ctx, &req.coin).await {
        Ok(Some(t)) => t,
        Ok(None) => return ERR!("No such coin {}", req.coin),
        Err(err) => return ERR!("!lp_coinfind ({}): {}", req.coin, err),
    };
    coin.set_required_confirmations(req.confirmations);
    let res = try_s!(json::to_vec(&json!({
        "result": {
            "coin": req.coin,
            "confirmations": coin.required_confirmations(),
        }
    })));
    Ok(try_s!(Response::builder().body(res)))
}

#[derive(Deserialize)]
pub struct RequiresNotaReq {
    coin: String,
    requires_notarization: bool,
}

pub async fn set_requires_notarization(ctx: MmArc, req: Json) -> Result<Response<Vec<u8>>, String> {
    let req: RequiresNotaReq = try_s!(json::from_value(req));
    let coin = match lp_coinfind(&ctx, &req.coin).await {
        Ok(Some(t)) => t,
        Ok(None) => return ERR!("No such coin {}", req.coin),
        Err(err) => return ERR!("!lp_coinfind ({}): {}", req.coin, err),
    };
    coin.set_requires_notarization(req.requires_notarization);
    let res = try_s!(json::to_vec(&json!({
        "result": {
            "coin": req.coin,
            "requires_notarization": coin.requires_notarization(),
        }
    })));
    Ok(try_s!(Response::builder().body(res)))
}

pub async fn show_priv_key(ctx: MmArc, req: Json) -> Result<Response<Vec<u8>>, String> {
    let ticker = try_s!(req["coin"].as_str().ok_or("No 'coin' field")).to_owned();
    let coin = match lp_coinfind(&ctx, &ticker).await {
        Ok(Some(t)) => t,
        Ok(None) => return ERR!("No such coin: {}", ticker),
        Err(err) => return ERR!("!lp_coinfind({}): {}", ticker, err),
    };
    let res = try_s!(json::to_vec(&json!({
        "result": {
            "coin": ticker,
            "priv_key": try_s!(coin.display_priv_key()),
        }
    })));
    Ok(try_s!(Response::builder().body(res)))
}

pub async fn register_balance_update_handler(
    ctx: MmArc,
    handler: Box<dyn BalanceTradeFeeUpdatedHandler + Send + Sync>,
) {
    let coins_ctx = CoinsContext::from_ctx(&ctx).unwrap();
    coins_ctx.balance_update_handlers.lock().await.push(handler);
}

pub fn update_coins_config(mut config: Json) -> Result<Json, String> {
    let coins = match config.as_array_mut() {
        Some(c) => c,
        _ => return ERR!("Coins config must be an array"),
    };

    for coin in coins {
        // the coin_as_str is used only to be formatted
        let coin_as_str = format!("{}", coin);
        let coin = try_s!(coin
            .as_object_mut()
            .ok_or(ERRL!("Expected object, found {:?}", coin_as_str)));
        if coin.contains_key("protocol") {
            // the coin is up-to-date
            continue;
        }
        let protocol = match coin.remove("etomic") {
            Some(etomic) => {
                let etomic = etomic
                    .as_str()
                    .ok_or(ERRL!("Expected etomic as string, found {:?}", etomic))?;
                if etomic == "0x0000000000000000000000000000000000000000" {
                    CoinProtocol::ETH
                } else {
                    let contract_address = etomic.to_owned();
                    CoinProtocol::ERC20 {
                        platform: "ETH".into(),
                        contract_address,
                    }
                }
            },
            _ => CoinProtocol::UTXO,
        };

        let protocol = json::to_value(protocol).map_err(|e| ERRL!("Error {:?} on process {:?}", e, coin_as_str))?;
        coin.insert("protocol".into(), protocol);
    }

    Ok(config)
}

#[derive(Deserialize)]
struct ConvertUtxoAddressReq {
    address: String,
    to_coin: String,
}

pub async fn convert_utxo_address(ctx: MmArc, req: Json) -> Result<Response<Vec<u8>>, String> {
    let req: ConvertUtxoAddressReq = try_s!(json::from_value(req));
    let mut addr: utxo::LegacyAddress = try_s!(req.address.parse()); // Only legacy addresses supported as source
    let coin = match lp_coinfind(&ctx, &req.to_coin).await {
        Ok(Some(c)) => c,
        _ => return ERR!("Coin {} is not activated", req.to_coin),
    };
    let coin = match coin {
        MmCoinEnum::UtxoCoin(utxo) => utxo,
        _ => return ERR!("Coin {} is not utxo", req.to_coin),
    };
    addr.prefix = coin.as_ref().conf.address_prefixes.p2pkh.clone();
    addr.checksum_type = coin.as_ref().conf.checksum_type;

    let response = try_s!(json::to_vec(&json!({
        "result": addr.to_string(),
    })));
    Ok(try_s!(Response::builder().body(response)))
}

pub fn address_by_coin_conf_and_pubkey_str(
    ctx: &MmArc,
    coin: &str,
    conf: &Json,
    pubkey: &str,
    addr_format: UtxoAddressFormat,
) -> Result<String, String> {
    let protocol: CoinProtocol = try_s!(json::from_value(conf["protocol"].clone()));
    match protocol {
        CoinProtocol::ERC20 { .. } | CoinProtocol::ETH | CoinProtocol::NFT { .. } => eth::addr_from_pubkey_str(pubkey),
        CoinProtocol::UTXO | CoinProtocol::QTUM | CoinProtocol::QRC20 { .. } | CoinProtocol::BCH { .. } => {
            utxo::address_by_conf_and_pubkey_str(coin, conf, pubkey, addr_format)
        },
        CoinProtocol::SLPTOKEN { platform, .. } => {
            let platform_conf = coin_conf(ctx, &platform);
            if platform_conf.is_null() {
                return ERR!("platform {} conf is null", platform);
            }
            // TODO is there any way to make it better without duplicating the prefix in the SLP conf?
            let platform_protocol: CoinProtocol = try_s!(json::from_value(platform_conf["protocol"].clone()));
            match platform_protocol {
                CoinProtocol::BCH { slp_prefix } => {
                    slp_addr_from_pubkey_str(pubkey, &slp_prefix).map_err(|e| ERRL!("{}", e))
                },
                _ => ERR!("Platform protocol {:?} is not BCH", platform_protocol),
            }
        },
        CoinProtocol::TENDERMINT(protocol) => tendermint::account_id_from_pubkey_hex(&protocol.account_prefix, pubkey)
            .map(|id| id.to_string())
            .map_err(|e| e.to_string()),
        CoinProtocol::TENDERMINTTOKEN(proto) => {
            let platform_conf = coin_conf(ctx, &proto.platform);
            if platform_conf.is_null() {
                return ERR!("platform {} conf is null", proto.platform);
            }
            // TODO is there any way to make it better without duplicating the prefix in the IBC conf?
            let platform_protocol: CoinProtocol = try_s!(json::from_value(platform_conf["protocol"].clone()));
            match platform_protocol {
                CoinProtocol::TENDERMINT(platform) => {
                    tendermint::account_id_from_pubkey_hex(&platform.account_prefix, pubkey)
                        .map(|id| id.to_string())
                        .map_err(|e| e.to_string())
                },
                _ => ERR!("Platform protocol {:?} is not TENDERMINT", platform_protocol),
            }
        },
        #[cfg(not(target_arch = "wasm32"))]
        CoinProtocol::LIGHTNING { .. } => {
            ERR!("address_by_coin_conf_and_pubkey_str is not implemented for lightning protocol yet!")
        },
        #[cfg(all(feature = "enable-solana", not(target_arch = "wasm32")))]
        CoinProtocol::SOLANA | CoinProtocol::SPLTOKEN { .. } => {
            ERR!("Solana pubkey is the public address - you do not need to use this rpc call.")
        },
        CoinProtocol::ZHTLC { .. } => ERR!("address_by_coin_conf_and_pubkey_str is not supported for ZHTLC protocol!"),
        #[cfg(feature = "enable-sia")]
        CoinProtocol::SIA { .. } => ERR!("address_by_coin_conf_and_pubkey_str is not supported for SIA protocol!"), // TODO Alright
    }
}

#[cfg(target_arch = "wasm32")]
fn load_history_from_file_impl<T>(coin: &T, ctx: &MmArc) -> TxHistoryFut<Vec<TransactionDetails>>
where
    T: MmCoin + ?Sized,
{
    let ctx = ctx.clone();
    let ticker = coin.ticker().to_owned();
    let my_address = try_f!(coin.my_address());

    let fut = async move {
        let coins_ctx = CoinsContext::from_ctx(&ctx).unwrap();
        let db = coins_ctx.tx_history_db().await?;
        let err = match load_tx_history(&db, &ticker, &my_address).await {
            Ok(history) => return Ok(history),
            Err(e) => e,
        };

        if let TxHistoryError::ErrorDeserializing(e) = err.get_inner() {
            ctx.log.log(
                "🌋",
                &[&"tx_history", &ticker.to_owned()],
                &ERRL!("Error {} on history deserialization, resetting the cache.", e),
            );
            clear_tx_history(&db, &ticker, &my_address).await?;
            return Ok(Vec::new());
        }

        Err(err)
    };
    Box::new(fut.boxed().compat())
}

#[cfg(not(target_arch = "wasm32"))]
fn load_history_from_file_impl<T>(coin: &T, ctx: &MmArc) -> TxHistoryFut<Vec<TransactionDetails>>
where
    T: MmCoin + ?Sized,
{
    let ticker = coin.ticker().to_owned();
    let history_path = coin.tx_history_path(ctx);
    let ctx = ctx.clone();

    let fut = async move {
        let content = match fs::read(&history_path).await {
            Ok(content) => content,
            Err(err) if err.kind() == io::ErrorKind::NotFound => {
                return Ok(Vec::new());
            },
            Err(err) => {
                let error = format!(
                    "Error '{}' reading from the history file {}",
                    err,
                    history_path.display()
                );
                return MmError::err(TxHistoryError::ErrorLoading(error));
            },
        };
        let serde_err = match json::from_slice(&content) {
            Ok(txs) => return Ok(txs),
            Err(e) => e,
        };

        ctx.log.log(
            "🌋",
            &[&"tx_history", &ticker],
            &ERRL!("Error {} on history deserialization, resetting the cache.", serde_err),
        );
        fs::remove_file(&history_path)
            .await
            .map_to_mm(|e| TxHistoryError::ErrorClearing(e.to_string()))?;
        Ok(Vec::new())
    };
    Box::new(fut.boxed().compat())
}

#[cfg(target_arch = "wasm32")]
fn save_history_to_file_impl<T>(coin: &T, ctx: &MmArc, mut history: Vec<TransactionDetails>) -> TxHistoryFut<()>
where
    T: MmCoin + MarketCoinOps + ?Sized,
{
    let ctx = ctx.clone();
    let ticker = coin.ticker().to_owned();
    let my_address = try_f!(coin.my_address());

    history.sort_unstable_by(compare_transaction_details);

    let fut = async move {
        let coins_ctx = CoinsContext::from_ctx(&ctx).unwrap();
        let db = coins_ctx.tx_history_db().await?;
        save_tx_history(&db, &ticker, &my_address, history).await?;
        Ok(())
    };
    Box::new(fut.boxed().compat())
}

#[cfg(not(target_arch = "wasm32"))]
fn get_tx_history_migration_impl<T>(coin: &T, ctx: &MmArc) -> TxHistoryFut<u64>
where
    T: MmCoin + MarketCoinOps + ?Sized,
{
    let migration_path = coin.tx_migration_path(ctx);

    let fut = async move {
        let current_migration = match fs::read(&migration_path).await {
            Ok(bytes) => {
                let mut num_bytes = [0; 8];
                if bytes.len() == 8 {
                    num_bytes.clone_from_slice(&bytes);
                    u64::from_le_bytes(num_bytes)
                } else {
                    0
                }
            },
            Err(_) => 0,
        };

        Ok(current_migration)
    };

    Box::new(fut.boxed().compat())
}

#[cfg(not(target_arch = "wasm32"))]
fn update_migration_file_impl<T>(coin: &T, ctx: &MmArc, migration_number: u64) -> TxHistoryFut<()>
where
    T: MmCoin + MarketCoinOps + ?Sized,
{
    let migration_path = coin.tx_migration_path(ctx);
    let tmp_file = format!("{}.tmp", migration_path.display());

    let fut = async move {
        let fs_fut = async {
            let mut file = fs::File::create(&tmp_file).await?;
            file.write_all(&migration_number.to_le_bytes()).await?;
            file.flush().await?;
            fs::rename(&tmp_file, migration_path).await?;
            Ok(())
        };

        let res: io::Result<_> = fs_fut.await;
        if let Err(e) = res {
            let error = format!("Error '{}' creating/writing/renaming the tmp file {}", e, tmp_file);
            return MmError::err(TxHistoryError::ErrorSaving(error));
        }
        Ok(())
    };

    Box::new(fut.boxed().compat())
}

#[cfg(not(target_arch = "wasm32"))]
fn save_history_to_file_impl<T>(coin: &T, ctx: &MmArc, mut history: Vec<TransactionDetails>) -> TxHistoryFut<()>
where
    T: MmCoin + MarketCoinOps + ?Sized,
{
    let history_path = coin.tx_history_path(ctx);
    let tmp_file = format!("{}.tmp", history_path.display());

    history.sort_unstable_by(compare_transaction_details);

    let fut = async move {
        let content = json::to_vec(&history).map_to_mm(|e| TxHistoryError::ErrorSerializing(e.to_string()))?;

        let fs_fut = async {
            let mut file = fs::File::create(&tmp_file).await?;
            file.write_all(&content).await?;
            file.flush().await?;
            fs::rename(&tmp_file, &history_path).await?;
            Ok(())
        };

        let res: io::Result<_> = fs_fut.await;
        if let Err(e) = res {
            let error = format!("Error '{}' creating/writing/renaming the tmp file {}", e, tmp_file);
            return MmError::err(TxHistoryError::ErrorSaving(error));
        }
        Ok(())
    };
    Box::new(fut.boxed().compat())
}

pub(crate) fn compare_transaction_details(a: &TransactionDetails, b: &TransactionDetails) -> Ordering {
    let a = TxIdHeight::new(a.block_height, a.internal_id.deref());
    let b = TxIdHeight::new(b.block_height, b.internal_id.deref());
    compare_transactions(a, b)
}

pub(crate) struct TxIdHeight<Id> {
    block_height: u64,
    tx_id: Id,
}

impl<Id> TxIdHeight<Id> {
    pub(crate) fn new(block_height: u64, tx_id: Id) -> TxIdHeight<Id> { TxIdHeight { block_height, tx_id } }
}

pub(crate) fn compare_transactions<Id>(a: TxIdHeight<Id>, b: TxIdHeight<Id>) -> Ordering
where
    Id: Ord,
{
    // the transactions with block_height == 0 are the most recent so we need to separately handle them while sorting
    if a.block_height == b.block_height {
        a.tx_id.cmp(&b.tx_id)
    } else if a.block_height == 0 {
        Ordering::Less
    } else if b.block_height == 0 {
        Ordering::Greater
    } else {
        b.block_height.cmp(&a.block_height)
    }
}

/// Use trait in the case, when we have to send requests to rpc client.
#[async_trait]
pub trait RpcCommonOps {
    type RpcClient;
    type Error;

    /// Returns an alive RPC client or returns an error if no RPC endpoint is currently available.
    async fn get_live_client(&self) -> Result<Self::RpcClient, Self::Error>;
}

/// `get_my_address` function returns wallet address for necessary coin without its activation.
/// Currently supports only coins with `ETH` protocol type.
pub async fn get_my_address(ctx: MmArc, req: MyAddressReq) -> MmResult<MyWalletAddress, GetMyAddressError> {
    let ticker = req.coin.as_str();
    let conf = coin_conf(&ctx, ticker);
    coins_conf_check(&ctx, &conf, ticker, None).map_to_mm(GetMyAddressError::CoinsConfCheckError)?;

    let protocol: CoinProtocol = json::from_value(conf["protocol"].clone())?;

    let my_address = match protocol {
        CoinProtocol::ETH => get_eth_address(&ctx, &conf, ticker, &req.path_to_address).await?,
        _ => {
            return MmError::err(GetMyAddressError::CoinIsNotSupported(format!(
                "{} doesn't support get_my_address",
                req.coin
            )));
        },
    };

    Ok(my_address)
}

fn coins_conf_check(ctx: &MmArc, coins_en: &Json, ticker: &str, req: Option<&Json>) -> Result<(), String> {
    if coins_en.is_null() {
        let warning = format!(
            "Warning, coin {} is used without a corresponding configuration.",
            ticker
        );
        ctx.log.log(
            "😅",
            #[allow(clippy::unnecessary_cast)]
            &[&("coin" as &str), &ticker, &("no-conf" as &str)],
            &warning,
        );
    }

    if let Some(req) = req {
        if coins_en["mm2"].is_null() && req["mm2"].is_null() {
            return ERR!(concat!(
                "mm2 param is not set neither in coins config nor enable request, assuming that coin is not supported"
            ));
        }
    } else if coins_en["mm2"].is_null() {
        return ERR!(concat!(
            "mm2 param is not set in coins config, assuming that coin is not supported"
        ));
    }

    if coins_en["protocol"].is_null() {
        return ERR!(
            r#""protocol" field is missing in coins file. The file format is deprecated, please execute ./mm2 update_config command to convert it or download a new one"#
        );
    }
    Ok(())
}

#[async_trait]
pub trait Eip1559Ops {
    /// Return swap transaction fee policy
    fn get_swap_transaction_fee_policy(&self) -> SwapTxFeePolicy;

    /// set swap transaction fee policy
    fn set_swap_transaction_fee_policy(&self, swap_txfee_policy: SwapTxFeePolicy);
}

/// Get eip 1559 transaction fee per gas policy (low, medium, high) set for the coin
pub async fn get_swap_transaction_fee_policy(ctx: MmArc, req: SwapTxFeePolicyRequest) -> SwapTxFeePolicyResult {
    let coin = lp_coinfind_or_err(&ctx, &req.coin).await?;
    match coin {
        MmCoinEnum::EthCoin(eth_coin) => Ok(eth_coin.get_swap_transaction_fee_policy()),
        MmCoinEnum::Qrc20Coin(qrc20_coin) => Ok(qrc20_coin.get_swap_transaction_fee_policy()),
        _ => MmError::err(SwapTxFeePolicyError::NotSupported(req.coin)),
    }
}

/// Set eip 1559 transaction fee per gas policy (low, medium, high)
pub async fn set_swap_transaction_fee_policy(ctx: MmArc, req: SwapTxFeePolicyRequest) -> SwapTxFeePolicyResult {
    let coin = lp_coinfind_or_err(&ctx, &req.coin).await?;
    match coin {
        MmCoinEnum::EthCoin(eth_coin) => {
            eth_coin.set_swap_transaction_fee_policy(req.swap_tx_fee_policy);
            Ok(eth_coin.get_swap_transaction_fee_policy())
        },
        MmCoinEnum::Qrc20Coin(qrc20_coin) => {
            qrc20_coin.set_swap_transaction_fee_policy(req.swap_tx_fee_policy);
            Ok(qrc20_coin.get_swap_transaction_fee_policy())
        },
        _ => MmError::err(SwapTxFeePolicyError::NotSupported(req.coin)),
    }
}

/// Checks addresses that either had empty transaction history last time we checked or has not been checked before.
/// The checking stops at the moment when we find `gap_limit` consecutive empty addresses.
pub async fn scan_for_new_addresses_impl<T>(
    coin: &T,
    hd_wallet: &T::HDWallet,
    hd_account: &mut HDCoinHDAccount<T>,
    address_scanner: &T::HDAddressScanner,
    chain: Bip44Chain,
    gap_limit: u32,
) -> BalanceResult<Vec<HDAddressBalance<HDWalletBalanceObject<T>>>>
where
    T: HDWalletBalanceOps + Sync,
{
    let mut balances = Vec::with_capacity(gap_limit as usize);

    // Get the first unknown address id.
    let mut checking_address_id = hd_account
        .known_addresses_number(chain)
        // A UTXO coin should support both [`Bip44Chain::External`] and [`Bip44Chain::Internal`].
        .mm_err(|e| BalanceError::Internal(e.to_string()))?;

    let mut unused_addresses_counter = 0;
    let max_addresses_number = hd_account.address_limit();
    while checking_address_id < max_addresses_number && unused_addresses_counter <= gap_limit {
        let hd_address = coin.derive_address(hd_account, chain, checking_address_id).await?;
        let checking_address = hd_address.address();
        let checking_address_der_path = hd_address.derivation_path();

        match coin.is_address_used(&checking_address, address_scanner).await? {
            // We found a non-empty address, so we have to fill up the balance list
            // with zeros starting from `last_non_empty_address_id = checking_address_id - unused_addresses_counter`.
            AddressBalanceStatus::Used(non_empty_balance) => {
                let last_non_empty_address_id = checking_address_id - unused_addresses_counter;

                // First, derive all empty addresses and put it into `balances` with default balance.
                let address_ids = (last_non_empty_address_id..checking_address_id)
                    .map(|address_id| HDAddressId { chain, address_id });
                let empty_addresses =
                    coin.derive_addresses(hd_account, address_ids)
                        .await?
                        .into_iter()
                        .map(|empty_address| HDAddressBalance {
                            address: coin.address_formatter()(&empty_address.address()),
                            derivation_path: RpcDerivationPath(empty_address.derivation_path().clone()),
                            chain,
                            balance: HDWalletBalanceObject::<T>::new(),
                        });
                balances.extend(empty_addresses);

                // Then push this non-empty address.
                balances.push(HDAddressBalance {
                    address: coin.address_formatter()(&checking_address),
                    derivation_path: RpcDerivationPath(checking_address_der_path.clone()),
                    chain,
                    balance: non_empty_balance,
                });
                // Reset the counter of unused addresses to zero since we found a non-empty address.
                unused_addresses_counter = 0;
            },
            AddressBalanceStatus::NotUsed => unused_addresses_counter += 1,
        }

        checking_address_id += 1;
    }

    coin.set_known_addresses_number(
        hd_wallet,
        hd_account,
        chain,
        checking_address_id - unused_addresses_counter,
    )
    .await?;

    Ok(balances)
}

#[cfg(test)]
mod tests {
    use super::*;

    use common::block_on;
    use mm2_test_helpers::for_tests::RICK;

    #[test]
    fn test_lp_coinfind() {
        let ctx = mm2_core::mm_ctx::MmCtxBuilder::default().into_mm_arc();
        let coins_ctx = CoinsContext::from_ctx(&ctx).unwrap();
        let coin = MmCoinEnum::Test(TestCoin::new(RICK));

        // Add test coin to coins context
        common::block_on(coins_ctx.add_platform_with_tokens(coin.clone(), vec![], None)).unwrap();

        // Try to find RICK from coins context that was added above
        let _found = common::block_on(lp_coinfind(&ctx, RICK)).unwrap();

        assert!(matches!(Some(coin), _found));

        block_on(coins_ctx.coins.lock())
            .get(RICK)
            .unwrap()
            .update_is_available(false);

        // Try to find RICK from coins context after making it passive
        let found = common::block_on(lp_coinfind(&ctx, RICK)).unwrap();

        assert!(found.is_none());
    }

    #[test]
    fn test_lp_coinfind_any() {
        let ctx = mm2_core::mm_ctx::MmCtxBuilder::default().into_mm_arc();
        let coins_ctx = CoinsContext::from_ctx(&ctx).unwrap();
        let coin = MmCoinEnum::Test(TestCoin::new(RICK));

        // Add test coin to coins context
        common::block_on(coins_ctx.add_platform_with_tokens(coin.clone(), vec![], None)).unwrap();

        // Try to find RICK from coins context that was added above
        let _found = common::block_on(lp_coinfind_any(&ctx, RICK)).unwrap();

        assert!(matches!(Some(coin.clone()), _found));

        block_on(coins_ctx.coins.lock())
            .get(RICK)
            .unwrap()
            .update_is_available(false);

        // Try to find RICK from coins context after making it passive
        let _found = common::block_on(lp_coinfind_any(&ctx, RICK)).unwrap();

        assert!(matches!(Some(coin), _found));
    }
}

#[cfg(all(feature = "for-tests", not(target_arch = "wasm32")))]
pub mod for_tests {
    use crate::rpc_command::init_withdraw::WithdrawStatusRequest;
    use crate::rpc_command::init_withdraw::{init_withdraw, withdraw_status};
    use crate::{TransactionDetails, WithdrawError, WithdrawFee, WithdrawFrom, WithdrawRequest};
    use common::executor::Timer;
    use common::{now_ms, wait_until_ms};
    use mm2_core::mm_ctx::MmArc;
    use mm2_err_handle::prelude::MmResult;
    use mm2_number::BigDecimal;
    use rpc_task::RpcTaskStatus;
    use std::str::FromStr;

    /// Helper to call init_withdraw and wait for completion
    pub async fn test_withdraw_init_loop(
        ctx: MmArc,
        ticker: &str,
        to: &str,
        amount: &str,
        from_derivation_path: Option<&str>,
        fee: Option<WithdrawFee>,
    ) -> MmResult<TransactionDetails, WithdrawError> {
        let withdraw_req = WithdrawRequest {
            amount: BigDecimal::from_str(amount).unwrap(),
            from: from_derivation_path.map(|from_derivation_path| WithdrawFrom::DerivationPath {
                derivation_path: from_derivation_path.to_owned(),
            }),
            to: to.to_owned(),
            coin: ticker.to_owned(),
            max: false,
            fee,
            memo: None,
            ibc_source_channel: None,
        };
        let init = init_withdraw(ctx.clone(), withdraw_req).await.unwrap();
        let timeout = wait_until_ms(150000);
        loop {
            if now_ms() > timeout {
                panic!("{} init_withdraw timed out", ticker);
            }
            let status = withdraw_status(ctx.clone(), WithdrawStatusRequest {
                task_id: init.task_id,
                forget_if_finished: true,
            })
            .await;
            if let Ok(status) = status {
                match status {
                    RpcTaskStatus::Ok(tx_details) => break Ok(tx_details),
                    RpcTaskStatus::Error(e) => break Err(e),
                    _ => Timer::sleep(1.).await,
                }
            } else {
                panic!("{} could not get withdraw_status", ticker)
            }
        }
    }
}<|MERGE_RESOLUTION|>--- conflicted
+++ resolved
@@ -1331,10 +1331,13 @@
     pub taker_secret: &'a [u8],
     pub taker_secret_hash: &'a [u8],
     pub maker_secret_hash: &'a [u8],
-<<<<<<< HEAD
-=======
-    pub swap_contract_address: &'a Option<BytesJson>,
->>>>>>> 9b013392
+    pub maker_secret_hash: &'a [u8],
+    /// DEX fee
+    pub dex_fee: &'a DexFee,
+    /// Additional reward for maker (premium)
+    pub premium_amount: BigDecimal,
+    /// Actual volume of taker's payment
+    pub trading_amount: BigDecimal,
     /// DEX fee
     pub dex_fee: &'a DexFee,
     /// Additional reward for maker (premium)
