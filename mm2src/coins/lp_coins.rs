/******************************************************************************
 * Copyright © 2023 Pampex LTD and TillyHK LTD              *
 *                                                                            *
 * See the CONTRIBUTOR-LICENSE-AGREEMENT, COPYING, LICENSE-COPYRIGHT-NOTICE   *
 * and DEVELOPER-CERTIFICATE-OF-ORIGIN files in the LEGAL directory in        *
 * the top-level directory of this distribution for the individual copyright  *
 * holder information and the developer policies on copyright and licensing.  *
 *                                                                            *
 * Unless otherwise agreed in a custom licensing agreement, no part of the    *
 * Komodo DeFi Framework software, including this file may be copied, modified, propagated*
 * or distributed except according to the terms contained in the              *
 * LICENSE-COPYRIGHT-NOTICE file.                                             *
 *                                                                            *
 * Removal or modification of this copyright notice is prohibited.            *
 *                                                                            *
 ******************************************************************************/
//
//  coins.rs
//  marketmaker
//

// `mockable` implementation uses these
#![allow(
    clippy::forget_ref,
    clippy::forget_copy,
    clippy::swap_ptr_to_ref,
    clippy::forget_non_drop
)]
#![allow(uncommon_codepoints)]
#![feature(integer_atomics)]
#![feature(async_closure)]
#![feature(hash_raw_entry)]
#![feature(stmt_expr_attributes)]
#![feature(result_flattening)]

#[macro_use] extern crate common;
#[macro_use] extern crate gstuff;
#[macro_use] extern crate lazy_static;
#[macro_use] extern crate mm2_metrics;
#[macro_use] extern crate serde_derive;
#[macro_use] extern crate serde_json;
#[macro_use] extern crate ser_error_derive;

use async_trait::async_trait;
use base58::FromBase58Error;
use bip32::ExtendedPrivateKey;
use common::custom_futures::timeout::TimeoutError;
use common::executor::{abortable_queue::{AbortableQueue, WeakSpawner},
                       AbortSettings, AbortedError, SpawnAbortable, SpawnFuture};
use common::log::{warn, LogOnError};
use common::{calc_total_pages, now_sec, ten, HttpStatusCode};
use crypto::{derive_secp256k1_secret, Bip32Error, CryptoCtx, CryptoCtxError, DerivationPath, GlobalHDAccountArc,
             HwRpcError, KeyPairPolicy, Secp256k1Secret, StandardHDCoinAddress, StandardHDPathToCoin, WithHwRpcError};
use derive_more::Display;
use enum_derives::{EnumFromStringify, EnumFromTrait};
use ethereum_types::H256;
use futures::compat::Future01CompatExt;
use futures::lock::Mutex as AsyncMutex;
use futures::{FutureExt, TryFutureExt};
use futures01::Future;
use hex::FromHexError;
use http::{Response, StatusCode};
use keys::{AddressFormat as UtxoAddressFormat, KeyPair, NetworkPrefix as CashAddrPrefix, Public};
use mm2_core::mm_ctx::{from_ctx, MmArc};
use mm2_err_handle::prelude::*;
use mm2_metrics::MetricsWeak;
use mm2_number::{bigdecimal::{BigDecimal, ParseBigDecimalError, Zero},
                 MmNumber};
use mm2_rpc::data::legacy::{EnabledCoin, GetEnabledResponse, Mm2RpcResult};
use parking_lot::Mutex as PaMutex;
use rpc::v1::types::{Bytes as BytesJson, H256 as H256Json};
use serde::{Deserialize, Deserializer, Serialize, Serializer};
use serde_json::{self as json, Value as Json};
use std::cmp::Ordering;
use std::collections::hash_map::{HashMap, RawEntryMut};
use std::collections::HashSet;
use std::fmt;
use std::future::Future as Future03;
use std::num::{NonZeroUsize, TryFromIntError};
use std::ops::{Add, Deref};
use std::str::FromStr;
use std::sync::atomic::AtomicBool;
use std::sync::atomic::Ordering as AtomicOrdering;
use std::sync::Arc;
use std::time::Duration;
use utxo_signer::with_key_pair::UtxoSignWithKeyPairError;
use zcash_primitives::transaction::Transaction as ZTransaction;

cfg_native! {
    use crate::lightning::LightningCoin;
    use crate::lightning::ln_conf::PlatformCoinConfirmationTargets;
    use ::lightning::ln::PaymentHash as LightningPayment;
    use async_std::fs;
    use futures::AsyncWriteExt;
    use lightning_invoice::{Invoice, ParseOrSemanticError};
    use std::io;
    use std::path::PathBuf;
}

cfg_wasm32! {
    use ethereum_types::{H264 as EthH264, H520 as EthH520};
    use hd_wallet_storage::HDWalletDb;
    use mm2_db::indexed_db::{ConstructibleDb, DbLocked, SharedDb};
    use tx_history_storage::wasm::{clear_tx_history, load_tx_history, save_tx_history, TxHistoryDb};
    pub type TxHistoryDbLocked<'a> = DbLocked<'a, TxHistoryDb>;
}

// using custom copy of try_fus as futures crate was renamed to futures01
macro_rules! try_fus {
    ($e: expr) => {
        match $e {
            Ok(ok) => ok,
            Err(err) => return Box::new(futures01::future::err(ERRL!("{}", err))),
        }
    };
}

macro_rules! try_f {
    ($e: expr) => {
        match $e {
            Ok(ok) => ok,
            Err(e) => return Box::new(futures01::future::err(e.into())),
        }
    };
}

/// `TransactionErr` compatible `try_fus` macro.
macro_rules! try_tx_fus {
    ($e: expr) => {
        match $e {
            Ok(ok) => ok,
            Err(err) => return Box::new(futures01::future::err(crate::TransactionErr::Plain(ERRL!("{:?}", err)))),
        }
    };
    ($e: expr, $tx: expr) => {
        match $e {
            Ok(ok) => ok,
            Err(err) => {
                return Box::new(futures01::future::err(crate::TransactionErr::TxRecoverable(
                    TransactionEnum::from($tx),
                    ERRL!("{:?}", err),
                )))
            },
        }
    };
}

/// `TransactionErr` compatible `try_s` macro.
macro_rules! try_tx_s {
    ($e: expr) => {
        match $e {
            Ok(ok) => ok,
            Err(err) => {
                return Err(crate::TransactionErr::Plain(format!(
                    "{}:{}] {:?}",
                    file!(),
                    line!(),
                    err
                )))
            },
        }
    };
    ($e: expr, $tx: expr) => {
        match $e {
            Ok(ok) => ok,
            Err(err) => {
                return Err(crate::TransactionErr::TxRecoverable(
                    TransactionEnum::from($tx),
                    format!("{}:{}] {:?}", file!(), line!(), err),
                ))
            },
        }
    };
}

/// `TransactionErr:Plain` compatible `ERR` macro.
macro_rules! TX_PLAIN_ERR {
    ($format: expr, $($args: tt)+) => { Err(crate::TransactionErr::Plain((ERRL!($format, $($args)+)))) };
    ($format: expr) => { Err(crate::TransactionErr::Plain(ERRL!($format))) }
}

/// `TransactionErr:TxRecoverable` compatible `ERR` macro.
#[allow(unused_macros)]
macro_rules! TX_RECOVERABLE_ERR {
    ($tx: expr, $format: expr, $($args: tt)+) => {
        Err(crate::TransactionErr::TxRecoverable(TransactionEnum::from($tx), ERRL!($format, $($args)+)))
    };
    ($tx: expr, $format: expr) => {
        Err(crate::TransactionErr::TxRecoverable(TransactionEnum::from($tx), ERRL!($format)))
    };
}

macro_rules! ok_or_continue_after_sleep {
    ($e:expr, $delay: ident) => {
        match $e {
            Ok(res) => res,
            Err(e) => {
                error!("error {:?}", e);
                Timer::sleep($delay).await;
                continue;
            },
        }
    };
}

pub mod coin_balance;
pub mod lp_price;
pub mod watcher_common;

pub mod coin_errors;
use coin_errors::{MyAddressError, ValidatePaymentError, ValidatePaymentFut};

#[doc(hidden)]
#[cfg(test)]
pub mod coins_tests;

pub mod eth;
use eth::GetValidEthWithdrawAddError;
use eth::{eth_coin_from_conf_and_request, get_eth_address, EthCoin, EthGasDetailsErr, EthTxFeeDetails,
          GetEthAddressError, SignedEthTx};
use ethereum_types::U256;

pub mod hd_confirm_address;
pub mod hd_pubkey;

pub mod hd_wallet;
use hd_wallet::{HDAccountAddressId, HDAddress};

pub mod hd_wallet_storage;
#[cfg(not(target_arch = "wasm32"))] pub mod lightning;
#[cfg_attr(target_arch = "wasm32", allow(dead_code, unused_imports))]
pub mod my_tx_history_v2;

pub mod qrc20;
use qrc20::{qrc20_coin_with_policy, Qrc20ActivationParams, Qrc20Coin, Qrc20FeeDetails};

pub mod rpc_command;
use rpc_command::{get_new_address::{GetNewAddressTaskManager, GetNewAddressTaskManagerShared},
                  init_account_balance::{AccountBalanceTaskManager, AccountBalanceTaskManagerShared},
                  init_create_account::{CreateAccountTaskManager, CreateAccountTaskManagerShared},
                  init_scan_for_new_addresses::{ScanAddressesTaskManager, ScanAddressesTaskManagerShared},
                  init_withdraw::{WithdrawTaskManager, WithdrawTaskManagerShared}};

pub mod tendermint;
use tendermint::{CosmosTransaction, CustomTendermintMsgType, TendermintCoin, TendermintFeeDetails,
                 TendermintProtocolInfo, TendermintToken, TendermintTokenProtocolInfo};

#[doc(hidden)]
#[allow(unused_variables)]
pub mod test_coin;
pub use test_coin::TestCoin;

pub mod tx_history_storage;

#[doc(hidden)]
#[allow(unused_variables)]
#[cfg(all(
    feature = "enable-solana",
    not(target_os = "ios"),
    not(target_os = "android"),
    not(target_arch = "wasm32")
))]
pub mod solana;
#[cfg(all(
    feature = "enable-solana",
    not(target_os = "ios"),
    not(target_os = "android"),
    not(target_arch = "wasm32")
))]
pub use solana::spl::SplToken;
#[cfg(all(
    feature = "enable-solana",
    not(target_os = "ios"),
    not(target_os = "android"),
    not(target_arch = "wasm32")
))]
pub use solana::{SolanaActivationParams, SolanaCoin, SolanaFeeDetails};

pub mod utxo;
use utxo::bch::{bch_coin_with_policy, BchActivationRequest, BchCoin};
use utxo::qtum::{self, qtum_coin_with_policy, Qrc20AddressError, QtumCoin, QtumDelegationOps, QtumDelegationRequest,
                 QtumStakingInfosDetails, ScriptHashTypeNotSupported};
use utxo::rpc_clients::UtxoRpcError;
use utxo::slp::SlpToken;
use utxo::slp::{slp_addr_from_pubkey_str, SlpFeeDetails};
use utxo::utxo_common::big_decimal_from_sat_unsigned;
use utxo::utxo_standard::{utxo_standard_coin_with_policy, UtxoStandardCoin};
use utxo::UtxoActivationParams;
use utxo::{BlockchainNetwork, GenerateTxError, UtxoFeeDetails, UtxoTx};

pub mod nft;
use nft::nft_errors::GetNftInfoError;
use script::Script;

pub mod z_coin;
use crate::coin_errors::ValidatePaymentResult;
use crate::utxo::swap_proto_v2_scripts;
use crate::utxo::utxo_common::{payment_script, WaitForOutputSpendErr};
use z_coin::{ZCoin, ZcoinProtocolInfo};

pub mod sia;
use sia::SiaCoin;

pub type TransactionFut = Box<dyn Future<Item = TransactionEnum, Error = TransactionErr> + Send>;
pub type TransactionResult = Result<TransactionEnum, TransactionErr>;
pub type BalanceResult<T> = Result<T, MmError<BalanceError>>;
pub type BalanceFut<T> = Box<dyn Future<Item = T, Error = MmError<BalanceError>> + Send>;
pub type NonZeroBalanceFut<T> = Box<dyn Future<Item = T, Error = MmError<GetNonZeroBalance>> + Send>;
pub type NumConversResult<T> = Result<T, MmError<NumConversError>>;
pub type StakingInfosResult = Result<StakingInfos, MmError<StakingInfosError>>;
pub type StakingInfosFut = Box<dyn Future<Item = StakingInfos, Error = MmError<StakingInfosError>> + Send>;
pub type DelegationResult = Result<TransactionDetails, MmError<DelegationError>>;
pub type DelegationFut = Box<dyn Future<Item = TransactionDetails, Error = MmError<DelegationError>> + Send>;
pub type WithdrawResult = Result<TransactionDetails, MmError<WithdrawError>>;
pub type WithdrawFut = Box<dyn Future<Item = TransactionDetails, Error = MmError<WithdrawError>> + Send>;
pub type TradePreimageResult<T> = Result<T, MmError<TradePreimageError>>;
pub type TradePreimageFut<T> = Box<dyn Future<Item = T, Error = MmError<TradePreimageError>> + Send>;
pub type CoinFindResult<T> = Result<T, MmError<CoinFindError>>;
pub type TxHistoryFut<T> = Box<dyn Future<Item = T, Error = MmError<TxHistoryError>> + Send>;
pub type TxHistoryResult<T> = Result<T, MmError<TxHistoryError>>;
pub type RawTransactionResult = Result<RawTransactionRes, MmError<RawTransactionError>>;
pub type RawTransactionFut<'a> =
    Box<dyn Future<Item = RawTransactionRes, Error = MmError<RawTransactionError>> + Send + 'a>;
pub type RefundResult<T> = Result<T, MmError<RefundError>>;
/// Helper type used for swap transactions' spend preimage generation result
pub type GenPreimageResult<Coin> = MmResult<TxPreimageWithSig<Coin>, TxGenError>;
/// Helper type used for swap v2 tx validation result
pub type ValidateSwapV2TxResult = MmResult<(), ValidateSwapV2TxError>;
/// Helper type used for taker funding's spend preimage validation result
pub type ValidateTakerFundingSpendPreimageResult = MmResult<(), ValidateTakerFundingSpendPreimageError>;
/// Helper type used for taker payment's spend preimage validation result
pub type ValidateTakerPaymentSpendPreimageResult = MmResult<(), ValidateTakerPaymentSpendPreimageError>;

pub type IguanaPrivKey = Secp256k1Secret;

// Constants for logs used in tests
pub const INVALID_SENDER_ERR_LOG: &str = "Invalid sender";
pub const EARLY_CONFIRMATION_ERR_LOG: &str = "Early confirmation";
pub const OLD_TRANSACTION_ERR_LOG: &str = "Old transaction";
pub const INVALID_RECEIVER_ERR_LOG: &str = "Invalid receiver";
pub const INVALID_CONTRACT_ADDRESS_ERR_LOG: &str = "Invalid contract address";
pub const INVALID_PAYMENT_STATE_ERR_LOG: &str = "Invalid payment state";
pub const INVALID_SWAP_ID_ERR_LOG: &str = "Invalid swap id";
pub const INVALID_SCRIPT_ERR_LOG: &str = "Invalid script";
pub const INVALID_REFUND_TX_ERR_LOG: &str = "Invalid refund transaction";

#[derive(Debug, Deserialize, Display, Serialize, SerializeErrorType)]
#[serde(tag = "error_type", content = "error_data")]
pub enum RawTransactionError {
    #[display(fmt = "No such coin {}", coin)]
    NoSuchCoin { coin: String },
    #[display(fmt = "Invalid  hash: {}", _0)]
    InvalidHashError(String),
    #[display(fmt = "Transport error: {}", _0)]
    Transport(String),
    #[display(fmt = "Hash does not exist: {}", _0)]
    HashNotExist(String),
    #[display(fmt = "Internal error: {}", _0)]
    InternalError(String),
    #[display(fmt = "Transaction decode error: {}", _0)]
    DecodeError(String),
    #[display(fmt = "Invalid param: {}", _0)]
    InvalidParam(String),
    #[display(fmt = "Non-existent previous output: {}", _0)]
    NonExistentPrevOutputError(String),
    #[display(fmt = "Signing error: {}", _0)]
    SigningError(String),
    #[display(fmt = "Not implemented for this coin {}", coin)]
    NotImplemented { coin: String },
    #[display(fmt = "Transaction error {}", _0)]
    TransactionError(String),
}

impl HttpStatusCode for RawTransactionError {
    fn status_code(&self) -> StatusCode {
        match self {
            RawTransactionError::InternalError(_) | RawTransactionError::SigningError(_) => {
                StatusCode::INTERNAL_SERVER_ERROR
            },
            RawTransactionError::NoSuchCoin { .. }
            | RawTransactionError::InvalidHashError(_)
            | RawTransactionError::HashNotExist(_)
            | RawTransactionError::DecodeError(_)
            | RawTransactionError::InvalidParam(_)
            | RawTransactionError::NonExistentPrevOutputError(_)
            | RawTransactionError::TransactionError(_) => StatusCode::BAD_REQUEST,
            RawTransactionError::NotImplemented { .. } => StatusCode::NOT_IMPLEMENTED,
            RawTransactionError::Transport(_) => StatusCode::BAD_GATEWAY,
        }
    }
}

impl From<CoinFindError> for RawTransactionError {
    fn from(e: CoinFindError) -> Self {
        match e {
            CoinFindError::NoSuchCoin { coin } => RawTransactionError::NoSuchCoin { coin },
        }
    }
}

impl From<NumConversError> for RawTransactionError {
    fn from(e: NumConversError) -> Self { RawTransactionError::InvalidParam(e.to_string()) }
}

impl From<FromHexError> for RawTransactionError {
    fn from(e: FromHexError) -> Self { RawTransactionError::InvalidParam(e.to_string()) }
}

#[derive(Clone, Debug, Deserialize, Display, EnumFromStringify, PartialEq, Serialize, SerializeErrorType)]
#[serde(tag = "error_type", content = "error_data")]
pub enum GetMyAddressError {
    CoinsConfCheckError(String),
    CoinIsNotSupported(String),
    #[from_stringify("CryptoCtxError")]
    #[display(fmt = "Internal error: {}", _0)]
    Internal(String),
    #[from_stringify("serde_json::Error")]
    #[display(fmt = "Invalid request error error: {}", _0)]
    InvalidRequest(String),
    #[display(fmt = "Get Eth address error: {}", _0)]
    GetEthAddressError(GetEthAddressError),
}

impl From<GetEthAddressError> for GetMyAddressError {
    fn from(e: GetEthAddressError) -> Self { GetMyAddressError::GetEthAddressError(e) }
}

impl HttpStatusCode for GetMyAddressError {
    fn status_code(&self) -> StatusCode {
        match self {
            GetMyAddressError::CoinsConfCheckError(_)
            | GetMyAddressError::CoinIsNotSupported(_)
            | GetMyAddressError::InvalidRequest(_) => StatusCode::BAD_REQUEST,
            GetMyAddressError::Internal(_) | GetMyAddressError::GetEthAddressError(_) => {
                StatusCode::INTERNAL_SERVER_ERROR
            },
        }
    }
}

#[derive(Deserialize)]
pub struct RawTransactionRequest {
    pub coin: String,
    pub tx_hash: String,
}

#[derive(Clone, Debug, Deserialize, PartialEq, Serialize)]
pub struct RawTransactionRes {
    /// Raw bytes of signed transaction in hexadecimal string, this should be return hexadecimal encoded signed transaction for get_raw_transaction
    pub tx_hex: BytesJson,
}

/// Previous utxo transaction data for signing
#[derive(Clone, Debug, Deserialize)]
pub struct PrevTxns {
    /// transaction hash
    tx_hash: String,
    /// transaction output index
    index: u32,
    /// transaction output script pub key
    script_pub_key: String,
    // TODO: implement if needed:
    // redeem script for P2SH script pubkey
    // pub redeem_script: Option<String>,
    /// transaction output amount
    amount: BigDecimal,
}

/// sign_raw_transaction RPC request's params for signing raw utxo transactions
#[derive(Clone, Debug, Deserialize)]
pub struct SignUtxoTransactionParams {
    /// unsigned utxo transaction in hex
    tx_hex: String,
    /// optional data of previous transactions referred by unsigned transaction inputs
    prev_txns: Option<Vec<PrevTxns>>,
    // TODO: add if needed for utxo:
    // pub sighash_type: Option<String>, optional signature hash type, one of values: NONE, SINGLE, ALL, NONE|ANYONECANPAY, SINGLE|ANYONECANPAY, ALL|ANYONECANPAY (if not set 'ALL' is used)
    // pub branch_id: Option<u32>, zcash or komodo optional consensus branch id, used for signing transactions ahead of current height
}

/// sign_raw_transaction RPC request's params for signing raw eth transactions
#[derive(Clone, Debug, Deserialize)]
pub struct SignEthTransactionParams {
    /// Eth transfer value
    value: Option<BigDecimal>,
    /// Eth to address
    to: Option<String>,
    /// Eth contract data
    data: Option<String>,
    /// Eth gas use limit
    gas_limit: U256,
}

#[derive(Clone, Debug, Deserialize)]
#[serde(tag = "type", content = "tx")]
pub enum SignRawTransactionEnum {
    UTXO(SignUtxoTransactionParams),
    ETH(SignEthTransactionParams),
}

/// sign_raw_transaction RPC request
#[derive(Clone, Debug, Deserialize)]
pub struct SignRawTransactionRequest {
    coin: String,
    #[serde(flatten)]
    tx: SignRawTransactionEnum,
}

#[derive(Debug, Deserialize)]
pub struct MyAddressReq {
    coin: String,
    #[serde(default)]
    path_to_address: StandardHDCoinAddress,
}

#[derive(Debug, Serialize)]
pub struct MyWalletAddress {
    coin: String,
    wallet_address: String,
}

pub type SignatureResult<T> = Result<T, MmError<SignatureError>>;
pub type VerificationResult<T> = Result<T, MmError<VerificationError>>;

#[derive(Debug, Display)]
pub enum TxHistoryError {
    ErrorSerializing(String),
    ErrorDeserializing(String),
    ErrorSaving(String),
    ErrorLoading(String),
    ErrorClearing(String),
    #[display(fmt = "'internal_id' not found: {:?}", internal_id)]
    FromIdNotFound {
        internal_id: BytesJson,
    },
    NotSupported(String),
    InternalError(String),
}

#[derive(Clone, Debug, Deserialize, Display, PartialEq)]
pub enum PrivKeyPolicyNotAllowed {
    #[display(fmt = "Hardware Wallet is not supported")]
    HardwareWalletNotSupported,
    #[display(fmt = "Unsupported method: {}", _0)]
    UnsupportedMethod(String),
    #[display(fmt = "Internal error: {}", _0)]
    InternalError(String),
}

impl Serialize for PrivKeyPolicyNotAllowed {
    fn serialize<S>(&self, serializer: S) -> Result<S::Ok, S::Error>
    where
        S: Serializer,
    {
        serializer.serialize_str(&self.to_string())
    }
}

#[derive(Clone, Debug, Display, PartialEq, Serialize)]
pub enum UnexpectedDerivationMethod {
    #[display(fmt = "Expected 'SingleAddress' derivation method")]
    ExpectedSingleAddress,
    #[display(fmt = "Expected 'HDWallet' derivationMethod")]
    ExpectedHDWallet,
    #[display(fmt = "Trezor derivation method is not supported yet!")]
    Trezor,
    #[display(fmt = "Unsupported error: {}", _0)]
    UnsupportedError(String),
    #[display(fmt = "Internal error: {}", _0)]
    InternalError(String),
}

impl From<PrivKeyPolicyNotAllowed> for UnexpectedDerivationMethod {
    fn from(e: PrivKeyPolicyNotAllowed) -> Self {
        match e {
            PrivKeyPolicyNotAllowed::HardwareWalletNotSupported => UnexpectedDerivationMethod::Trezor,
            PrivKeyPolicyNotAllowed::UnsupportedMethod(method) => UnexpectedDerivationMethod::UnsupportedError(method),
            PrivKeyPolicyNotAllowed::InternalError(e) => UnexpectedDerivationMethod::InternalError(e),
        }
    }
}

pub trait Transaction: fmt::Debug + 'static {
    /// Raw transaction bytes of the transaction
    fn tx_hex(&self) -> Vec<u8>;
    /// Serializable representation of tx hash for displaying purpose
    fn tx_hash(&self) -> BytesJson;
}

#[derive(Clone, Debug, PartialEq)]
pub enum TransactionEnum {
    UtxoTx(UtxoTx),
    SignedEthTx(SignedEthTx),
    ZTransaction(ZTransaction),
    CosmosTransaction(CosmosTransaction),
    #[cfg(not(target_arch = "wasm32"))]
    LightningPayment(LightningPayment),
}

ifrom!(TransactionEnum, UtxoTx);
ifrom!(TransactionEnum, SignedEthTx);
ifrom!(TransactionEnum, ZTransaction);
#[cfg(not(target_arch = "wasm32"))]
ifrom!(TransactionEnum, LightningPayment);

impl TransactionEnum {
    #[cfg(not(target_arch = "wasm32"))]
    pub fn supports_tx_helper(&self) -> bool { !matches!(self, TransactionEnum::LightningPayment(_)) }

    #[cfg(target_arch = "wasm32")]
    pub fn supports_tx_helper(&self) -> bool { true }
}

// NB: When stable and groked by IDEs, `enum_dispatch` can be used instead of `Deref` to speed things up.
impl Deref for TransactionEnum {
    type Target = dyn Transaction;
    fn deref(&self) -> &dyn Transaction {
        match self {
            TransactionEnum::UtxoTx(ref t) => t,
            TransactionEnum::SignedEthTx(ref t) => t,
            TransactionEnum::ZTransaction(ref t) => t,
            TransactionEnum::CosmosTransaction(ref t) => t,
            #[cfg(not(target_arch = "wasm32"))]
            TransactionEnum::LightningPayment(ref p) => p,
        }
    }
}

/// Error type for handling tx serialization/deserialization operations.
#[derive(Debug, Clone)]
pub enum TxMarshalingErr {
    InvalidInput(String),
    /// For cases where serialized and deserialized values doesn't verify each other.
    CrossCheckFailed(String),
    NotSupported(String),
    Internal(String),
}

#[derive(Clone, Debug)]
#[allow(clippy::large_enum_variant)]
pub enum TransactionErr {
    /// Keeps transactions while throwing errors.
    TxRecoverable(TransactionEnum, String),
    /// Simply for plain error messages.
    Plain(String),
    NftProtocolNotSupported(String),
}

impl TransactionErr {
    /// Returns transaction if the error includes it.
    #[inline]
    pub fn get_tx(&self) -> Option<TransactionEnum> {
        match self {
            TransactionErr::TxRecoverable(tx, _) => Some(tx.clone()),
            _ => None,
        }
    }

    #[inline]
    /// Returns plain text part of error.
    pub fn get_plain_text_format(&self) -> String {
        match self {
            TransactionErr::TxRecoverable(_, err) => err.to_string(),
            TransactionErr::Plain(err) => err.to_string(),
            TransactionErr::NftProtocolNotSupported(err) => err.to_string(),
        }
    }
}

impl From<keys::Error> for TransactionErr {
    fn from(e: keys::Error) -> Self { TransactionErr::Plain(e.to_string()) }
}

#[derive(Debug, PartialEq)]
pub enum FoundSwapTxSpend {
    Spent(TransactionEnum),
    Refunded(TransactionEnum),
}

pub enum CanRefundHtlc {
    CanRefundNow,
    // returns the number of seconds to sleep before HTLC becomes refundable
    HaveToWait(u64),
}

#[derive(Debug, Display, Eq, PartialEq)]
pub enum NegotiateSwapContractAddrErr {
    #[display(fmt = "InvalidOtherAddrLen, addr supplied {:?}", _0)]
    InvalidOtherAddrLen(BytesJson),
    #[display(fmt = "UnexpectedOtherAddr, addr supplied {:?}", _0)]
    UnexpectedOtherAddr(BytesJson),
    NoOtherAddrAndNoFallback,
}

#[derive(Debug, Display, Eq, PartialEq)]
pub enum ValidateOtherPubKeyErr {
    #[display(fmt = "InvalidPubKey: {:?}", _0)]
    InvalidPubKey(String),
}

#[derive(Clone, Debug)]
pub struct ConfirmPaymentInput {
    pub payment_tx: Vec<u8>,
    pub confirmations: u64,
    pub requires_nota: bool,
    pub wait_until: u64,
    pub check_every: u64,
}

#[derive(Clone, Debug)]
pub struct WatcherValidateTakerFeeInput {
    pub taker_fee_hash: Vec<u8>,
    pub sender_pubkey: Vec<u8>,
    pub min_block_number: u64,
    pub fee_addr: Vec<u8>,
    pub lock_duration: u64,
}

/// Helper struct wrapping arguments for [WatcherOps::watcher_validate_taker_payment].
#[derive(Clone)]
pub struct WatcherValidatePaymentInput {
    /// Taker payment serialized to raw bytes.
    pub payment_tx: Vec<u8>,
    /// Payment refund preimage generated by taker.
    pub taker_payment_refund_preimage: Vec<u8>,
    /// Taker payment can be refunded after this timestamp.
    pub time_lock: u64,
    /// Taker's pubkey.
    pub taker_pub: Vec<u8>,
    /// Maker's pubkey.
    pub maker_pub: Vec<u8>,
    /// Hash of the secret generated by maker.
    pub secret_hash: Vec<u8>,
    /// Validation timeout.
    pub wait_until: u64,
    /// Required number of taker payment's on-chain confirmations.
    pub confirmations: u64,
    /// Maker coin.
    pub maker_coin: MmCoinEnum,
}

#[derive(Clone)]
pub enum WatcherSpendType {
    TakerPaymentRefund,
    MakerPaymentSpend,
}

#[derive(Clone)]
pub struct ValidateWatcherSpendInput {
    pub payment_tx: Vec<u8>,
    pub maker_pub: Vec<u8>,
    pub swap_contract_address: Option<BytesJson>,
    pub time_lock: u64,
    pub secret_hash: Vec<u8>,
    pub amount: BigDecimal,
    pub watcher_reward: Option<WatcherReward>,
    pub spend_type: WatcherSpendType,
}

/// Helper struct wrapping arguments for [SwapOps::validate_taker_payment] and [SwapOps::validate_maker_payment].
#[derive(Clone, Debug)]
pub struct ValidatePaymentInput {
    /// Payment transaction serialized to raw bytes.
    pub payment_tx: Vec<u8>,
    /// Time lock duration in seconds.
    pub time_lock_duration: u64,
    /// Payment can be refunded after this timestamp.
    pub time_lock: u64,
    /// Pubkey of other side of the swap.
    pub other_pub: Vec<u8>,
    /// Hash of the secret generated by maker.
    pub secret_hash: Vec<u8>,
    /// Expected payment amount.
    pub amount: BigDecimal,
    /// Swap contract address if applicable.
    pub swap_contract_address: Option<BytesJson>,
    /// SPV proof check timeout.
    pub try_spv_proof_until: u64,
    /// Required number of payment's on-chain confirmations.
    pub confirmations: u64,
    /// Unique data of specific swap.
    pub unique_swap_data: Vec<u8>,
    /// The reward assigned to watcher for providing help to complete the swap.
    pub watcher_reward: Option<WatcherReward>,
}

#[derive(Clone, Debug)]
pub struct WatcherSearchForSwapTxSpendInput<'a> {
    pub time_lock: u32,
    pub taker_pub: &'a [u8],
    pub maker_pub: &'a [u8],
    pub secret_hash: &'a [u8],
    pub tx: &'a [u8],
    pub search_from_block: u64,
    pub watcher_reward: bool,
}

#[derive(Clone, Debug)]
pub struct SendMakerPaymentSpendPreimageInput<'a> {
    pub preimage: &'a [u8],
    pub secret_hash: &'a [u8],
    pub secret: &'a [u8],
    pub taker_pub: &'a [u8],
    pub watcher_reward: bool,
}

pub struct SearchForSwapTxSpendInput<'a> {
    pub time_lock: u64,
    pub other_pub: &'a [u8],
    pub secret_hash: &'a [u8],
    pub tx: &'a [u8],
    pub search_from_block: u64,
    pub swap_contract_address: &'a Option<BytesJson>,
    pub swap_unique_data: &'a [u8],
    pub watcher_reward: bool,
}

#[derive(Copy, Clone, Debug)]
pub enum RewardTarget {
    None,
    Contract,
    PaymentSender,
    PaymentSpender,
    PaymentReceiver,
}

#[derive(Clone, Debug)]
pub struct WatcherReward {
    pub amount: BigDecimal,
    pub is_exact_amount: bool,
    pub reward_target: RewardTarget,
    pub send_contract_reward_on_spend: bool,
}

/// Enum representing possible variants of swap transaction including secret hash(es)
#[derive(Debug)]
pub enum SwapTxTypeWithSecretHash<'a> {
    /// Legacy protocol transaction
    TakerOrMakerPayment { maker_secret_hash: &'a [u8] },
    /// Taker funding transaction
    TakerFunding { taker_secret_hash: &'a [u8] },
    /// Maker payment v2 (with immediate refund path)
    MakerPaymentV2 {
        maker_secret_hash: &'a [u8],
        taker_secret_hash: &'a [u8],
    },
    /// Taker payment v2
    TakerPaymentV2 { maker_secret_hash: &'a [u8] },
}

impl<'a> SwapTxTypeWithSecretHash<'a> {
    pub fn redeem_script(&self, time_lock: u32, my_public: &Public, other_public: &Public) -> Script {
        match self {
            SwapTxTypeWithSecretHash::TakerOrMakerPayment { maker_secret_hash } => {
                payment_script(time_lock, maker_secret_hash, my_public, other_public)
            },
            SwapTxTypeWithSecretHash::TakerFunding { taker_secret_hash } => {
                swap_proto_v2_scripts::taker_funding_script(time_lock, taker_secret_hash, my_public, other_public)
            },
            SwapTxTypeWithSecretHash::MakerPaymentV2 {
                maker_secret_hash,
                taker_secret_hash,
            } => swap_proto_v2_scripts::maker_payment_script(
                time_lock,
                maker_secret_hash,
                taker_secret_hash,
                my_public,
                other_public,
            ),
            SwapTxTypeWithSecretHash::TakerPaymentV2 { maker_secret_hash } => {
                swap_proto_v2_scripts::taker_payment_script(time_lock, maker_secret_hash, my_public, other_public)
            },
        }
    }

    pub fn op_return_data(&self) -> Vec<u8> {
        match self {
            SwapTxTypeWithSecretHash::TakerOrMakerPayment { maker_secret_hash } => maker_secret_hash.to_vec(),
            SwapTxTypeWithSecretHash::TakerFunding { taker_secret_hash } => taker_secret_hash.to_vec(),
            SwapTxTypeWithSecretHash::MakerPaymentV2 {
                maker_secret_hash,
                taker_secret_hash,
            } => [*maker_secret_hash, *taker_secret_hash].concat(),
            SwapTxTypeWithSecretHash::TakerPaymentV2 { maker_secret_hash } => maker_secret_hash.to_vec(),
        }
    }
}

/// Helper struct wrapping arguments for [SwapOps::send_taker_payment] and [SwapOps::send_maker_payment].
#[derive(Clone, Debug)]
pub struct SendPaymentArgs<'a> {
    /// Time lock duration in seconds.
    pub time_lock_duration: u64,
    /// Payment can be refunded after this timestamp.
    pub time_lock: u64,
    /// This is either:
    /// * Taker's pubkey if this structure is used in [`SwapOps::send_maker_payment`].
    /// * Maker's pubkey if this structure is used in [`SwapOps::send_taker_payment`].
    pub other_pubkey: &'a [u8],
    /// Hash of the secret generated by maker.
    pub secret_hash: &'a [u8],
    /// Payment amount
    pub amount: BigDecimal,
    /// Swap contract address if applicable.
    pub swap_contract_address: &'a Option<BytesJson>,
    /// Unique data of specific swap.
    pub swap_unique_data: &'a [u8],
    /// Instructions for the next step of the swap (e.g., Lightning invoice).
    pub payment_instructions: &'a Option<PaymentInstructions>,
    /// The reward assigned to watcher for providing help to complete the swap.
    pub watcher_reward: Option<WatcherReward>,
    /// As of now, this field is specifically used to wait for confirmations of ERC20 approval transaction.
    pub wait_for_confirmation_until: u64,
}

#[derive(Clone, Debug)]
pub struct SpendPaymentArgs<'a> {
    /// This is either:
    /// * Taker's payment tx if this structure is used in [`SwapOps::send_maker_spends_taker_payment`].
    /// * Maker's payment tx if this structure is used in [`SwapOps::send_taker_spends_maker_payment`].
    pub other_payment_tx: &'a [u8],
    pub time_lock: u64,
    /// This is either:
    /// * Taker's pubkey if this structure is used in [`SwapOps::send_maker_spends_taker_payment`].
    /// * Maker's pubkey if this structure is used in [`SwapOps::send_taker_spends_maker_payment`].
    pub other_pubkey: &'a [u8],
    pub secret: &'a [u8],
    pub secret_hash: &'a [u8],
    pub swap_contract_address: &'a Option<BytesJson>,
    pub swap_unique_data: &'a [u8],
    pub watcher_reward: bool,
}

#[derive(Debug)]
pub struct RefundPaymentArgs<'a> {
    pub payment_tx: &'a [u8],
    pub time_lock: u64,
    /// This is either:
    /// * Taker's pubkey if this structure is used in [`SwapOps::send_maker_refunds_payment`].
    /// * Maker's pubkey if this structure is used in [`SwapOps::send_taker_refunds_payment`].
    pub other_pubkey: &'a [u8],
    pub tx_type_with_secret_hash: SwapTxTypeWithSecretHash<'a>,
    pub swap_contract_address: &'a Option<BytesJson>,
    pub swap_unique_data: &'a [u8],
    pub watcher_reward: bool,
}

/// Helper struct wrapping arguments for [SwapOps::check_if_my_payment_sent].
#[derive(Clone, Debug)]
pub struct CheckIfMyPaymentSentArgs<'a> {
    /// Payment can be refunded after this timestamp.
    pub time_lock: u64,
    /// Pubkey of other side of the swap.
    pub other_pub: &'a [u8],
    /// Hash of the secret generated by maker.
    pub secret_hash: &'a [u8],
    /// Search after specific block to avoid scanning entire blockchain.
    pub search_from_block: u64,
    /// Swap contract address if applicable.
    pub swap_contract_address: &'a Option<BytesJson>,
    /// Unique data of specific swap.
    pub swap_unique_data: &'a [u8],
    /// Payment amount.
    pub amount: &'a BigDecimal,
    /// Instructions for the next step of the swap (e.g., Lightning invoice).
    pub payment_instructions: &'a Option<PaymentInstructions>,
}

#[derive(Clone, Debug)]
pub struct ValidateFeeArgs<'a> {
    pub fee_tx: &'a TransactionEnum,
    pub expected_sender: &'a [u8],
    pub fee_addr: &'a [u8],
    pub dex_fee: &'a DexFee,
    pub min_block_number: u64,
    pub uuid: &'a [u8],
}

pub struct EthValidateFeeArgs<'a> {
    pub fee_tx_hash: &'a H256,
    pub expected_sender: &'a [u8],
    pub fee_addr: &'a [u8],
    pub amount: &'a BigDecimal,
    pub min_block_number: u64,
    pub uuid: &'a [u8],
}

#[derive(Clone, Debug)]
pub struct WaitForHTLCTxSpendArgs<'a> {
    pub tx_bytes: &'a [u8],
    pub secret_hash: &'a [u8],
    pub wait_until: u64,
    pub from_block: u64,
    pub swap_contract_address: &'a Option<BytesJson>,
    pub check_every: f64,
    pub watcher_reward: bool,
}

#[derive(Clone, Debug, Deserialize, PartialEq, Serialize)]
pub enum PaymentInstructions {
    #[cfg(not(target_arch = "wasm32"))]
    Lightning(Invoice),
    WatcherReward(BigDecimal),
}

#[derive(Clone, Debug, Default)]
pub struct PaymentInstructionArgs<'a> {
    pub secret_hash: &'a [u8],
    pub amount: BigDecimal,
    pub maker_lock_duration: u64,
    pub expires_in: u64,
    pub watcher_reward: bool,
    pub wait_until: u64,
}

#[derive(Display)]
pub enum PaymentInstructionsErr {
    LightningInvoiceErr(String),
    WatcherRewardErr(String),
    InternalError(String),
}

impl From<NumConversError> for PaymentInstructionsErr {
    fn from(e: NumConversError) -> Self { PaymentInstructionsErr::InternalError(e.to_string()) }
}

#[derive(Display)]
pub enum ValidateInstructionsErr {
    ValidateLightningInvoiceErr(String),
    UnsupportedCoin(String),
    DeserializationErr(String),
}

#[cfg(not(target_arch = "wasm32"))]
impl From<ParseOrSemanticError> for ValidateInstructionsErr {
    fn from(e: ParseOrSemanticError) -> Self { ValidateInstructionsErr::ValidateLightningInvoiceErr(e.to_string()) }
}

#[derive(Display)]
pub enum RefundError {
    DecodeErr(String),
    DbError(String),
    Timeout(String),
    Internal(String),
}

#[derive(Debug, Display)]
pub enum WatcherRewardError {
    RPCError(String),
    InvalidCoinType(String),
    InternalError(String),
}

/// Swap operations (mostly based on the Hash/Time locked transactions implemented by coin wallets).
#[async_trait]
pub trait SwapOps {
    fn send_taker_fee(&self, fee_addr: &[u8], dex_fee: DexFee, uuid: &[u8]) -> TransactionFut;

    fn send_maker_payment(&self, maker_payment_args: SendPaymentArgs<'_>) -> TransactionFut;

    fn send_taker_payment(&self, taker_payment_args: SendPaymentArgs<'_>) -> TransactionFut;

    fn send_maker_spends_taker_payment(&self, maker_spends_payment_args: SpendPaymentArgs<'_>) -> TransactionFut;

    fn send_taker_spends_maker_payment(&self, taker_spends_payment_args: SpendPaymentArgs<'_>) -> TransactionFut;

    async fn send_taker_refunds_payment(&self, taker_refunds_payment_args: RefundPaymentArgs<'_>) -> TransactionResult;

    async fn send_maker_refunds_payment(&self, maker_refunds_payment_args: RefundPaymentArgs<'_>) -> TransactionResult;

    fn validate_fee(&self, validate_fee_args: ValidateFeeArgs<'_>) -> ValidatePaymentFut<()>;

    async fn validate_maker_payment(&self, input: ValidatePaymentInput) -> ValidatePaymentResult<()>;

    async fn validate_taker_payment(&self, input: ValidatePaymentInput) -> ValidatePaymentResult<()>;

    fn check_if_my_payment_sent(
        &self,
        if_my_payment_sent_args: CheckIfMyPaymentSentArgs<'_>,
    ) -> Box<dyn Future<Item = Option<TransactionEnum>, Error = String> + Send>;

    async fn search_for_swap_tx_spend_my(
        &self,
        input: SearchForSwapTxSpendInput<'_>,
    ) -> Result<Option<FoundSwapTxSpend>, String>;

    async fn search_for_swap_tx_spend_other(
        &self,
        input: SearchForSwapTxSpendInput<'_>,
    ) -> Result<Option<FoundSwapTxSpend>, String>;

    async fn extract_secret(
        &self,
        secret_hash: &[u8],
        spend_tx: &[u8],
        watcher_reward: bool,
    ) -> Result<Vec<u8>, String>;

    fn check_tx_signed_by_pub(&self, tx: &[u8], expected_pub: &[u8]) -> Result<bool, MmError<ValidatePaymentError>>;

    /// Whether the refund transaction can be sent now
    /// For example: there are no additional conditions for ETH, but for some UTXO coins we should wait for
    /// locktime < MTP
    fn can_refund_htlc(&self, locktime: u64) -> Box<dyn Future<Item = CanRefundHtlc, Error = String> + Send + '_> {
        let now = now_sec();
        let result = if now > locktime {
            CanRefundHtlc::CanRefundNow
        } else {
            CanRefundHtlc::HaveToWait(locktime - now + 1)
        };
        Box::new(futures01::future::ok(result))
    }

    /// Whether the swap payment is refunded automatically or not when the locktime expires, or the other side fails the HTLC.
    fn is_auto_refundable(&self) -> bool;

    /// Waits for an htlc to be refunded automatically.
    async fn wait_for_htlc_refund(&self, _tx: &[u8], _locktime: u64) -> RefundResult<()>;

    fn negotiate_swap_contract_addr(
        &self,
        other_side_address: Option<&[u8]>,
    ) -> Result<Option<BytesJson>, MmError<NegotiateSwapContractAddrErr>>;

    /// Consider using [`SwapOps::derive_htlc_pubkey`] if you need the public key only.
    /// Some coins may not have a private key.
    fn derive_htlc_key_pair(&self, swap_unique_data: &[u8]) -> KeyPair;

    /// Derives an HTLC key-pair and returns a public key corresponding to that key.
    fn derive_htlc_pubkey(&self, swap_unique_data: &[u8]) -> Vec<u8>;

    fn validate_other_pubkey(&self, raw_pubkey: &[u8]) -> MmResult<(), ValidateOtherPubKeyErr>;

    /// Instructions from the taker on how the maker should send his payment.
    async fn maker_payment_instructions(
        &self,
        args: PaymentInstructionArgs<'_>,
    ) -> Result<Option<Vec<u8>>, MmError<PaymentInstructionsErr>>;

    /// Instructions from the maker on how the taker should send his payment.
    async fn taker_payment_instructions(
        &self,
        args: PaymentInstructionArgs<'_>,
    ) -> Result<Option<Vec<u8>>, MmError<PaymentInstructionsErr>>;

    fn validate_maker_payment_instructions(
        &self,
        instructions: &[u8],
        args: PaymentInstructionArgs<'_>,
    ) -> Result<PaymentInstructions, MmError<ValidateInstructionsErr>>;

    fn validate_taker_payment_instructions(
        &self,
        instructions: &[u8],
        args: PaymentInstructionArgs<'_>,
    ) -> Result<PaymentInstructions, MmError<ValidateInstructionsErr>>;

    fn is_supported_by_watchers(&self) -> bool { false }

    // Do we also need a method for the fallback contract?
    fn contract_supports_watchers(&self) -> bool { true }

    fn maker_locktime_multiplier(&self) -> f64 { 2.0 }
}

/// Operations on maker coin from taker swap side
#[async_trait]
pub trait TakerSwapMakerCoin {
    /// Performs an action on Maker coin payment just before the Taker Swap payment refund begins
    async fn on_taker_payment_refund_start(&self, maker_payment: &[u8]) -> RefundResult<()>;
    /// Performs an action on Maker coin payment after the Taker Swap payment is refunded successfully
    async fn on_taker_payment_refund_success(&self, maker_payment: &[u8]) -> RefundResult<()>;
}

/// Operations on taker coin from maker swap side
#[async_trait]
pub trait MakerSwapTakerCoin {
    /// Performs an action on Taker coin payment just before the Maker Swap payment refund begins
    async fn on_maker_payment_refund_start(&self, taker_payment: &[u8]) -> RefundResult<()>;
    /// Performs an action on Taker coin payment after the Maker Swap payment is refunded successfully
    async fn on_maker_payment_refund_success(&self, taker_payment: &[u8]) -> RefundResult<()>;
}

#[async_trait]
pub trait WatcherOps {
    fn send_maker_payment_spend_preimage(&self, input: SendMakerPaymentSpendPreimageInput) -> TransactionFut;

    fn send_taker_payment_refund_preimage(&self, watcher_refunds_payment_args: RefundPaymentArgs) -> TransactionFut;

    fn create_taker_payment_refund_preimage(
        &self,
        taker_payment_tx: &[u8],
        time_lock: u64,
        maker_pub: &[u8],
        secret_hash: &[u8],
        swap_contract_address: &Option<BytesJson>,
        swap_unique_data: &[u8],
    ) -> TransactionFut;

    fn create_maker_payment_spend_preimage(
        &self,
        maker_payment_tx: &[u8],
        time_lock: u64,
        maker_pub: &[u8],
        secret_hash: &[u8],
        swap_unique_data: &[u8],
    ) -> TransactionFut;

    fn watcher_validate_taker_fee(&self, input: WatcherValidateTakerFeeInput) -> ValidatePaymentFut<()>;

    fn watcher_validate_taker_payment(&self, input: WatcherValidatePaymentInput) -> ValidatePaymentFut<()>;

    fn taker_validates_payment_spend_or_refund(&self, _input: ValidateWatcherSpendInput) -> ValidatePaymentFut<()>;

    async fn watcher_search_for_swap_tx_spend(
        &self,
        input: WatcherSearchForSwapTxSpendInput<'_>,
    ) -> Result<Option<FoundSwapTxSpend>, String>;

    async fn get_taker_watcher_reward(
        &self,
        other_coin: &MmCoinEnum,
        coin_amount: Option<BigDecimal>,
        other_coin_amount: Option<BigDecimal>,
        reward_amount: Option<BigDecimal>,
        wait_until: u64,
    ) -> Result<WatcherReward, MmError<WatcherRewardError>>;

    async fn get_maker_watcher_reward(
        &self,
        other_coin: &MmCoinEnum,
        reward_amount: Option<BigDecimal>,
        wait_until: u64,
    ) -> Result<Option<WatcherReward>, MmError<WatcherRewardError>>;
}

/// Helper struct wrapping arguments for [TakerCoinSwapOpsV2::send_taker_funding]
pub struct SendTakerFundingArgs<'a> {
    /// Taker will be able to refund the payment after this timestamp
    pub time_lock: u64,
    /// The hash of the secret generated by taker, this needs to be revealed for immediate refund
    pub taker_secret_hash: &'a [u8],
    /// Maker's pubkey
    pub maker_pub: &'a [u8],
    /// DEX fee
    pub dex_fee: &'a DexFee,
    /// Additional reward for maker (premium)
    pub premium_amount: BigDecimal,
    /// Actual volume of taker's payment
    pub trading_amount: BigDecimal,
    /// Unique data of specific swap
    pub swap_unique_data: &'a [u8],
}

/// Helper struct wrapping arguments for [TakerCoinSwapOpsV2::refund_taker_funding_secret]
pub struct RefundFundingSecretArgs<'a, Coin: CoinAssocTypes + ?Sized> {
    pub funding_tx: &'a Coin::Tx,
    pub time_lock: u64,
    pub maker_pubkey: &'a Coin::Pubkey,
    pub taker_secret: &'a [u8],
    pub taker_secret_hash: &'a [u8],
    pub swap_contract_address: &'a Option<BytesJson>,
    pub swap_unique_data: &'a [u8],
    pub watcher_reward: bool,
}

/// Helper struct wrapping arguments for [TakerCoinSwapOpsV2::gen_taker_funding_spend_preimage]
pub struct GenTakerFundingSpendArgs<'a, Coin: CoinAssocTypes + ?Sized> {
    /// Taker payment transaction serialized to raw bytes
    pub funding_tx: &'a Coin::Tx,
    /// Maker's pubkey
    pub maker_pub: &'a Coin::Pubkey,
    /// Taker's pubkey
    pub taker_pub: &'a Coin::Pubkey,
    /// Timelock of the funding tx
    pub funding_time_lock: u64,
    /// The hash of the secret generated by taker
    pub taker_secret_hash: &'a [u8],
    /// Timelock of the taker payment
    pub taker_payment_time_lock: u64,
    /// The hash of the secret generated by maker
    pub maker_secret_hash: &'a [u8],
}

/// Helper struct wrapping arguments for [TakerCoinSwapOpsV2::validate_taker_funding]
pub struct ValidateTakerFundingArgs<'a, Coin: CoinAssocTypes + ?Sized> {
    /// Taker funding transaction
    pub funding_tx: &'a Coin::Tx,
    /// Taker will be able to refund the payment after this timestamp
    pub time_lock: u64,
    /// The hash of the secret generated by taker
    pub taker_secret_hash: &'a [u8],
    /// Taker's pubkey
    pub other_pub: &'a Coin::Pubkey,
    /// DEX fee amount
    pub dex_fee: &'a DexFee,
    /// Additional reward for maker (premium)
    pub premium_amount: BigDecimal,
    /// Actual volume of taker's payment
    pub trading_amount: BigDecimal,
    /// Unique data of specific swap
    pub swap_unique_data: &'a [u8],
}

/// Helper struct wrapping arguments for taker payment's spend generation, used in
/// [TakerCoinSwapOpsV2::gen_taker_payment_spend_preimage], [TakerCoinSwapOpsV2::validate_taker_payment_spend_preimage] and
/// [TakerCoinSwapOpsV2::sign_and_broadcast_taker_payment_spend]
pub struct GenTakerPaymentSpendArgs<'a, Coin: CoinAssocTypes + ?Sized> {
    /// Taker payment transaction serialized to raw bytes
    pub taker_tx: &'a Coin::Tx,
    /// Taker will be able to refund the payment after this timestamp
    pub time_lock: u64,
    /// The hash of the secret generated by maker
    pub maker_secret_hash: &'a [u8],
    /// Maker's pubkey
    pub maker_pub: &'a Coin::Pubkey,
    /// Maker's address
    pub maker_address: &'a Coin::Address,
    /// Taker's pubkey
    pub taker_pub: &'a Coin::Pubkey,
    /// Pubkey of address, receiving DEX fees
    pub dex_fee_pub: &'a [u8],
    /// DEX fee
    pub dex_fee: &'a DexFee,
    /// Additional reward for maker (premium)
    pub premium_amount: BigDecimal,
    /// Actual volume of taker's payment
    pub trading_amount: BigDecimal,
}

/// Taker payment spend preimage with taker's signature
pub struct TxPreimageWithSig<Coin: CoinAssocTypes + ?Sized> {
    /// The preimage, might be () for certain coin types (only signature might be used)
    pub preimage: Coin::Preimage,
    /// Taker's signature
    pub signature: Coin::Sig,
}

/// Enum covering error cases that can happen during transaction preimage generation.
#[derive(Debug, Display)]
pub enum TxGenError {
    /// RPC error
    Rpc(String),
    /// Error during conversion of BigDecimal amount to coin's specific monetary units (satoshis, wei, etc.).
    NumConversion(String),
    /// Address derivation error.
    AddressDerivation(String),
    /// Problem with tx preimage signing.
    Signing(String),
    /// Legacy error produced by usage of try_s/try_fus and other similar macros.
    Legacy(String),
    /// Input payment timelock overflows the type used by specific coin.
    LocktimeOverflow(String),
    /// Transaction fee is too high
    TxFeeTooHigh(String),
    /// Previous tx is not valid
    PrevTxIsNotValid(String),
    /// Other errors, can be used to return an error that can happen only in specific coin protocol implementation
    Other(String),
}

impl From<UtxoRpcError> for TxGenError {
    fn from(err: UtxoRpcError) -> Self { TxGenError::Rpc(err.to_string()) }
}

impl From<NumConversError> for TxGenError {
    fn from(err: NumConversError) -> Self { TxGenError::NumConversion(err.to_string()) }
}

impl From<UtxoSignWithKeyPairError> for TxGenError {
    fn from(err: UtxoSignWithKeyPairError) -> Self { TxGenError::Signing(err.to_string()) }
}

/// Enum covering error cases that can happen during swap v2 transaction validation.
#[derive(Debug, Display)]
pub enum ValidateSwapV2TxError {
    /// Payment sent to wrong address or has invalid amount.
    InvalidDestinationOrAmount(String),
    /// Error during conversion of BigDecimal amount to coin's specific monetary units (satoshis, wei, etc.).
    NumConversion(String),
    /// RPC error.
    Rpc(String),
    /// Serialized tx bytes don't match ones received from coin's RPC.
    #[display(fmt = "Tx bytes {:02x} don't match ones received from rpc {:02x}", actual, from_rpc)]
    TxBytesMismatch { from_rpc: BytesJson, actual: BytesJson },
    /// Provided transaction doesn't have output with specific index
    TxLacksOfOutputs,
    /// Input payment timelock overflows the type used by specific coin.
    LocktimeOverflow(String),
    /// Internal error
    Internal(String),
}

impl From<NumConversError> for ValidateSwapV2TxError {
    fn from(err: NumConversError) -> Self { ValidateSwapV2TxError::NumConversion(err.to_string()) }
}

impl From<UtxoRpcError> for ValidateSwapV2TxError {
    fn from(err: UtxoRpcError) -> Self { ValidateSwapV2TxError::Rpc(err.to_string()) }
}

/// Enum covering error cases that can happen during taker funding spend preimage validation.
#[derive(Debug, Display)]
pub enum ValidateTakerFundingSpendPreimageError {
    /// Funding tx has no outputs
    FundingTxNoOutputs,
    /// Actual preimage fee is either too high or too small
    UnexpectedPreimageFee(String),
    /// Error during signature deserialization.
    InvalidMakerSignature,
    /// Error during preimage comparison to an expected one.
    InvalidPreimage(String),
    /// Error during taker's signature check.
    SignatureVerificationFailure(String),
    /// Error during generation of an expected preimage.
    TxGenError(String),
    /// Input payment timelock overflows the type used by specific coin.
    LocktimeOverflow(String),
    /// Coin's RPC error
    Rpc(String),
}

impl From<UtxoSignWithKeyPairError> for ValidateTakerFundingSpendPreimageError {
    fn from(err: UtxoSignWithKeyPairError) -> Self {
        ValidateTakerFundingSpendPreimageError::SignatureVerificationFailure(err.to_string())
    }
}

impl From<TxGenError> for ValidateTakerFundingSpendPreimageError {
    fn from(err: TxGenError) -> Self { ValidateTakerFundingSpendPreimageError::TxGenError(format!("{:?}", err)) }
}

impl From<UtxoRpcError> for ValidateTakerFundingSpendPreimageError {
    fn from(err: UtxoRpcError) -> Self { ValidateTakerFundingSpendPreimageError::Rpc(err.to_string()) }
}

/// Enum covering error cases that can happen during taker payment spend preimage validation.
#[derive(Debug, Display)]
pub enum ValidateTakerPaymentSpendPreimageError {
    /// Error during signature deserialization.
    InvalidTakerSignature,
    /// Error during preimage comparison to an expected one.
    InvalidPreimage(String),
    /// Error during taker's signature check.
    SignatureVerificationFailure(String),
    /// Error during generation of an expected preimage.
    TxGenError(String),
    /// Input payment timelock overflows the type used by specific coin.
    LocktimeOverflow(String),
}

impl From<UtxoSignWithKeyPairError> for ValidateTakerPaymentSpendPreimageError {
    fn from(err: UtxoSignWithKeyPairError) -> Self {
        ValidateTakerPaymentSpendPreimageError::SignatureVerificationFailure(err.to_string())
    }
}

impl From<TxGenError> for ValidateTakerPaymentSpendPreimageError {
    fn from(err: TxGenError) -> Self { ValidateTakerPaymentSpendPreimageError::TxGenError(format!("{:?}", err)) }
}

/// Helper trait used for various types serialization to bytes
pub trait ToBytes {
    fn to_bytes(&self) -> Vec<u8>;
}

/// Defines associated types specific to each coin (Pubkey, Address, etc.)
pub trait CoinAssocTypes {
    type Address: Send + Sync + fmt::Display;
    type AddressParseError: fmt::Debug + Send + fmt::Display;
    type Pubkey: ToBytes + Send + Sync;
    type PubkeyParseError: fmt::Debug + Send + fmt::Display;
    type Tx: Transaction + Send + Sync;
    type TxParseError: fmt::Debug + Send + fmt::Display;
    type Preimage: ToBytes + Send + Sync;
    type PreimageParseError: fmt::Debug + Send + fmt::Display;
    type Sig: ToBytes + Send + Sync;
    type SigParseError: fmt::Debug + Send + fmt::Display;

    fn my_addr(&self) -> &Self::Address;

    fn parse_address(&self, address: &str) -> Result<Self::Address, Self::AddressParseError>;

    fn parse_pubkey(&self, pubkey: &[u8]) -> Result<Self::Pubkey, Self::PubkeyParseError>;

    fn parse_tx(&self, tx: &[u8]) -> Result<Self::Tx, Self::TxParseError>;

    fn parse_preimage(&self, tx: &[u8]) -> Result<Self::Preimage, Self::PreimageParseError>;

    fn parse_signature(&self, sig: &[u8]) -> Result<Self::Sig, Self::SigParseError>;
}

pub struct SendMakerPaymentArgs<'a, Coin: CoinAssocTypes + ?Sized> {
    /// Maker will be able to refund the payment after this timestamp
    pub time_lock: u64,
    /// The hash of the secret generated by taker, this is used for immediate refund
    pub taker_secret_hash: &'a [u8],
    /// The hash of the secret generated by maker, taker needs it to spend the payment
    pub maker_secret_hash: &'a [u8],
    /// Payment amount
    pub amount: BigDecimal,
    /// Taker's HTLC pubkey
    pub taker_pub: &'a Coin::Pubkey,
    /// Unique data of specific swap
    pub swap_unique_data: &'a [u8],
}

pub struct ValidateMakerPaymentArgs<'a, Coin: CoinAssocTypes + ?Sized> {
    /// Maker payment tx
    pub maker_payment_tx: &'a Coin::Tx,
    /// Maker will be able to refund the payment after this timestamp
    pub time_lock: u64,
    /// The hash of the secret generated by taker, this is used for immediate refund
    pub taker_secret_hash: &'a [u8],
    /// The hash of the secret generated by maker, taker needs it to spend the payment
    pub maker_secret_hash: &'a [u8],
    /// Payment amount
    pub amount: BigDecimal,
    /// Maker's HTLC pubkey
    pub maker_pub: &'a Coin::Pubkey,
    /// Unique data of specific swap
    pub swap_unique_data: &'a [u8],
}

pub struct RefundMakerPaymentArgs<'a, Coin: CoinAssocTypes + ?Sized> {
    /// Maker payment tx
    pub maker_payment_tx: &'a Coin::Tx,
    /// Maker will be able to refund the payment after this timestamp
    pub time_lock: u64,
    /// The hash of the secret generated by taker, this is used for immediate refund
    pub taker_secret_hash: &'a [u8],
    /// The hash of the secret generated by maker, taker needs it to spend the payment
    pub maker_secret_hash: &'a [u8],
    /// Taker's secret
    pub taker_secret: &'a [u8],
    /// Taker's HTLC pubkey
    pub taker_pub: &'a Coin::Pubkey,
    /// Unique data of specific swap
    pub swap_unique_data: &'a [u8],
}

pub struct SpendMakerPaymentArgs<'a, Coin: CoinAssocTypes + ?Sized> {
    /// Maker payment tx
    pub maker_payment_tx: &'a Coin::Tx,
    /// Maker will be able to refund the payment after this timestamp
    pub time_lock: u64,
    /// The hash of the secret generated by taker, this is used for immediate refund
    pub taker_secret_hash: &'a [u8],
    /// The hash of the secret generated by maker, taker needs it to spend the payment
    pub maker_secret_hash: &'a [u8],
    /// The secret generated by maker, revealed when maker spends taker's payment
    pub maker_secret: &'a [u8],
    /// Maker's HTLC pubkey
    pub maker_pub: &'a Coin::Pubkey,
    /// Unique data of specific swap
    pub swap_unique_data: &'a [u8],
}

/// Operations specific to maker coin in [Trading Protocol Upgrade implementation](https://github.com/KomodoPlatform/komodo-defi-framework/issues/1895)
#[async_trait]
pub trait MakerCoinSwapOpsV2: CoinAssocTypes + Send + Sync + 'static {
    /// Generate and broadcast maker payment transaction
    async fn send_maker_payment_v2(&self, args: SendMakerPaymentArgs<'_, Self>) -> Result<Self::Tx, TransactionErr>;

    /// Validate maker payment transaction
    async fn validate_maker_payment_v2(&self, args: ValidateMakerPaymentArgs<'_, Self>) -> ValidatePaymentResult<()>;

    /// Refund maker payment transaction using timelock path
    async fn refund_maker_payment_v2_timelock(&self, args: RefundPaymentArgs<'_>) -> Result<Self::Tx, TransactionErr>;

    /// Refund maker payment transaction using immediate refund path
    async fn refund_maker_payment_v2_secret(
        &self,
        args: RefundMakerPaymentArgs<'_, Self>,
    ) -> Result<Self::Tx, TransactionErr>;

    /// Spend maker payment transaction
    async fn spend_maker_payment_v2(&self, args: SpendMakerPaymentArgs<'_, Self>) -> Result<Self::Tx, TransactionErr>;
}

/// Enum representing errors that can occur while waiting for taker payment spend.
#[derive(Display)]
pub enum WaitForTakerPaymentSpendError {
    /// Timeout error variant, indicating that the wait for taker payment spend has timed out.
    #[display(
        fmt = "Timed out waiting for taker payment spend, wait_until {}, now {}",
        wait_until,
        now
    )]
    Timeout {
        /// The timestamp until which the wait was expected to complete.
        wait_until: u64,
        /// The current timestamp when the timeout occurred.
        now: u64,
    },

    /// Invalid input transaction error variant, containing additional information about the error.
    InvalidInputTx(String),
}

impl From<WaitForOutputSpendErr> for WaitForTakerPaymentSpendError {
    fn from(err: WaitForOutputSpendErr) -> Self {
        match err {
            WaitForOutputSpendErr::Timeout { wait_until, now } => {
                WaitForTakerPaymentSpendError::Timeout { wait_until, now }
            },
            WaitForOutputSpendErr::NoOutputWithIndex(index) => {
                WaitForTakerPaymentSpendError::InvalidInputTx(format!("Tx doesn't have output with index {}", index))
            },
        }
    }
}

/// Enum representing different ways a funding transaction can be spent.
///
/// This enum is generic over types that implement the `CoinAssocTypes` trait.
pub enum FundingTxSpend<T: CoinAssocTypes + ?Sized> {
    /// Variant indicating that the funding transaction has been spent through a timelock path.
    RefundedTimelock(T::Tx),
    /// Variant indicating that the funding transaction has been spent by revealing a taker's secret (immediate refund path).
    RefundedSecret {
        /// The spending transaction.
        tx: T::Tx,
        /// The taker's secret value revealed in the spending transaction.
        secret: [u8; 32],
    },
    /// Variant indicating that the funds from the funding transaction have been transferred
    /// to the taker's payment transaction.
    TransferredToTakerPayment(T::Tx),
}

impl<T: CoinAssocTypes + ?Sized> fmt::Debug for FundingTxSpend<T> {
    fn fmt(&self, f: &mut fmt::Formatter<'_>) -> fmt::Result {
        match self {
            FundingTxSpend::RefundedTimelock(tx) => {
                write!(f, "RefundedTimelock({:?})", tx)
            },
            FundingTxSpend::RefundedSecret { tx, secret: _ } => {
                write!(f, "RefundedSecret {{ tx: {:?} }}", tx)
            },
            FundingTxSpend::TransferredToTakerPayment(tx) => {
                write!(f, "TransferredToTakerPayment({:?})", tx)
            },
        }
    }
}

/// Enum representing errors that can occur during the search for funding spend.
#[derive(Debug)]
pub enum SearchForFundingSpendErr {
    /// Variant indicating an invalid input transaction error with additional information.
    InvalidInputTx(String),
    /// Variant indicating a failure to process the spending transaction with additional details.
    FailedToProcessSpendTx(String),
    /// Variant indicating a coin's RPC error with additional information.
    Rpc(String),
    /// Variant indicating an error during conversion of the `from_block` argument with associated `TryFromIntError`.
    FromBlockConversionErr(TryFromIntError),
}

/// Operations specific to taker coin in [Trading Protocol Upgrade implementation](https://github.com/KomodoPlatform/komodo-defi-framework/issues/1895)
#[async_trait]
pub trait TakerCoinSwapOpsV2: CoinAssocTypes + Send + Sync + 'static {
    /// Generate and broadcast taker funding transaction that includes dex fee, maker premium and actual trading volume.
    /// Funding tx can be reclaimed immediately if maker back-outs (doesn't send maker payment)
    async fn send_taker_funding(&self, args: SendTakerFundingArgs<'_>) -> Result<Self::Tx, TransactionErr>;

    /// Validates taker funding transaction.
    async fn validate_taker_funding(&self, args: ValidateTakerFundingArgs<'_, Self>) -> ValidateSwapV2TxResult;

    /// Refunds taker funding transaction using time-locked path without secret reveal.
    async fn refund_taker_funding_timelock(&self, args: RefundPaymentArgs<'_>) -> Result<Self::Tx, TransactionErr>;

    /// Reclaims taker funding transaction using immediate refund path with secret reveal.
    async fn refund_taker_funding_secret(
        &self,
        args: RefundFundingSecretArgs<'_, Self>,
    ) -> Result<Self::Tx, TransactionErr>;

    /// Looks for taker funding transaction spend and detects path used
    async fn search_for_taker_funding_spend(
        &self,
        tx: &Self::Tx,
        from_block: u64,
        secret_hash: &[u8],
    ) -> Result<Option<FundingTxSpend<Self>>, SearchForFundingSpendErr>;

    /// Generates and signs a preimage spending funding tx to the combined taker payment
    async fn gen_taker_funding_spend_preimage(
        &self,
        args: &GenTakerFundingSpendArgs<'_, Self>,
        swap_unique_data: &[u8],
    ) -> GenPreimageResult<Self>;

    /// Validates taker funding spend preimage generated and signed by maker
    async fn validate_taker_funding_spend_preimage(
        &self,
        gen_args: &GenTakerFundingSpendArgs<'_, Self>,
        preimage: &TxPreimageWithSig<Self>,
    ) -> ValidateTakerFundingSpendPreimageResult;

    /// Generates and signs a preimage spending funding tx to the combined taker payment
    async fn sign_and_send_taker_funding_spend(
        &self,
        preimage: &TxPreimageWithSig<Self>,
        args: &GenTakerFundingSpendArgs<'_, Self>,
        swap_unique_data: &[u8],
    ) -> Result<Self::Tx, TransactionErr>;

    /// Refunds taker payment transaction.
    async fn refund_combined_taker_payment(&self, args: RefundPaymentArgs<'_>) -> Result<Self::Tx, TransactionErr>;

    /// Generates and signs taker payment spend preimage. The preimage and signature should be
    /// shared with maker to proceed with protocol execution.
    async fn gen_taker_payment_spend_preimage(
        &self,
        args: &GenTakerPaymentSpendArgs<'_, Self>,
        swap_unique_data: &[u8],
    ) -> GenPreimageResult<Self>;

    /// Validate taker payment spend preimage on maker's side.
    async fn validate_taker_payment_spend_preimage(
        &self,
        gen_args: &GenTakerPaymentSpendArgs<'_, Self>,
        preimage: &TxPreimageWithSig<Self>,
    ) -> ValidateTakerPaymentSpendPreimageResult;

    /// Sign and broadcast taker payment spend on maker's side.
    async fn sign_and_broadcast_taker_payment_spend(
        &self,
        preimage: &TxPreimageWithSig<Self>,
        gen_args: &GenTakerPaymentSpendArgs<'_, Self>,
        secret: &[u8],
        swap_unique_data: &[u8],
    ) -> Result<Self::Tx, TransactionErr>;

    /// Wait until taker payment spend is found on-chain
    async fn wait_for_taker_payment_spend(
        &self,
        taker_payment: &Self::Tx,
        from_block: u64,
        wait_until: u64,
    ) -> MmResult<Self::Tx, WaitForTakerPaymentSpendError>;

    /// Derives an HTLC key-pair and returns a public key corresponding to that key.
    fn derive_htlc_pubkey_v2(&self, swap_unique_data: &[u8]) -> Self::Pubkey;
}

/// Operations that coins have independently from the MarketMaker.
/// That is, things implemented by the coin wallets or public coin services.
#[async_trait]
pub trait MarketCoinOps {
    fn ticker(&self) -> &str;

    fn my_address(&self) -> MmResult<String, MyAddressError>;

    fn get_public_key(&self) -> Result<String, MmError<UnexpectedDerivationMethod>>;

    fn sign_message_hash(&self, _message: &str) -> Option<[u8; 32]>;

    fn sign_message(&self, _message: &str) -> SignatureResult<String>;

    fn verify_message(&self, _signature: &str, _message: &str, _address: &str) -> VerificationResult<bool>;

    fn get_non_zero_balance(&self) -> NonZeroBalanceFut<MmNumber> {
        let closure = |spendable: BigDecimal| {
            if spendable.is_zero() {
                return MmError::err(GetNonZeroBalance::BalanceIsZero);
            }
            Ok(MmNumber::from(spendable))
        };
        Box::new(self.my_spendable_balance().map_err(From::from).and_then(closure))
    }

    fn my_balance(&self) -> BalanceFut<CoinBalance>;

    fn my_spendable_balance(&self) -> BalanceFut<BigDecimal> {
        Box::new(self.my_balance().map(|CoinBalance { spendable, .. }| spendable))
    }

    /// Base coin balance for tokens, e.g. ETH balance in ERC20 case
    fn base_coin_balance(&self) -> BalanceFut<BigDecimal>;

    fn platform_ticker(&self) -> &str;

    /// Receives raw transaction bytes in hexadecimal format as input and returns tx hash in hexadecimal format
    fn send_raw_tx(&self, tx: &str) -> Box<dyn Future<Item = String, Error = String> + Send>;

    /// Receives raw transaction bytes as input and returns tx hash in hexadecimal format
    fn send_raw_tx_bytes(&self, tx: &[u8]) -> Box<dyn Future<Item = String, Error = String> + Send>;

    /// Signs raw utxo transaction in hexadecimal format as input and returns signed transaction in hexadecimal format
    async fn sign_raw_tx(&self, args: &SignRawTransactionRequest) -> RawTransactionResult;

    fn wait_for_confirmations(&self, input: ConfirmPaymentInput) -> Box<dyn Future<Item = (), Error = String> + Send>;

    fn wait_for_htlc_tx_spend(&self, args: WaitForHTLCTxSpendArgs<'_>) -> TransactionFut;

    fn tx_enum_from_bytes(&self, bytes: &[u8]) -> Result<TransactionEnum, MmError<TxMarshalingErr>>;

    fn current_block(&self) -> Box<dyn Future<Item = u64, Error = String> + Send>;

    fn display_priv_key(&self) -> Result<String, String>;

    /// Get the minimum amount to send.
    fn min_tx_amount(&self) -> BigDecimal;

    /// Get the minimum amount to trade.
    fn min_trading_vol(&self) -> MmNumber;

    fn is_privacy(&self) -> bool { false }
}

#[derive(Clone, Debug, Deserialize, PartialEq)]
#[serde(tag = "type")]
pub enum WithdrawFee {
    UtxoFixed {
        amount: BigDecimal,
    },
    UtxoPerKbyte {
        amount: BigDecimal,
    },
    EthGas {
        /// in gwei
        gas_price: BigDecimal,
        gas: u64,
    },
    Qrc20Gas {
        /// in satoshi
        gas_limit: u64,
        gas_price: u64,
    },
    CosmosGas {
        gas_limit: u64,
        gas_price: f64,
    },
}

pub struct WithdrawSenderAddress<Address, Pubkey> {
    address: Address,
    pubkey: Pubkey,
    derivation_path: Option<DerivationPath>,
}

impl<Address, Pubkey> From<HDAddress<Address, Pubkey>> for WithdrawSenderAddress<Address, Pubkey> {
    fn from(addr: HDAddress<Address, Pubkey>) -> Self {
        WithdrawSenderAddress {
            address: addr.address,
            pubkey: addr.pubkey,
            derivation_path: Some(addr.derivation_path),
        }
    }
}

/// Rename to `GetWithdrawSenderAddresses` when withdraw supports multiple `from` addresses.
#[async_trait]
pub trait GetWithdrawSenderAddress {
    type Address;
    type Pubkey;

    async fn get_withdraw_sender_address(
        &self,
        req: &WithdrawRequest,
    ) -> MmResult<WithdrawSenderAddress<Self::Address, Self::Pubkey>, WithdrawError>;
}

#[derive(Clone, Deserialize, Serialize)]
#[serde(untagged)]
pub enum WithdrawFrom {
    AddressId(HDAccountAddressId),
    /// Don't use `Bip44DerivationPath` or `RpcDerivationPath` because if there is an error in the path,
    /// `serde::Deserialize` returns "data did not match any variant of untagged enum WithdrawFrom".
    /// It's better to show the user an informative error.
    DerivationPath {
        derivation_path: String,
    },
    HDWalletAddress(StandardHDCoinAddress),
}

#[derive(Clone, Deserialize)]
pub struct WithdrawRequest {
    coin: String,
    from: Option<WithdrawFrom>,
    to: String,
    #[serde(default)]
    amount: BigDecimal,
    #[serde(default)]
    max: bool,
    fee: Option<WithdrawFee>,
    memo: Option<String>,
    /// Currently, this flag is used by ETH/ERC20 coins activated with MetaMask **only**.
    #[cfg(target_arch = "wasm32")]
    #[serde(default)]
    broadcast: bool,
}

#[derive(Debug, Deserialize)]
#[serde(tag = "type")]
pub enum StakingDetails {
    Qtum(QtumDelegationRequest),
}

#[allow(dead_code)]
#[derive(Deserialize)]
pub struct AddDelegateRequest {
    pub coin: String,
    pub staking_details: StakingDetails,
}

#[allow(dead_code)]
#[derive(Deserialize)]
pub struct RemoveDelegateRequest {
    pub coin: String,
}

#[derive(Deserialize)]
pub struct GetStakingInfosRequest {
    pub coin: String,
}

#[derive(Serialize, Deserialize)]
pub struct SignatureRequest {
    coin: String,
    message: String,
}

#[derive(Serialize, Deserialize)]
pub struct VerificationRequest {
    coin: String,
    message: String,
    signature: String,
    address: String,
}

impl WithdrawRequest {
    pub fn new_max(coin: String, to: String) -> WithdrawRequest {
        WithdrawRequest {
            coin,
            from: None,
            to,
            amount: 0.into(),
            max: true,
            fee: None,
            memo: None,
            #[cfg(target_arch = "wasm32")]
            broadcast: false,
        }
    }
}

#[derive(Clone, Debug, PartialEq, Serialize, Deserialize)]
#[serde(tag = "type")]
pub enum StakingInfosDetails {
    Qtum(QtumStakingInfosDetails),
}

impl From<QtumStakingInfosDetails> for StakingInfosDetails {
    fn from(qtum_staking_infos: QtumStakingInfosDetails) -> Self { StakingInfosDetails::Qtum(qtum_staking_infos) }
}

#[derive(Clone, Debug, Deserialize, PartialEq, Serialize)]
pub struct StakingInfos {
    pub staking_infos_details: StakingInfosDetails,
}

#[derive(Serialize)]
pub struct SignatureResponse {
    signature: String,
}

#[derive(Serialize)]
pub struct VerificationResponse {
    is_valid: bool,
}

/// Please note that no type should have the same structure as another type,
/// because this enum has the `untagged` deserialization.
#[derive(Clone, Debug, PartialEq, Serialize)]
#[serde(tag = "type")]
pub enum TxFeeDetails {
    Utxo(UtxoFeeDetails),
    Eth(EthTxFeeDetails),
    Qrc20(Qrc20FeeDetails),
    Slp(SlpFeeDetails),
    Tendermint(TendermintFeeDetails),
    #[cfg(all(
        feature = "enable-solana",
        not(target_os = "ios"),
        not(target_os = "android"),
        not(target_arch = "wasm32")
    ))]
    Solana(SolanaFeeDetails),
}

/// Deserialize the TxFeeDetails as an untagged enum.
impl<'de> Deserialize<'de> for TxFeeDetails {
    fn deserialize<D>(deserializer: D) -> Result<Self, <D as Deserializer<'de>>::Error>
    where
        D: Deserializer<'de>,
    {
        #[derive(Deserialize)]
        #[serde(untagged)]
        enum TxFeeDetailsUnTagged {
            Utxo(UtxoFeeDetails),
            Eth(EthTxFeeDetails),
            Qrc20(Qrc20FeeDetails),
            #[cfg(all(
                feature = "enable-solana",
                not(target_os = "ios"),
                not(target_os = "android"),
                not(target_arch = "wasm32")
            ))]
            Solana(SolanaFeeDetails),
            Tendermint(TendermintFeeDetails),
        }

        match Deserialize::deserialize(deserializer)? {
            TxFeeDetailsUnTagged::Utxo(f) => Ok(TxFeeDetails::Utxo(f)),
            TxFeeDetailsUnTagged::Eth(f) => Ok(TxFeeDetails::Eth(f)),
            TxFeeDetailsUnTagged::Qrc20(f) => Ok(TxFeeDetails::Qrc20(f)),
            #[cfg(all(
                feature = "enable-solana",
                not(target_os = "ios"),
                not(target_os = "android"),
                not(target_arch = "wasm32")
            ))]
            TxFeeDetailsUnTagged::Solana(f) => Ok(TxFeeDetails::Solana(f)),
            TxFeeDetailsUnTagged::Tendermint(f) => Ok(TxFeeDetails::Tendermint(f)),
        }
    }
}

impl From<EthTxFeeDetails> for TxFeeDetails {
    fn from(eth_details: EthTxFeeDetails) -> Self { TxFeeDetails::Eth(eth_details) }
}

impl From<UtxoFeeDetails> for TxFeeDetails {
    fn from(utxo_details: UtxoFeeDetails) -> Self { TxFeeDetails::Utxo(utxo_details) }
}

impl From<Qrc20FeeDetails> for TxFeeDetails {
    fn from(qrc20_details: Qrc20FeeDetails) -> Self { TxFeeDetails::Qrc20(qrc20_details) }
}

#[cfg(all(
    feature = "enable-solana",
    not(target_os = "ios"),
    not(target_os = "android"),
    not(target_arch = "wasm32")
))]
impl From<SolanaFeeDetails> for TxFeeDetails {
    fn from(solana_details: SolanaFeeDetails) -> Self { TxFeeDetails::Solana(solana_details) }
}

impl From<TendermintFeeDetails> for TxFeeDetails {
    fn from(tendermint_details: TendermintFeeDetails) -> Self { TxFeeDetails::Tendermint(tendermint_details) }
}

#[derive(Clone, Debug, Deserialize, PartialEq, Serialize)]
pub struct KmdRewardsDetails {
    amount: BigDecimal,
    claimed_by_me: bool,
}

impl KmdRewardsDetails {
    pub fn claimed_by_me(amount: BigDecimal) -> KmdRewardsDetails {
        KmdRewardsDetails {
            amount,
            claimed_by_me: true,
        }
    }
}

#[derive(Default, Clone, Debug, Deserialize, PartialEq, Serialize)]
pub enum TransactionType {
    StakingDelegation,
    RemoveDelegation,
    #[default]
    StandardTransfer,
    TokenTransfer(BytesJson),
    FeeForTokenTx,
    CustomTendermintMsg {
        msg_type: CustomTendermintMsgType,
        token_id: Option<BytesJson>,
    },
    NftTransfer,
}

/// Transaction details
#[derive(Clone, Debug, Deserialize, PartialEq, Serialize)]
pub struct TransactionDetails {
    /// Raw bytes of signed transaction, this should be sent as is to `send_raw_transaction_bytes` RPC to broadcast the transaction
    pub tx_hex: BytesJson,
    /// Transaction hash in hexadecimal format
    tx_hash: String,
    /// Coins are sent from these addresses
    from: Vec<String>,
    /// Coins are sent to these addresses
    to: Vec<String>,
    /// Total tx amount
    total_amount: BigDecimal,
    /// The amount spent from "my" address
    spent_by_me: BigDecimal,
    /// The amount received by "my" address
    received_by_me: BigDecimal,
    /// Resulting "my" balance change
    my_balance_change: BigDecimal,
    /// Block height
    block_height: u64,
    /// Transaction timestamp
    timestamp: u64,
    /// Every coin can has specific fee details:
    /// In UTXO tx fee is paid with the coin itself (e.g. 1 BTC and 0.0001 BTC fee).
    /// But for ERC20 token transfer fee is paid with another coin: ETH, because it's ETH smart contract function call that requires gas to be burnt.
    fee_details: Option<TxFeeDetails>,
    /// The coin transaction belongs to
    coin: String,
    /// Internal MM2 id used for internal transaction identification, for some coins it might be equal to transaction hash
    internal_id: BytesJson,
    /// Amount of accrued rewards.
    #[serde(skip_serializing_if = "Option::is_none")]
    kmd_rewards: Option<KmdRewardsDetails>,
    /// Type of transactions, default is StandardTransfer
    #[serde(default)]
    transaction_type: TransactionType,
    memo: Option<String>,
}

#[derive(Clone, Copy, Debug)]
pub struct BlockHeightAndTime {
    height: u64,
    timestamp: u64,
}

impl TransactionDetails {
    /// Whether the transaction details block height should be updated (when tx is confirmed)
    pub fn should_update_block_height(&self) -> bool {
        // checking for std::u64::MAX because there was integer overflow
        // in case of electrum returned -1 so there could be records with MAX confirmations
        self.block_height == 0 || self.block_height == std::u64::MAX
    }

    /// Whether the transaction timestamp should be updated (when tx is confirmed)
    pub fn should_update_timestamp(&self) -> bool {
        // checking for std::u64::MAX because there was integer overflow
        // in case of electrum returned -1 so there could be records with MAX confirmations
        self.timestamp == 0
    }

    pub fn should_update_kmd_rewards(&self) -> bool { self.coin == "KMD" && self.kmd_rewards.is_none() }

    pub fn firo_negative_fee(&self) -> bool {
        match &self.fee_details {
            Some(TxFeeDetails::Utxo(utxo)) => utxo.amount < 0.into() && self.coin == "FIRO",
            _ => false,
        }
    }

    pub fn should_update(&self) -> bool {
        self.should_update_block_height()
            || self.should_update_timestamp()
            || self.should_update_kmd_rewards()
            || self.firo_negative_fee()
    }
}

#[derive(Clone, Debug, PartialEq, Serialize)]
pub struct TradeFee {
    pub coin: String,
    pub amount: MmNumber,
    pub paid_from_trading_vol: bool,
}

#[derive(Clone, Debug, Default, PartialEq, PartialOrd, Serialize)]
pub struct CoinBalance {
    pub spendable: BigDecimal,
    pub unspendable: BigDecimal,
}

impl CoinBalance {
    pub fn new(spendable: BigDecimal) -> CoinBalance {
        CoinBalance {
            spendable,
            unspendable: BigDecimal::from(0),
        }
    }

    pub fn into_total(self) -> BigDecimal { self.spendable + self.unspendable }

    pub fn get_total(&self) -> BigDecimal { &self.spendable + &self.unspendable }
}

impl Add for CoinBalance {
    type Output = CoinBalance;

    fn add(self, rhs: Self) -> Self::Output {
        CoinBalance {
            spendable: self.spendable + rhs.spendable,
            unspendable: self.unspendable + rhs.unspendable,
        }
    }
}

/// The approximation is needed to cover the dynamic miner fee changing during a swap.
#[derive(Clone, Copy, Debug)]
pub enum FeeApproxStage {
    /// Do not increase the trade fee.
    WithoutApprox,
    /// Increase the trade fee slightly.
    StartSwap,
    /// Increase the trade fee slightly
    WatcherPreimage,
    /// Increase the trade fee significantly.
    OrderIssue,
    /// Increase the trade fee largely.
    TradePreimage,
}

#[derive(Debug)]
pub enum TradePreimageValue {
    Exact(BigDecimal),
    UpperBound(BigDecimal),
}

#[derive(Debug, Display, PartialEq)]
pub enum TradePreimageError {
    #[display(
        fmt = "Not enough {} to preimage the trade: available {}, required at least {}",
        coin,
        available,
        required
    )]
    NotSufficientBalance {
        coin: String,
        available: BigDecimal,
        required: BigDecimal,
    },
    #[display(fmt = "The amount {} less than minimum transaction amount {}", amount, threshold)]
    AmountIsTooSmall { amount: BigDecimal, threshold: BigDecimal },
    #[display(fmt = "Transport error: {}", _0)]
    Transport(String),
    #[display(fmt = "Internal error: {}", _0)]
    InternalError(String),
    #[display(fmt = "Nft Protocol is not supported yet!")]
    NftProtocolNotSupported,
}

impl From<NumConversError> for TradePreimageError {
    fn from(e: NumConversError) -> Self { TradePreimageError::InternalError(e.to_string()) }
}

impl From<UnexpectedDerivationMethod> for TradePreimageError {
    fn from(e: UnexpectedDerivationMethod) -> Self { TradePreimageError::InternalError(e.to_string()) }
}

impl TradePreimageError {
    /// Construct [`TradePreimageError`] from [`GenerateTxError`] using additional `coin` and `decimals`.
    pub fn from_generate_tx_error(
        gen_tx_err: GenerateTxError,
        coin: String,
        decimals: u8,
        is_upper_bound: bool,
    ) -> TradePreimageError {
        match gen_tx_err {
            GenerateTxError::EmptyUtxoSet { required } => {
                let required = big_decimal_from_sat_unsigned(required, decimals);
                TradePreimageError::NotSufficientBalance {
                    coin,
                    available: BigDecimal::from(0),
                    required,
                }
            },
            GenerateTxError::EmptyOutputs => TradePreimageError::InternalError(gen_tx_err.to_string()),
            GenerateTxError::OutputValueLessThanDust { value, dust } => {
                if is_upper_bound {
                    // If the preimage value is [`TradePreimageValue::UpperBound`], then we had to pass the account balance as the output value.
                    if value == 0 {
                        let required = big_decimal_from_sat_unsigned(dust, decimals);
                        TradePreimageError::NotSufficientBalance {
                            coin,
                            available: big_decimal_from_sat_unsigned(value, decimals),
                            required,
                        }
                    } else {
                        let error = format!(
                            "Output value {} (equal to the account balance) less than dust {}. Probably, dust is not set or outdated",
                            value, dust
                        );
                        TradePreimageError::InternalError(error)
                    }
                } else {
                    let amount = big_decimal_from_sat_unsigned(value, decimals);
                    let threshold = big_decimal_from_sat_unsigned(dust, decimals);
                    TradePreimageError::AmountIsTooSmall { amount, threshold }
                }
            },
            GenerateTxError::DeductFeeFromOutputFailed {
                output_value, required, ..
            } => {
                let available = big_decimal_from_sat_unsigned(output_value, decimals);
                let required = big_decimal_from_sat_unsigned(required, decimals);
                TradePreimageError::NotSufficientBalance {
                    coin,
                    available,
                    required,
                }
            },
            GenerateTxError::NotEnoughUtxos { sum_utxos, required } => {
                let available = big_decimal_from_sat_unsigned(sum_utxos, decimals);
                let required = big_decimal_from_sat_unsigned(required, decimals);
                TradePreimageError::NotSufficientBalance {
                    coin,
                    available,
                    required,
                }
            },
            GenerateTxError::Transport(e) => TradePreimageError::Transport(e),
            GenerateTxError::Internal(e) => TradePreimageError::InternalError(e),
        }
    }
}

/// The reason of unsuccessful conversion of two internal numbers, e.g. `u64` from `BigNumber`.
#[derive(Debug, Display)]
pub struct NumConversError(String);

impl From<ParseBigDecimalError> for NumConversError {
    fn from(e: ParseBigDecimalError) -> Self { NumConversError::new(e.to_string()) }
}

impl NumConversError {
    pub fn new(description: String) -> NumConversError { NumConversError(description) }

    pub fn description(&self) -> &str { &self.0 }
}

#[derive(Clone, Debug, Display, PartialEq, Serialize, SerializeErrorType)]
#[serde(tag = "error_type", content = "error_data")]
pub enum BalanceError {
    #[display(fmt = "Transport: {}", _0)]
    Transport(String),
    #[display(fmt = "Invalid response: {}", _0)]
    InvalidResponse(String),
    UnexpectedDerivationMethod(UnexpectedDerivationMethod),
    #[display(fmt = "Wallet storage error: {}", _0)]
    WalletStorageError(String),
    #[display(fmt = "Internal: {}", _0)]
    Internal(String),
}

#[derive(Debug, PartialEq, Display)]
pub enum GetNonZeroBalance {
    #[display(fmt = "Internal error when retrieving balance")]
    MyBalanceError(BalanceError),
    #[display(fmt = "Balance is zero")]
    BalanceIsZero,
}

impl From<BalanceError> for GetNonZeroBalance {
    fn from(e: BalanceError) -> Self { GetNonZeroBalance::MyBalanceError(e) }
}

impl From<NumConversError> for BalanceError {
    fn from(e: NumConversError) -> Self { BalanceError::Internal(e.to_string()) }
}

impl From<UnexpectedDerivationMethod> for BalanceError {
    fn from(e: UnexpectedDerivationMethod) -> Self { BalanceError::UnexpectedDerivationMethod(e) }
}

impl From<Bip32Error> for BalanceError {
    fn from(e: Bip32Error) -> Self { BalanceError::Internal(e.to_string()) }
}

#[derive(Debug, Deserialize, Display, Serialize, SerializeErrorType)]
#[serde(tag = "error_type", content = "error_data")]
pub enum StakingInfosError {
    #[display(fmt = "Staking infos not available for: {}", coin)]
    CoinDoesntSupportStakingInfos { coin: String },
    #[display(fmt = "No such coin {}", coin)]
    NoSuchCoin { coin: String },
    #[display(fmt = "Derivation method is not supported: {}", _0)]
    UnexpectedDerivationMethod(String),
    #[display(fmt = "Transport error: {}", _0)]
    Transport(String),
    #[display(fmt = "Internal error: {}", _0)]
    Internal(String),
}

impl From<UtxoRpcError> for StakingInfosError {
    fn from(e: UtxoRpcError) -> Self {
        match e {
            UtxoRpcError::Transport(rpc) | UtxoRpcError::ResponseParseError(rpc) => {
                StakingInfosError::Transport(rpc.to_string())
            },
            UtxoRpcError::InvalidResponse(error) => StakingInfosError::Transport(error),
            UtxoRpcError::Internal(error) => StakingInfosError::Internal(error),
        }
    }
}

impl From<UnexpectedDerivationMethod> for StakingInfosError {
    fn from(e: UnexpectedDerivationMethod) -> Self { StakingInfosError::UnexpectedDerivationMethod(e.to_string()) }
}

impl From<Qrc20AddressError> for StakingInfosError {
    fn from(e: Qrc20AddressError) -> Self {
        match e {
            Qrc20AddressError::UnexpectedDerivationMethod(e) => StakingInfosError::UnexpectedDerivationMethod(e),
            Qrc20AddressError::ScriptHashTypeNotSupported { script_hash_type } => {
                StakingInfosError::Internal(format!("Script hash type '{}' is not supported", script_hash_type))
            },
        }
    }
}

impl HttpStatusCode for StakingInfosError {
    fn status_code(&self) -> StatusCode {
        match self {
            StakingInfosError::NoSuchCoin { .. }
            | StakingInfosError::CoinDoesntSupportStakingInfos { .. }
            | StakingInfosError::UnexpectedDerivationMethod(_) => StatusCode::BAD_REQUEST,
            StakingInfosError::Internal(_) => StatusCode::INTERNAL_SERVER_ERROR,
            StakingInfosError::Transport(_) => StatusCode::BAD_GATEWAY,
        }
    }
}

impl From<CoinFindError> for StakingInfosError {
    fn from(e: CoinFindError) -> Self {
        match e {
            CoinFindError::NoSuchCoin { coin } => StakingInfosError::NoSuchCoin { coin },
        }
    }
}

#[derive(Debug, Deserialize, Display, Serialize, SerializeErrorType)]
#[serde(tag = "error_type", content = "error_data")]
pub enum DelegationError {
    #[display(
        fmt = "Not enough {} to delegate: available {}, required at least {}",
        coin,
        available,
        required
    )]
    NotSufficientBalance {
        coin: String,
        available: BigDecimal,
        required: BigDecimal,
    },
    #[display(fmt = "The amount {} is too small, required at least {}", amount, threshold)]
    AmountTooLow { amount: BigDecimal, threshold: BigDecimal },
    #[display(fmt = "Delegation not available for: {}", coin)]
    CoinDoesntSupportDelegation { coin: String },
    #[display(fmt = "No such coin {}", coin)]
    NoSuchCoin { coin: String },
    #[display(fmt = "{}", _0)]
    CannotInteractWithSmartContract(String),
    #[display(fmt = "{}", _0)]
    AddressError(String),
    #[display(fmt = "Already delegating to: {}", _0)]
    AlreadyDelegating(String),
    #[display(fmt = "Delegation is not supported, reason: {}", reason)]
    DelegationOpsNotSupported { reason: String },
    #[display(fmt = "Transport error: {}", _0)]
    Transport(String),
    #[display(fmt = "Internal error: {}", _0)]
    InternalError(String),
}

impl From<UtxoRpcError> for DelegationError {
    fn from(e: UtxoRpcError) -> Self {
        match e {
            UtxoRpcError::Transport(transport) | UtxoRpcError::ResponseParseError(transport) => {
                DelegationError::Transport(transport.to_string())
            },
            UtxoRpcError::InvalidResponse(resp) => DelegationError::Transport(resp),
            UtxoRpcError::Internal(internal) => DelegationError::InternalError(internal),
        }
    }
}

impl From<StakingInfosError> for DelegationError {
    fn from(e: StakingInfosError) -> Self {
        match e {
            StakingInfosError::CoinDoesntSupportStakingInfos { coin } => {
                DelegationError::CoinDoesntSupportDelegation { coin }
            },
            StakingInfosError::NoSuchCoin { coin } => DelegationError::NoSuchCoin { coin },
            StakingInfosError::Transport(e) => DelegationError::Transport(e),
            StakingInfosError::UnexpectedDerivationMethod(reason) => {
                DelegationError::DelegationOpsNotSupported { reason }
            },
            StakingInfosError::Internal(e) => DelegationError::InternalError(e),
        }
    }
}

impl From<CoinFindError> for DelegationError {
    fn from(e: CoinFindError) -> Self {
        match e {
            CoinFindError::NoSuchCoin { coin } => DelegationError::NoSuchCoin { coin },
        }
    }
}

impl From<BalanceError> for DelegationError {
    fn from(e: BalanceError) -> Self {
        match e {
            BalanceError::Transport(error) | BalanceError::InvalidResponse(error) => DelegationError::Transport(error),
            BalanceError::UnexpectedDerivationMethod(e) => {
                DelegationError::DelegationOpsNotSupported { reason: e.to_string() }
            },
            e @ BalanceError::WalletStorageError(_) => DelegationError::InternalError(e.to_string()),
            BalanceError::Internal(internal) => DelegationError::InternalError(internal),
        }
    }
}

impl From<UtxoSignWithKeyPairError> for DelegationError {
    fn from(e: UtxoSignWithKeyPairError) -> Self {
        let error = format!("Error signing: {}", e);
        DelegationError::InternalError(error)
    }
}

impl From<PrivKeyPolicyNotAllowed> for DelegationError {
    fn from(e: PrivKeyPolicyNotAllowed) -> Self { DelegationError::DelegationOpsNotSupported { reason: e.to_string() } }
}

impl From<UnexpectedDerivationMethod> for DelegationError {
    fn from(e: UnexpectedDerivationMethod) -> Self {
        DelegationError::DelegationOpsNotSupported { reason: e.to_string() }
    }
}

impl From<ScriptHashTypeNotSupported> for DelegationError {
    fn from(e: ScriptHashTypeNotSupported) -> Self { DelegationError::AddressError(e.to_string()) }
}

impl HttpStatusCode for DelegationError {
    fn status_code(&self) -> StatusCode {
        match self {
            DelegationError::InternalError(_) => StatusCode::INTERNAL_SERVER_ERROR,
            DelegationError::Transport(_) => StatusCode::BAD_GATEWAY,
            _ => StatusCode::BAD_REQUEST,
        }
    }
}

impl DelegationError {
    pub fn from_generate_tx_error(gen_tx_err: GenerateTxError, coin: String, decimals: u8) -> DelegationError {
        match gen_tx_err {
            GenerateTxError::EmptyUtxoSet { required } => {
                let required = big_decimal_from_sat_unsigned(required, decimals);
                DelegationError::NotSufficientBalance {
                    coin,
                    available: BigDecimal::from(0),
                    required,
                }
            },
            GenerateTxError::EmptyOutputs => DelegationError::InternalError(gen_tx_err.to_string()),
            GenerateTxError::OutputValueLessThanDust { value, dust } => {
                let amount = big_decimal_from_sat_unsigned(value, decimals);
                let threshold = big_decimal_from_sat_unsigned(dust, decimals);
                DelegationError::AmountTooLow { amount, threshold }
            },
            GenerateTxError::DeductFeeFromOutputFailed {
                output_value, required, ..
            } => {
                let available = big_decimal_from_sat_unsigned(output_value, decimals);
                let required = big_decimal_from_sat_unsigned(required, decimals);
                DelegationError::NotSufficientBalance {
                    coin,
                    available,
                    required,
                }
            },
            GenerateTxError::NotEnoughUtxos { sum_utxos, required } => {
                let available = big_decimal_from_sat_unsigned(sum_utxos, decimals);
                let required = big_decimal_from_sat_unsigned(required, decimals);
                DelegationError::NotSufficientBalance {
                    coin,
                    available,
                    required,
                }
            },
            GenerateTxError::Transport(e) => DelegationError::Transport(e),
            GenerateTxError::Internal(e) => DelegationError::InternalError(e),
        }
    }
}

#[derive(Clone, Debug, Display, EnumFromStringify, EnumFromTrait, PartialEq, Serialize, SerializeErrorType)]
#[serde(tag = "error_type", content = "error_data")]
pub enum WithdrawError {
    #[display(
        fmt = "'{}' coin doesn't support 'init_withdraw' yet. Consider using 'withdraw' request instead",
        coin
    )]
    CoinDoesntSupportInitWithdraw {
        coin: String,
    },
    #[display(
        fmt = "Not enough {} to withdraw: available {}, required at least {}",
        coin,
        available,
        required
    )]
    NotSufficientBalance {
        coin: String,
        available: BigDecimal,
        required: BigDecimal,
    },
    #[display(
        fmt = "Not enough {} to afford fee. Available {}, required at least {}",
        coin,
        available,
        required
    )]
    NotSufficientPlatformBalanceForFee {
        coin: String,
        available: BigDecimal,
        required: BigDecimal,
    },
    #[display(fmt = "Balance is zero")]
    ZeroBalanceToWithdrawMax,
    #[display(fmt = "The amount {} is too small, required at least {}", amount, threshold)]
    AmountTooLow {
        amount: BigDecimal,
        threshold: BigDecimal,
    },
    #[display(fmt = "Invalid address: {}", _0)]
    InvalidAddress(String),
    #[display(fmt = "Invalid fee policy: {}", _0)]
    InvalidFeePolicy(String),
    #[display(fmt = "Invalid memo field: {}", _0)]
    InvalidMemo(String),
    #[display(fmt = "No such coin {}", coin)]
    NoSuchCoin {
        coin: String,
    },
    #[from_trait(WithTimeout::timeout)]
    #[display(fmt = "Withdraw timed out {:?}", _0)]
    Timeout(Duration),
    #[display(fmt = "Request should contain a 'from' address/account")]
    FromAddressNotFound,
    #[display(fmt = "Unexpected 'from' address: {}", _0)]
    UnexpectedFromAddress(String),
    #[display(fmt = "Unknown '{}' account", account_id)]
    UnknownAccount {
        account_id: u32,
    },
    #[display(fmt = "RPC 'task' is awaiting '{}' user action", expected)]
    UnexpectedUserAction {
        expected: String,
    },
    #[from_trait(WithHwRpcError::hw_rpc_error)]
    HwError(HwRpcError),
    #[cfg(target_arch = "wasm32")]
    BroadcastExpected(String),
    #[display(fmt = "Transport error: {}", _0)]
    Transport(String),
    #[from_trait(WithInternal::internal)]
    #[from_stringify("NumConversError", "UnexpectedDerivationMethod", "PrivKeyPolicyNotAllowed")]
    #[display(fmt = "Internal error: {}", _0)]
    InternalError(String),
    #[display(fmt = "Unsupported error: {}", _0)]
    UnsupportedError(String),
    #[display(fmt = "{} coin doesn't support NFT withdrawing", coin)]
    CoinDoesntSupportNftWithdraw {
        coin: String,
    },
    #[display(fmt = "Contract type {} doesnt support 'withdraw_nft' yet", _0)]
    ContractTypeDoesntSupportNftWithdrawing(String),
    #[display(fmt = "Action not allowed for coin: {}", _0)]
    ActionNotAllowed(String),
    GetNftInfoError(GetNftInfoError),
    #[display(
        fmt = "Not enough NFTs amount with token_address: {} and token_id {}. Available {}, required {}",
        token_address,
        token_id,
        available,
        required
    )]
    NotEnoughNftsAmount {
        token_address: String,
        token_id: String,
        available: BigDecimal,
        required: BigDecimal,
    },
    #[display(fmt = "DB error {}", _0)]
    DbError(String),
    #[display(fmt = "My address is {}, while current Nft owner is {}", my_address, token_owner)]
    MyAddressNotNftOwner {
        my_address: String,
        token_owner: String,
    },
    #[display(fmt = "Nft Protocol is not supported yet!")]
    NftProtocolNotSupported,
}

impl HttpStatusCode for WithdrawError {
    fn status_code(&self) -> StatusCode {
        match self {
            WithdrawError::NoSuchCoin { .. } => StatusCode::NOT_FOUND,
            WithdrawError::Timeout(_) => StatusCode::REQUEST_TIMEOUT,
            WithdrawError::CoinDoesntSupportInitWithdraw { .. }
            | WithdrawError::NotSufficientBalance { .. }
            | WithdrawError::NotSufficientPlatformBalanceForFee { .. }
            | WithdrawError::ZeroBalanceToWithdrawMax
            | WithdrawError::AmountTooLow { .. }
            | WithdrawError::InvalidAddress(_)
            | WithdrawError::InvalidFeePolicy(_)
            | WithdrawError::InvalidMemo(_)
            | WithdrawError::FromAddressNotFound
            | WithdrawError::UnexpectedFromAddress(_)
            | WithdrawError::UnknownAccount { .. }
            | WithdrawError::UnexpectedUserAction { .. }
            | WithdrawError::UnsupportedError(_)
            | WithdrawError::ActionNotAllowed(_)
            | WithdrawError::GetNftInfoError(_)
            | WithdrawError::ContractTypeDoesntSupportNftWithdrawing(_)
            | WithdrawError::CoinDoesntSupportNftWithdraw { .. }
            | WithdrawError::NotEnoughNftsAmount { .. }
            | WithdrawError::MyAddressNotNftOwner { .. } => StatusCode::BAD_REQUEST,
            WithdrawError::HwError(_) => StatusCode::GONE,
            #[cfg(target_arch = "wasm32")]
            WithdrawError::BroadcastExpected(_) => StatusCode::BAD_REQUEST,
            WithdrawError::InternalError(_) | WithdrawError::DbError(_) | WithdrawError::NftProtocolNotSupported => {
                StatusCode::INTERNAL_SERVER_ERROR
            },
            WithdrawError::Transport(_) => StatusCode::BAD_GATEWAY,
        }
    }
}

impl From<BalanceError> for WithdrawError {
    fn from(e: BalanceError) -> Self {
        match e {
            BalanceError::Transport(error) | BalanceError::InvalidResponse(error) => WithdrawError::Transport(error),
            BalanceError::UnexpectedDerivationMethod(e) => WithdrawError::from(e),
            e @ BalanceError::WalletStorageError(_) => WithdrawError::InternalError(e.to_string()),
            BalanceError::Internal(internal) => WithdrawError::InternalError(internal),
        }
    }
}

impl From<CoinFindError> for WithdrawError {
    fn from(e: CoinFindError) -> Self {
        match e {
            CoinFindError::NoSuchCoin { coin } => WithdrawError::NoSuchCoin { coin },
        }
    }
}

impl From<UtxoSignWithKeyPairError> for WithdrawError {
    fn from(e: UtxoSignWithKeyPairError) -> Self {
        let error = format!("Error signing: {}", e);
        WithdrawError::InternalError(error)
    }
}

impl From<TimeoutError> for WithdrawError {
    fn from(e: TimeoutError) -> Self { WithdrawError::Timeout(e.duration) }
}

impl From<GetValidEthWithdrawAddError> for WithdrawError {
    fn from(e: GetValidEthWithdrawAddError) -> Self {
        match e {
            GetValidEthWithdrawAddError::CoinDoesntSupportNftWithdraw { coin } => {
                WithdrawError::CoinDoesntSupportNftWithdraw { coin }
            },
            GetValidEthWithdrawAddError::InvalidAddress(e) => WithdrawError::InvalidAddress(e),
        }
    }
}

impl From<EthGasDetailsErr> for WithdrawError {
    fn from(e: EthGasDetailsErr) -> Self {
        match e {
            EthGasDetailsErr::InvalidFeePolicy(e) => WithdrawError::InvalidFeePolicy(e),
            EthGasDetailsErr::Internal(e) => WithdrawError::InternalError(e),
            EthGasDetailsErr::Transport(e) => WithdrawError::Transport(e),
            EthGasDetailsErr::NftProtocolNotSupported => WithdrawError::NftProtocolNotSupported,
        }
    }
}

impl From<Bip32Error> for WithdrawError {
    fn from(e: Bip32Error) -> Self {
        let error = format!("Error deriving key: {}", e);
        WithdrawError::InternalError(error)
    }
}

impl WithdrawError {
    /// Construct [`WithdrawError`] from [`GenerateTxError`] using additional `coin` and `decimals`.
    pub fn from_generate_tx_error(gen_tx_err: GenerateTxError, coin: String, decimals: u8) -> WithdrawError {
        match gen_tx_err {
            GenerateTxError::EmptyUtxoSet { required } => {
                let required = big_decimal_from_sat_unsigned(required, decimals);
                WithdrawError::NotSufficientBalance {
                    coin,
                    available: BigDecimal::from(0),
                    required,
                }
            },
            GenerateTxError::EmptyOutputs => WithdrawError::InternalError(gen_tx_err.to_string()),
            GenerateTxError::OutputValueLessThanDust { value, dust } => {
                let amount = big_decimal_from_sat_unsigned(value, decimals);
                let threshold = big_decimal_from_sat_unsigned(dust, decimals);
                WithdrawError::AmountTooLow { amount, threshold }
            },
            GenerateTxError::DeductFeeFromOutputFailed {
                output_value, required, ..
            } => {
                let available = big_decimal_from_sat_unsigned(output_value, decimals);
                let required = big_decimal_from_sat_unsigned(required, decimals);
                WithdrawError::NotSufficientBalance {
                    coin,
                    available,
                    required,
                }
            },
            GenerateTxError::NotEnoughUtxos { sum_utxos, required } => {
                let available = big_decimal_from_sat_unsigned(sum_utxos, decimals);
                let required = big_decimal_from_sat_unsigned(required, decimals);
                WithdrawError::NotSufficientBalance {
                    coin,
                    available,
                    required,
                }
            },
            GenerateTxError::Transport(e) => WithdrawError::Transport(e),
            GenerateTxError::Internal(e) => WithdrawError::InternalError(e),
        }
    }
}

#[derive(Debug, Display, EnumFromStringify, Serialize, SerializeErrorType)]
#[serde(tag = "error_type", content = "error_data")]
pub enum SignatureError {
    #[display(fmt = "Invalid request: {}", _0)]
    InvalidRequest(String),
    #[from_stringify("CoinFindError", "ethkey::Error", "keys::Error", "PrivKeyPolicyNotAllowed")]
    #[display(fmt = "Internal error: {}", _0)]
    InternalError(String),
    #[display(fmt = "Coin is not found: {}", _0)]
    CoinIsNotFound(String),
    #[display(fmt = "sign_message_prefix is not set in coin config")]
    PrefixNotFound,
}

impl HttpStatusCode for SignatureError {
    fn status_code(&self) -> StatusCode {
        match self {
            SignatureError::InvalidRequest(_) => StatusCode::BAD_REQUEST,
            SignatureError::CoinIsNotFound(_) => StatusCode::BAD_REQUEST,
            SignatureError::InternalError(_) => StatusCode::INTERNAL_SERVER_ERROR,
            SignatureError::PrefixNotFound => StatusCode::INTERNAL_SERVER_ERROR,
        }
    }
}

#[derive(Debug, Display, Serialize, SerializeErrorType)]
#[serde(tag = "error_type", content = "error_data")]
pub enum VerificationError {
    #[display(fmt = "Invalid request: {}", _0)]
    InvalidRequest(String),
    #[display(fmt = "Internal error: {}", _0)]
    InternalError(String),
    #[display(fmt = "Signature decoding error: {}", _0)]
    SignatureDecodingError(String),
    #[display(fmt = "Address decoding error: {}", _0)]
    AddressDecodingError(String),
    #[display(fmt = "Coin is not found: {}", _0)]
    CoinIsNotFound(String),
    #[display(fmt = "sign_message_prefix is not set in coin config")]
    PrefixNotFound,
}

impl HttpStatusCode for VerificationError {
    fn status_code(&self) -> StatusCode {
        match self {
            VerificationError::InvalidRequest(_) => StatusCode::BAD_REQUEST,
            VerificationError::SignatureDecodingError(_) => StatusCode::BAD_REQUEST,
            VerificationError::AddressDecodingError(_) => StatusCode::BAD_REQUEST,
            VerificationError::CoinIsNotFound(_) => StatusCode::BAD_REQUEST,
            VerificationError::InternalError(_) => StatusCode::INTERNAL_SERVER_ERROR,
            VerificationError::PrefixNotFound => StatusCode::INTERNAL_SERVER_ERROR,
        }
    }
}

impl From<base64::DecodeError> for VerificationError {
    fn from(e: base64::DecodeError) -> Self { VerificationError::SignatureDecodingError(e.to_string()) }
}

impl From<hex::FromHexError> for VerificationError {
    fn from(e: hex::FromHexError) -> Self { VerificationError::AddressDecodingError(e.to_string()) }
}

impl From<FromBase58Error> for VerificationError {
    fn from(e: FromBase58Error) -> Self {
        match e {
            FromBase58Error::InvalidBase58Character(c, _) => {
                VerificationError::AddressDecodingError(format!("Invalid Base58 Character: {}", c))
            },
            FromBase58Error::InvalidBase58Length => {
                VerificationError::AddressDecodingError(String::from("Invalid Base58 Length"))
            },
        }
    }
}

impl From<keys::Error> for VerificationError {
    fn from(e: keys::Error) -> Self { VerificationError::InternalError(e.to_string()) }
}

impl From<ethkey::Error> for VerificationError {
    fn from(e: ethkey::Error) -> Self { VerificationError::InternalError(e.to_string()) }
}

impl From<CoinFindError> for VerificationError {
    fn from(e: CoinFindError) -> Self { VerificationError::CoinIsNotFound(e.to_string()) }
}

/// NB: Implementations are expected to follow the pImpl idiom, providing cheap reference-counted cloning and garbage collection.
#[async_trait]
pub trait MmCoin:
    SwapOps + TakerSwapMakerCoin + MakerSwapTakerCoin + WatcherOps + MarketCoinOps + Send + Sync + 'static
{
    // `MmCoin` is an extension fulcrum for something that doesn't fit the `MarketCoinOps`. Practical examples:
    // name (might be required for some APIs, CoinMarketCap for instance);
    // coin statistics that we might want to share with UI;
    // state serialization, to get full rewind and debugging information about the coins participating in a SWAP operation.
    // status/availability check: https://github.com/artemii235/SuperNET/issues/156#issuecomment-446501816

    fn is_asset_chain(&self) -> bool;

    /// The coin can be initialized, but it cannot participate in the swaps.
    fn wallet_only(&self, ctx: &MmArc) -> bool {
        let coin_conf = coin_conf(ctx, self.ticker());
        coin_conf["wallet_only"].as_bool().unwrap_or(false)
    }

    /// Returns a spawner pinned to the coin.
    ///
    /// # Note
    ///
    /// `CoinFutSpawner` doesn't prevent the spawned futures from being aborted.
    fn spawner(&self) -> CoinFutSpawner;

    fn withdraw(&self, req: WithdrawRequest) -> WithdrawFut;

    fn get_raw_transaction(&self, req: RawTransactionRequest) -> RawTransactionFut;

    fn get_tx_hex_by_hash(&self, tx_hash: Vec<u8>) -> RawTransactionFut;

    /// Maximum number of digits after decimal point used to denominate integer coin units (satoshis, wei, etc.)
    fn decimals(&self) -> u8;

    /// Convert input address to the specified address format.
    fn convert_to_address(&self, from: &str, to_address_format: Json) -> Result<String, String>;

    fn validate_address(&self, address: &str) -> ValidateAddressResult;

    /// Loop collecting coin transaction history and saving it to local DB
    fn process_history_loop(&self, ctx: MmArc) -> Box<dyn Future<Item = (), Error = ()> + Send>;

    /// Path to tx history file
    #[cfg(not(target_arch = "wasm32"))]
    fn tx_history_path(&self, ctx: &MmArc) -> PathBuf {
        let my_address = self.my_address().unwrap_or_default();
        // BCH cash address format has colon after prefix, e.g. bitcoincash:
        // Colon can't be used in file names on Windows so it should be escaped
        let my_address = my_address.replace(':', "_");
        ctx.dbdir()
            .join("TRANSACTIONS")
            .join(format!("{}_{}.json", self.ticker(), my_address))
    }

    /// Path to tx history migration file
    #[cfg(not(target_arch = "wasm32"))]
    fn tx_migration_path(&self, ctx: &MmArc) -> PathBuf {
        let my_address = self.my_address().unwrap_or_default();
        // BCH cash address format has colon after prefix, e.g. bitcoincash:
        // Colon can't be used in file names on Windows so it should be escaped
        let my_address = my_address.replace(':', "_");
        ctx.dbdir()
            .join("TRANSACTIONS")
            .join(format!("{}_{}_migration", self.ticker(), my_address))
    }

    /// Loads existing tx history from file, returns empty vector if file is not found
    /// Cleans the existing file if deserialization fails
    fn load_history_from_file(&self, ctx: &MmArc) -> TxHistoryFut<Vec<TransactionDetails>> {
        load_history_from_file_impl(self, ctx)
    }

    fn save_history_to_file(&self, ctx: &MmArc, history: Vec<TransactionDetails>) -> TxHistoryFut<()> {
        save_history_to_file_impl(self, ctx, history)
    }

    #[cfg(not(target_arch = "wasm32"))]
    fn get_tx_history_migration(&self, ctx: &MmArc) -> TxHistoryFut<u64> { get_tx_history_migration_impl(self, ctx) }

    #[cfg(not(target_arch = "wasm32"))]
    fn update_migration_file(&self, ctx: &MmArc, migration_number: u64) -> TxHistoryFut<()> {
        update_migration_file_impl(self, ctx, migration_number)
    }

    /// Transaction history background sync status
    fn history_sync_status(&self) -> HistorySyncState;

    /// Get fee to be paid per 1 swap transaction
    fn get_trade_fee(&self) -> Box<dyn Future<Item = TradeFee, Error = String> + Send>;

    /// Get fee to be paid by sender per whole swap using the sending value and check if the wallet has sufficient balance to pay the fee.
    async fn get_sender_trade_fee(
        &self,
        value: TradePreimageValue,
        stage: FeeApproxStage,
    ) -> TradePreimageResult<TradeFee>;

    /// Get fee to be paid by receiver per whole swap and check if the wallet has sufficient balance to pay the fee.
    fn get_receiver_trade_fee(&self, stage: FeeApproxStage) -> TradePreimageFut<TradeFee>;

    /// Get transaction fee the Taker has to pay to send a `TakerFee` transaction and check if the wallet has sufficient balance to pay the fee.
    async fn get_fee_to_send_taker_fee(
        &self,
        dex_fee_amount: DexFee,
        stage: FeeApproxStage,
    ) -> TradePreimageResult<TradeFee>;

    /// required transaction confirmations number to ensure double-spend safety
    fn required_confirmations(&self) -> u64;

    /// whether coin requires notarization to ensure double-spend safety
    fn requires_notarization(&self) -> bool;

    /// set required transaction confirmations number
    fn set_required_confirmations(&self, confirmations: u64);

    /// set requires notarization
    fn set_requires_notarization(&self, requires_nota: bool);

    /// Get swap contract address if the coin uses it in Atomic Swaps.
    fn swap_contract_address(&self) -> Option<BytesJson>;

    /// Get fallback swap contract address if the coin uses it in Atomic Swaps.
    fn fallback_swap_contract(&self) -> Option<BytesJson>;

    /// The minimum number of confirmations at which a transaction is considered mature.
    fn mature_confirmations(&self) -> Option<u32>;

    /// Get some of the coin protocol related info in serialized format for p2p messaging.
    fn coin_protocol_info(&self, amount_to_receive: Option<MmNumber>) -> Vec<u8>;

    /// Check if serialized coin protocol info is supported by current version.
    /// Can also be used to check if orders can be matched or not.
    fn is_coin_protocol_supported(
        &self,
        info: &Option<Vec<u8>>,
        amount_to_send: Option<MmNumber>,
        locktime: u64,
        is_maker: bool,
    ) -> bool;

    /// Abort all coin related futures on coin deactivation.
    fn on_disabled(&self) -> Result<(), AbortedError>;

    /// For Handling the removal/deactivation of token on platform coin deactivation.
    fn on_token_deactivated(&self, ticker: &str);
}

/// The coin futures spawner. It's used to spawn futures that can be aborted immediately or after a timeout
/// on the the coin deactivation.
///
/// # Note
///
/// `CoinFutSpawner` doesn't prevent the spawned futures from being aborted.
#[derive(Clone)]
pub struct CoinFutSpawner {
    inner: WeakSpawner,
}

impl CoinFutSpawner {
    pub fn new(system: &AbortableQueue) -> CoinFutSpawner {
        CoinFutSpawner {
            inner: system.weak_spawner(),
        }
    }
}

impl SpawnFuture for CoinFutSpawner {
    fn spawn<F>(&self, f: F)
    where
        F: Future03<Output = ()> + Send + 'static,
    {
        self.inner.spawn(f)
    }
}

impl SpawnAbortable for CoinFutSpawner {
    fn spawn_with_settings<F>(&self, fut: F, settings: AbortSettings)
    where
        F: Future03<Output = ()> + Send + 'static,
    {
        self.inner.spawn_with_settings(fut, settings)
    }
}

#[derive(Clone)]
#[allow(clippy::large_enum_variant)]
pub enum MmCoinEnum {
    UtxoCoin(UtxoStandardCoin),
    QtumCoin(QtumCoin),
    Qrc20Coin(Qrc20Coin),
    EthCoin(EthCoin),
    ZCoin(ZCoin),
    Bch(BchCoin),
    SlpToken(SlpToken),
    Tendermint(TendermintCoin),
    TendermintToken(TendermintToken),
    #[cfg(all(
        feature = "enable-solana",
        not(target_os = "ios"),
        not(target_os = "android"),
        not(target_arch = "wasm32")
    ))]
    SolanaCoin(SolanaCoin),
    #[cfg(all(
        feature = "enable-solana",
        not(target_os = "ios"),
        not(target_os = "android"),
        not(target_arch = "wasm32")
    ))]
    SplToken(SplToken),
    #[cfg(not(target_arch = "wasm32"))]
    LightningCoin(LightningCoin),
    SiaCoin(SiaCoin),
    Test(TestCoin),
}

impl From<UtxoStandardCoin> for MmCoinEnum {
    fn from(c: UtxoStandardCoin) -> MmCoinEnum { MmCoinEnum::UtxoCoin(c) }
}

impl From<EthCoin> for MmCoinEnum {
    fn from(c: EthCoin) -> MmCoinEnum { MmCoinEnum::EthCoin(c) }
}

impl From<TestCoin> for MmCoinEnum {
    fn from(c: TestCoin) -> MmCoinEnum { MmCoinEnum::Test(c) }
}

#[cfg(all(
    feature = "enable-solana",
    not(target_os = "ios"),
    not(target_os = "android"),
    not(target_arch = "wasm32")
))]
impl From<SolanaCoin> for MmCoinEnum {
    fn from(c: SolanaCoin) -> MmCoinEnum { MmCoinEnum::SolanaCoin(c) }
}

#[cfg(all(
    feature = "enable-solana",
    not(target_os = "ios"),
    not(target_os = "android"),
    not(target_arch = "wasm32")
))]
impl From<SplToken> for MmCoinEnum {
    fn from(c: SplToken) -> MmCoinEnum { MmCoinEnum::SplToken(c) }
}

impl From<QtumCoin> for MmCoinEnum {
    fn from(coin: QtumCoin) -> Self { MmCoinEnum::QtumCoin(coin) }
}

impl From<Qrc20Coin> for MmCoinEnum {
    fn from(c: Qrc20Coin) -> MmCoinEnum { MmCoinEnum::Qrc20Coin(c) }
}

impl From<BchCoin> for MmCoinEnum {
    fn from(c: BchCoin) -> MmCoinEnum { MmCoinEnum::Bch(c) }
}

impl From<SlpToken> for MmCoinEnum {
    fn from(c: SlpToken) -> MmCoinEnum { MmCoinEnum::SlpToken(c) }
}

impl From<TendermintCoin> for MmCoinEnum {
    fn from(c: TendermintCoin) -> Self { MmCoinEnum::Tendermint(c) }
}

impl From<TendermintToken> for MmCoinEnum {
    fn from(c: TendermintToken) -> Self { MmCoinEnum::TendermintToken(c) }
}

#[cfg(not(target_arch = "wasm32"))]
impl From<LightningCoin> for MmCoinEnum {
    fn from(c: LightningCoin) -> MmCoinEnum { MmCoinEnum::LightningCoin(c) }
}

impl From<ZCoin> for MmCoinEnum {
    fn from(c: ZCoin) -> MmCoinEnum { MmCoinEnum::ZCoin(c) }
}

impl From<SiaCoin> for MmCoinEnum {
    fn from(c: SiaCoin) -> MmCoinEnum { MmCoinEnum::SiaCoin(c) }
}

// NB: When stable and groked by IDEs, `enum_dispatch` can be used instead of `Deref` to speed things up.
impl Deref for MmCoinEnum {
    type Target = dyn MmCoin;
    fn deref(&self) -> &dyn MmCoin {
        match self {
            MmCoinEnum::UtxoCoin(ref c) => c,
            MmCoinEnum::QtumCoin(ref c) => c,
            MmCoinEnum::Qrc20Coin(ref c) => c,
            MmCoinEnum::EthCoin(ref c) => c,
            MmCoinEnum::Bch(ref c) => c,
            MmCoinEnum::SlpToken(ref c) => c,
            MmCoinEnum::Tendermint(ref c) => c,
            MmCoinEnum::TendermintToken(ref c) => c,
            #[cfg(not(target_arch = "wasm32"))]
            MmCoinEnum::LightningCoin(ref c) => c,
            MmCoinEnum::ZCoin(ref c) => c,
            MmCoinEnum::SiaCoin(ref c) => c,
            MmCoinEnum::Test(ref c) => c,
            #[cfg(all(
                feature = "enable-solana",
                not(target_os = "ios"),
                not(target_os = "android"),
                not(target_arch = "wasm32")
            ))]
            MmCoinEnum::SolanaCoin(ref c) => c,
            #[cfg(all(
                feature = "enable-solana",
                not(target_os = "ios"),
                not(target_os = "android"),
                not(target_arch = "wasm32")
            ))]
            MmCoinEnum::SplToken(ref c) => c,
        }
    }
}

impl MmCoinEnum {
    pub fn is_utxo_in_native_mode(&self) -> bool {
        match self {
            MmCoinEnum::UtxoCoin(ref c) => c.as_ref().rpc_client.is_native(),
            MmCoinEnum::QtumCoin(ref c) => c.as_ref().rpc_client.is_native(),
            MmCoinEnum::Qrc20Coin(ref c) => c.as_ref().rpc_client.is_native(),
            MmCoinEnum::Bch(ref c) => c.as_ref().rpc_client.is_native(),
            MmCoinEnum::SlpToken(ref c) => c.as_ref().rpc_client.is_native(),
            #[cfg(all(not(target_arch = "wasm32"), feature = "zhtlc"))]
            MmCoinEnum::ZCoin(ref c) => c.as_ref().rpc_client.is_native(),
            _ => false,
        }
    }

    pub fn is_eth(&self) -> bool { matches!(self, MmCoinEnum::EthCoin(_)) }

    fn is_platform_coin(&self) -> bool { self.ticker() == self.platform_ticker() }
}

#[async_trait]
pub trait BalanceTradeFeeUpdatedHandler {
    async fn balance_updated(&self, coin: &MmCoinEnum, new_balance: &BigDecimal);
}

#[derive(Clone)]
pub struct MmCoinStruct {
    pub inner: MmCoinEnum,
    is_available: Arc<AtomicBool>,
}

impl MmCoinStruct {
    fn new(coin: MmCoinEnum) -> Self {
        Self {
            inner: coin,
            is_available: AtomicBool::new(true).into(),
        }
    }

    /// Gets the current state of the parent coin whether
    /// it's available for the external requests or not.
    ///
    /// Always `true` for child tokens.
    pub fn is_available(&self) -> bool {
        !self.inner.is_platform_coin() // Tokens are always active or disabled
            || self.is_available.load(AtomicOrdering::SeqCst)
    }

    /// Makes the coin disabled to the external requests.
    /// Useful for executing `disable_coin` on parent coins
    /// that have child tokens enabled.
    ///
    /// Ineffective for child tokens.
    pub fn update_is_available(&self, to: bool) {
        if !self.inner.is_platform_coin() {
            warn!(
                "`update_is_available` is ineffective for tokens. Current token: {}",
                self.inner.ticker()
            );
            return;
        }

        self.is_available.store(to, AtomicOrdering::SeqCst);
    }
}

/// Represents the different types of DEX fees.
#[derive(Clone, Debug, PartialEq)]
pub enum DexFee {
    /// Standard dex fee which will be sent to the dex fee address
    Standard(MmNumber),
    /// Dex fee with the burn amount.
    ///   - `fee_amount` goes to the dex fee address.
    ///   - `burn_amount` will be added as `OP_RETURN` output in the dex fee transaction.
    WithBurn {
        fee_amount: MmNumber,
        burn_amount: MmNumber,
    },
}

impl DexFee {
    /// Creates a new `DexFee` with burn amounts.
    pub fn with_burn(fee_amount: MmNumber, burn_amount: MmNumber) -> DexFee {
        DexFee::WithBurn {
            fee_amount,
            burn_amount,
        }
    }

    /// Gets the fee amount associated with the dex fee.
    pub fn fee_amount(&self) -> MmNumber {
        match self {
            DexFee::Standard(t) => t.clone(),
            DexFee::WithBurn { fee_amount, .. } => fee_amount.clone(),
        }
    }

    /// Gets the burn amount associated with the dex fee, if applicable.
    pub fn burn_amount(&self) -> Option<MmNumber> {
        match self {
            DexFee::Standard(_) => None,
            DexFee::WithBurn { burn_amount, .. } => Some(burn_amount.clone()),
        }
    }

    /// Calculates the total spend amount, considering both the fee and burn amounts.
    pub fn total_spend_amount(&self) -> MmNumber {
        match self {
            DexFee::Standard(t) => t.clone(),
            DexFee::WithBurn {
                fee_amount,
                burn_amount,
            } => fee_amount + burn_amount,
        }
    }

    /// Converts the fee amount to micro-units based on the specified decimal places.
    pub fn fee_uamount(&self, decimals: u8) -> NumConversResult<u64> {
        let fee_amount = self.fee_amount();
        utxo::sat_from_big_decimal(&fee_amount.into(), decimals)
    }

    /// Converts the burn amount to micro-units, if applicable, based on the specified decimal places.
    pub fn burn_uamount(&self, decimals: u8) -> NumConversResult<Option<u64>> {
        if let Some(burn_amount) = self.burn_amount() {
            Ok(Some(utxo::sat_from_big_decimal(&burn_amount.into(), decimals)?))
        } else {
            Ok(None)
        }
    }
}

pub struct CoinsContext {
    /// A map from a currency ticker symbol to the corresponding coin.
    /// Similar to `LP_coins`.
    coins: AsyncMutex<HashMap<String, MmCoinStruct>>,
    balance_update_handlers: AsyncMutex<Vec<Box<dyn BalanceTradeFeeUpdatedHandler + Send + Sync>>>,
    account_balance_task_manager: AccountBalanceTaskManagerShared,
    create_account_manager: CreateAccountTaskManagerShared,
    get_new_address_manager: GetNewAddressTaskManagerShared,
    platform_coin_tokens: PaMutex<HashMap<String, HashSet<String>>>,
    scan_addresses_manager: ScanAddressesTaskManagerShared,
    withdraw_task_manager: WithdrawTaskManagerShared,
    #[cfg(target_arch = "wasm32")]
    tx_history_db: SharedDb<TxHistoryDb>,
    #[cfg(target_arch = "wasm32")]
    hd_wallet_db: SharedDb<HDWalletDb>,
}

#[derive(Debug)]
pub struct PlatformIsAlreadyActivatedErr {
    pub ticker: String,
}

impl CoinsContext {
    /// Obtains a reference to this crate context, creating it if necessary.
    pub fn from_ctx(ctx: &MmArc) -> Result<Arc<CoinsContext>, String> {
        Ok(try_s!(from_ctx(&ctx.coins_ctx, move || {
            Ok(CoinsContext {
                platform_coin_tokens: PaMutex::new(HashMap::new()),
                coins: AsyncMutex::new(HashMap::new()),
                balance_update_handlers: AsyncMutex::new(vec![]),
                account_balance_task_manager: AccountBalanceTaskManager::new_shared(),
                create_account_manager: CreateAccountTaskManager::new_shared(),
                get_new_address_manager: GetNewAddressTaskManager::new_shared(),
                scan_addresses_manager: ScanAddressesTaskManager::new_shared(),
                withdraw_task_manager: WithdrawTaskManager::new_shared(),
                #[cfg(target_arch = "wasm32")]
                tx_history_db: ConstructibleDb::new(ctx).into_shared(),
                #[cfg(target_arch = "wasm32")]
                hd_wallet_db: ConstructibleDb::new_shared_db(ctx).into_shared(),
            })
        })))
    }

    pub async fn add_token(&self, coin: MmCoinEnum) -> Result<(), MmError<RegisterCoinError>> {
        let mut coins = self.coins.lock().await;
        if coins.contains_key(coin.ticker()) {
            return MmError::err(RegisterCoinError::CoinIsInitializedAlready {
                coin: coin.ticker().into(),
            });
        }

        let ticker = coin.ticker();

        let mut platform_coin_tokens = self.platform_coin_tokens.lock();
        // Here, we try to add a token to platform_coin_tokens if the token belongs to a platform coin.
        if let Some(platform) = platform_coin_tokens.get_mut(coin.platform_ticker()) {
            platform.insert(ticker.to_owned());
        }

        coins.insert(ticker.into(), MmCoinStruct::new(coin));

        Ok(())
    }

    /// Adds a Layer 2 coin that depends on a standalone platform.
    /// The process of adding l2 coins is identical to that of adding tokens.
    pub async fn add_l2(&self, coin: MmCoinEnum) -> Result<(), MmError<RegisterCoinError>> {
        self.add_token(coin).await
    }

    /// Adds a platform coin and its associated tokens to the CoinsContext.
    ///
    /// Registers a platform coin alongside its associated ERC-20 tokens and optionally a global NFT.
    /// Regular tokens are added to the context without overwriting existing entries, preserving any previously activated tokens.
    /// In contrast, the global NFT, if provided, replaces any previously stored NFT data for the platform, ensuring the NFT info is up-to-date.
    /// An error is returned if the platform coin is already activated within the context, enforcing a single active instance for each platform.
    pub async fn add_platform_with_tokens(
        &self,
        platform: MmCoinEnum,
        tokens: Vec<MmCoinEnum>,
        global_nft: Option<MmCoinEnum>,
    ) -> Result<(), MmError<PlatformIsAlreadyActivatedErr>> {
        let mut coins = self.coins.lock().await;
        let mut platform_coin_tokens = self.platform_coin_tokens.lock();

        let platform_ticker = platform.ticker().to_owned();

        if let Some(coin) = coins.get(&platform_ticker) {
            if coin.is_available() {
                return MmError::err(PlatformIsAlreadyActivatedErr {
                    ticker: platform.ticker().into(),
                });
            }

            coin.update_is_available(true);
        } else {
            coins.insert(platform_ticker.clone(), MmCoinStruct::new(platform));
        }

        // Tokens can't be activated without platform coin so we can safely insert them without checking prior existence
        let mut token_tickers = HashSet::with_capacity(tokens.len());
        // TODO
        // Handling for these case:
        // USDT was activated via enable RPC
        // We try to activate ETH coin and USDT token via enable_eth_with_tokens
        for token in tokens {
            token_tickers.insert(token.ticker().to_string());
            coins
                .entry(token.ticker().into())
                .or_insert_with(|| MmCoinStruct::new(token));
        }
        if let Some(nft) = global_nft {
            token_tickers.insert(nft.ticker().to_string());
            // For NFT overwrite existing data
            coins.insert(nft.ticker().into(), MmCoinStruct::new(nft));
        }

        platform_coin_tokens
            .entry(platform_ticker)
            .or_default()
            .extend(token_tickers);
        Ok(())
    }

    /// If `ticker` is a platform coin, returns tokens dependent on it.
    pub async fn get_dependent_tokens(&self, ticker: &str) -> HashSet<String> {
        let coins = self.platform_coin_tokens.lock();
        coins.get(ticker).cloned().unwrap_or_default()
    }

    pub async fn remove_coin(&self, coin: MmCoinEnum) {
        let ticker = coin.ticker();
        let platform_ticker = coin.platform_ticker();
        let mut coins_storage = self.coins.lock().await;
        let mut platform_tokens_storage = self.platform_coin_tokens.lock();

        // Check if ticker is a platform coin and remove from it platform's token list
        if ticker == platform_ticker {
            if let Some(tokens_to_remove) = platform_tokens_storage.remove(ticker) {
                tokens_to_remove.iter().for_each(|token| {
                    if let Some(token) = coins_storage.remove(token) {
                        // Abort all token related futures on token deactivation
                        token
                            .inner
                            .on_disabled()
                            .error_log_with_msg(&format!("Error aborting coin({ticker}) futures"));
                    }
                });
            };
        } else {
            if let Some(tokens) = platform_tokens_storage.get_mut(platform_ticker) {
                tokens.remove(ticker);
            }
            if let Some(platform_coin) = coins_storage.get(platform_ticker) {
                platform_coin.inner.on_token_deactivated(ticker);
            }
        };

        //  Remove coin from coin list
        coins_storage
            .remove(ticker)
            .ok_or(format!("{} is disabled already", ticker))
            .error_log();

        // Abort all coin related futures on coin deactivation
        coin.on_disabled()
            .error_log_with_msg(&format!("Error aborting coin({ticker}) futures"));
    }

    #[cfg(target_arch = "wasm32")]
    async fn tx_history_db(&self) -> TxHistoryResult<TxHistoryDbLocked<'_>> {
        Ok(self.tx_history_db.get_or_initialize().await?)
    }
}

/// This enum is used in coin activation requests.
#[derive(Copy, Clone, Debug, Deserialize, Serialize)]
pub enum PrivKeyActivationPolicy {
    ContextPrivKey,
    Trezor,
}

impl Default for PrivKeyActivationPolicy {
    fn default() -> Self { PrivKeyActivationPolicy::ContextPrivKey }
}

#[derive(Clone, Debug)]
pub enum PrivKeyPolicy<T> {
    Iguana(T),
    HDWallet {
        /// Derivation path of the coin.
        /// This derivation path consists of `purpose` and `coin_type` only
        /// where the full `BIP44` address has the following structure:
        /// `m/purpose'/coin_type'/account'/change/address_index`.
        derivation_path: StandardHDPathToCoin,
        activated_key: T,
        bip39_secp_priv_key: ExtendedPrivateKey<secp256k1::SecretKey>,
    },
    Trezor,
    #[cfg(target_arch = "wasm32")]
    Metamask(EthMetamaskPolicy),
}

#[cfg(target_arch = "wasm32")]
#[derive(Clone, Debug)]
pub struct EthMetamaskPolicy {
    pub(crate) public_key: EthH264,
    pub(crate) public_key_uncompressed: EthH520,
}

impl<T> From<T> for PrivKeyPolicy<T> {
    fn from(key_pair: T) -> Self { PrivKeyPolicy::Iguana(key_pair) }
}

impl<T> PrivKeyPolicy<T> {
    fn activated_key(&self) -> Option<&T> {
        match self {
            PrivKeyPolicy::Iguana(key_pair) => Some(key_pair),
            PrivKeyPolicy::HDWallet {
                activated_key: activated_key_pair,
                ..
            } => Some(activated_key_pair),
            PrivKeyPolicy::Trezor => None,
            #[cfg(target_arch = "wasm32")]
            PrivKeyPolicy::Metamask(_) => None,
        }
    }

    fn activated_key_or_err(&self) -> Result<&T, MmError<PrivKeyPolicyNotAllowed>> {
        self.activated_key().or_mm_err(|| {
            PrivKeyPolicyNotAllowed::UnsupportedMethod(
                "`activated_key_or_err` is supported only for `PrivKeyPolicy::KeyPair` or `PrivKeyPolicy::HDWallet`"
                    .to_string(),
            )
        })
    }

    fn bip39_secp_priv_key(&self) -> Option<&ExtendedPrivateKey<secp256k1::SecretKey>> {
        match self {
            PrivKeyPolicy::HDWallet {
                bip39_secp_priv_key, ..
            } => Some(bip39_secp_priv_key),
            PrivKeyPolicy::Iguana(_) | PrivKeyPolicy::Trezor => None,
            #[cfg(target_arch = "wasm32")]
            PrivKeyPolicy::Metamask(_) => None,
        }
    }

    fn bip39_secp_priv_key_or_err(
        &self,
    ) -> Result<&ExtendedPrivateKey<secp256k1::SecretKey>, MmError<PrivKeyPolicyNotAllowed>> {
        self.bip39_secp_priv_key().or_mm_err(|| {
            PrivKeyPolicyNotAllowed::UnsupportedMethod(
                "`bip39_secp_priv_key_or_err` is supported only for `PrivKeyPolicy::HDWallet`".to_string(),
            )
        })
    }

    fn derivation_path(&self) -> Option<&StandardHDPathToCoin> {
        match self {
            PrivKeyPolicy::HDWallet { derivation_path, .. } => Some(derivation_path),
            PrivKeyPolicy::Iguana(_) | PrivKeyPolicy::Trezor => None,
            #[cfg(target_arch = "wasm32")]
            PrivKeyPolicy::Metamask(_) => None,
        }
    }

    fn derivation_path_or_err(&self) -> Result<&StandardHDPathToCoin, MmError<PrivKeyPolicyNotAllowed>> {
        self.derivation_path().or_mm_err(|| {
            PrivKeyPolicyNotAllowed::UnsupportedMethod(
                "`derivation_path_or_err` is supported only for `PrivKeyPolicy::HDWallet`".to_string(),
            )
        })
    }

    fn hd_wallet_derived_priv_key_or_err(
        &self,
        path_to_address: &StandardHDCoinAddress,
    ) -> Result<Secp256k1Secret, MmError<PrivKeyPolicyNotAllowed>> {
        let bip39_secp_priv_key = self.bip39_secp_priv_key_or_err()?;
        let derivation_path = self.derivation_path_or_err()?;
        derive_secp256k1_secret(bip39_secp_priv_key.clone(), derivation_path, path_to_address)
            .mm_err(|e| PrivKeyPolicyNotAllowed::InternalError(e.to_string()))
    }
}

#[derive(Clone)]
pub enum PrivKeyBuildPolicy {
    IguanaPrivKey(IguanaPrivKey),
    GlobalHDAccount(GlobalHDAccountArc),
    Trezor,
}

impl PrivKeyBuildPolicy {
    /// Detects the `PrivKeyBuildPolicy` with which the given `MmArc` is initialized.
    pub fn detect_priv_key_policy(ctx: &MmArc) -> MmResult<PrivKeyBuildPolicy, CryptoCtxError> {
        let crypto_ctx = CryptoCtx::from_ctx(ctx)?;

        match crypto_ctx.key_pair_policy() {
            // Use an internal private key as the coin secret.
            KeyPairPolicy::Iguana => Ok(PrivKeyBuildPolicy::IguanaPrivKey(
                crypto_ctx.mm2_internal_privkey_secret(),
            )),
            KeyPairPolicy::GlobalHDAccount(global_hd) => Ok(PrivKeyBuildPolicy::GlobalHDAccount(global_hd.clone())),
        }
    }
}

#[derive(Debug)]
pub enum DerivationMethod<Address, HDWallet> {
    SingleAddress(Address),
    HDWallet(HDWallet),
}

impl<Address, HDWallet> DerivationMethod<Address, HDWallet> {
    pub fn single_addr(&self) -> Option<&Address> {
        match self {
            DerivationMethod::SingleAddress(my_address) => Some(my_address),
            DerivationMethod::HDWallet(_) => None,
        }
    }

    pub fn single_addr_or_err(&self) -> MmResult<&Address, UnexpectedDerivationMethod> {
        self.single_addr()
            .or_mm_err(|| UnexpectedDerivationMethod::ExpectedSingleAddress)
    }

    pub fn hd_wallet(&self) -> Option<&HDWallet> {
        match self {
            DerivationMethod::SingleAddress(_) => None,
            DerivationMethod::HDWallet(hd_wallet) => Some(hd_wallet),
        }
    }

    pub fn hd_wallet_or_err(&self) -> MmResult<&HDWallet, UnexpectedDerivationMethod> {
        self.hd_wallet()
            .or_mm_err(|| UnexpectedDerivationMethod::ExpectedHDWallet)
    }

    /// # Panic
    ///
    /// Panic if the address mode is [`DerivationMethod::HDWallet`].
    pub fn unwrap_single_addr(&self) -> &Address { self.single_addr_or_err().unwrap() }
}

#[async_trait]
pub trait CoinWithDerivationMethod {
    type Address;
    type HDWallet;

    fn derivation_method(&self) -> &DerivationMethod<Self::Address, Self::HDWallet>;

    fn has_hd_wallet_derivation_method(&self) -> bool {
        matches!(self.derivation_method(), DerivationMethod::HDWallet(_))
    }
}

#[allow(clippy::upper_case_acronyms)]
#[derive(Clone, Debug, Deserialize, Serialize)]
#[serde(tag = "type", content = "protocol_data")]
pub enum CoinProtocol {
    UTXO,
    QTUM,
    QRC20 {
        platform: String,
        contract_address: String,
    },
    ETH,
    ERC20 {
        platform: String,
        contract_address: String,
    },
    SLPTOKEN {
        platform: String,
        token_id: H256Json,
        decimals: u8,
        required_confirmations: Option<u64>,
    },
    BCH {
        slp_prefix: String,
    },
    TENDERMINT(TendermintProtocolInfo),
    TENDERMINTTOKEN(TendermintTokenProtocolInfo),
    #[cfg(not(target_arch = "wasm32"))]
    LIGHTNING {
        platform: String,
        network: BlockchainNetwork,
        confirmation_targets: PlatformCoinConfirmationTargets,
    },
    #[cfg(all(feature = "enable-solana", not(target_arch = "wasm32")))]
    SOLANA,
    #[cfg(all(feature = "enable-solana", not(target_arch = "wasm32")))]
    SPLTOKEN {
        platform: String,
        token_contract_address: String,
        decimals: u8,
    },
    ZHTLC(ZcoinProtocolInfo),
<<<<<<< HEAD
    SIA,
=======
    Nft {
        platform: String,
    },
>>>>>>> 96fac7c8
}

pub type RpcTransportEventHandlerShared = Arc<dyn RpcTransportEventHandler + Send + Sync + 'static>;

/// Common methods to measure the outgoing requests and incoming responses statistics.
pub trait RpcTransportEventHandler {
    fn debug_info(&self) -> String;

    fn on_outgoing_request(&self, data: &[u8]);

    fn on_incoming_response(&self, data: &[u8]);

    fn on_connected(&self, address: String) -> Result<(), String>;

    fn on_disconnected(&self, address: String) -> Result<(), String>;
}

impl fmt::Debug for dyn RpcTransportEventHandler + Send + Sync {
    fn fmt(&self, f: &mut fmt::Formatter<'_>) -> fmt::Result { write!(f, "{}", self.debug_info()) }
}

impl RpcTransportEventHandler for RpcTransportEventHandlerShared {
    fn debug_info(&self) -> String { self.deref().debug_info() }

    fn on_outgoing_request(&self, data: &[u8]) { self.as_ref().on_outgoing_request(data) }

    fn on_incoming_response(&self, data: &[u8]) { self.as_ref().on_incoming_response(data) }

    fn on_connected(&self, address: String) -> Result<(), String> { self.as_ref().on_connected(address) }

    fn on_disconnected(&self, address: String) -> Result<(), String> { self.as_ref().on_disconnected(address) }
}

impl<T: RpcTransportEventHandler> RpcTransportEventHandler for Vec<T> {
    fn debug_info(&self) -> String {
        let selfi: Vec<String> = self.iter().map(|x| x.debug_info()).collect();
        format!("{:?}", selfi)
    }

    fn on_outgoing_request(&self, data: &[u8]) {
        for handler in self {
            handler.on_outgoing_request(data)
        }
    }

    fn on_incoming_response(&self, data: &[u8]) {
        for handler in self {
            handler.on_incoming_response(data)
        }
    }

    fn on_connected(&self, address: String) -> Result<(), String> {
        for handler in self {
            try_s!(handler.on_connected(address.clone()))
        }
        Ok(())
    }

    fn on_disconnected(&self, address: String) -> Result<(), String> {
        for handler in self {
            try_s!(handler.on_disconnected(address.clone()))
        }
        Ok(())
    }
}

pub enum RpcClientType {
    Native,
    Electrum,
    Ethereum,
}

impl ToString for RpcClientType {
    fn to_string(&self) -> String {
        match self {
            RpcClientType::Native => "native".into(),
            RpcClientType::Electrum => "electrum".into(),
            RpcClientType::Ethereum => "ethereum".into(),
        }
    }
}

#[derive(Clone)]
pub struct CoinTransportMetrics {
    /// Using a weak reference by default in order to avoid circular references and leaks.
    metrics: MetricsWeak,
    /// Name of coin the rpc client is intended to work with.
    ticker: String,
    /// RPC client type.
    client: String,
}

impl CoinTransportMetrics {
    fn new(metrics: MetricsWeak, ticker: String, client: RpcClientType) -> CoinTransportMetrics {
        CoinTransportMetrics {
            metrics,
            ticker,
            client: client.to_string(),
        }
    }

    fn into_shared(self) -> RpcTransportEventHandlerShared { Arc::new(self) }
}

impl RpcTransportEventHandler for CoinTransportMetrics {
    fn debug_info(&self) -> String { "CoinTransportMetrics".into() }

    fn on_outgoing_request(&self, data: &[u8]) {
        mm_counter!(self.metrics, "rpc_client.traffic.out", data.len() as u64,
            "coin" => self.ticker.to_owned(), "client" => self.client.to_owned());
        mm_counter!(self.metrics, "rpc_client.request.count", 1,
            "coin" => self.ticker.to_owned(), "client" => self.client.to_owned());
    }

    fn on_incoming_response(&self, data: &[u8]) {
        mm_counter!(self.metrics, "rpc_client.traffic.in", data.len() as u64,
            "coin" => self.ticker.to_owned(), "client" => self.client.to_owned());
        mm_counter!(self.metrics, "rpc_client.response.count", 1,
            "coin" => self.ticker.to_owned(), "client" => self.client.to_owned());
    }

    fn on_connected(&self, _address: String) -> Result<(), String> {
        // Handle a new connected endpoint if necessary.
        // Now just return the Ok
        Ok(())
    }

    fn on_disconnected(&self, _address: String) -> Result<(), String> {
        // Handle disconnected endpoint if necessary.
        // Now just return the Ok
        Ok(())
    }
}

#[async_trait]
impl BalanceTradeFeeUpdatedHandler for CoinsContext {
    async fn balance_updated(&self, coin: &MmCoinEnum, new_balance: &BigDecimal) {
        for sub in self.balance_update_handlers.lock().await.iter() {
            sub.balance_updated(coin, new_balance).await
        }
    }
}

pub fn coin_conf(ctx: &MmArc, ticker: &str) -> Json {
    match ctx.conf["coins"].as_array() {
        Some(coins) => coins
            .iter()
            .find(|coin| coin["coin"].as_str() == Some(ticker))
            .cloned()
            .unwrap_or(Json::Null),
        None => Json::Null,
    }
}

pub fn is_wallet_only_conf(conf: &Json) -> bool { conf["wallet_only"].as_bool().unwrap_or(false) }

pub fn is_wallet_only_ticker(ctx: &MmArc, ticker: &str) -> bool {
    let coin_conf = coin_conf(ctx, ticker);
    coin_conf["wallet_only"].as_bool().unwrap_or(false)
}

/// Adds a new currency into the list of currencies configured.
///
/// Returns an error if the currency already exists. Initializing the same currency twice is a bad habit
/// (might lead to misleading and confusing information during debugging and maintenance, see DRY)
/// and should be fixed on the call site.
///
/// * `req` - Payload of the corresponding "enable" or "electrum" RPC request.
pub async fn lp_coininit(ctx: &MmArc, ticker: &str, req: &Json) -> Result<MmCoinEnum, String> {
    let cctx = try_s!(CoinsContext::from_ctx(ctx));
    {
        let coins = cctx.coins.lock().await;
        if coins.get(ticker).is_some() {
            return ERR!("Coin {} already initialized", ticker);
        }
    }

    let coins_en = coin_conf(ctx, ticker);

    coins_conf_check(ctx, &coins_en, ticker, Some(req))?;

    // The legacy electrum/enable RPCs don't support Hardware Wallet policy.
    let priv_key_policy = try_s!(PrivKeyBuildPolicy::detect_priv_key_policy(ctx));

    let protocol: CoinProtocol = try_s!(json::from_value(coins_en["protocol"].clone()));

    let coin: MmCoinEnum = match &protocol {
        CoinProtocol::UTXO => {
            let params = try_s!(UtxoActivationParams::from_legacy_req(req));
            try_s!(utxo_standard_coin_with_policy(ctx, ticker, &coins_en, &params, priv_key_policy).await).into()
        },
        CoinProtocol::QTUM => {
            let params = try_s!(UtxoActivationParams::from_legacy_req(req));
            try_s!(qtum_coin_with_policy(ctx, ticker, &coins_en, &params, priv_key_policy).await).into()
        },
        CoinProtocol::ETH | CoinProtocol::ERC20 { .. } => {
            try_s!(eth_coin_from_conf_and_request(ctx, ticker, &coins_en, req, protocol, priv_key_policy).await).into()
        },
        CoinProtocol::QRC20 {
            platform,
            contract_address,
        } => {
            let params = try_s!(Qrc20ActivationParams::from_legacy_req(req));
            let contract_address = try_s!(qtum::contract_addr_from_str(contract_address));

            try_s!(
                qrc20_coin_with_policy(
                    ctx,
                    ticker,
                    platform,
                    &coins_en,
                    &params,
                    priv_key_policy,
                    contract_address
                )
                .await
            )
            .into()
        },
        CoinProtocol::BCH { slp_prefix } => {
            let prefix = try_s!(CashAddrPrefix::from_str(slp_prefix));
            let params = try_s!(BchActivationRequest::from_legacy_req(req));

            let bch = try_s!(bch_coin_with_policy(ctx, ticker, &coins_en, params, prefix, priv_key_policy).await);
            bch.into()
        },
        CoinProtocol::SLPTOKEN {
            platform,
            token_id,
            decimals,
            required_confirmations,
        } => {
            let platform_coin = try_s!(lp_coinfind(ctx, platform).await);
            let platform_coin = match platform_coin {
                Some(MmCoinEnum::Bch(coin)) => coin,
                Some(_) => return ERR!("Platform coin {} is not BCH", platform),
                None => return ERR!("Platform coin {} is not activated", platform),
            };

            let confs = required_confirmations.unwrap_or(platform_coin.required_confirmations());
            let token = try_s!(SlpToken::new(
                *decimals,
                ticker.into(),
                (*token_id).into(),
                platform_coin,
                confs
            ));
            token.into()
        },
        CoinProtocol::TENDERMINT { .. } => return ERR!("TENDERMINT protocol is not supported by lp_coininit"),
        CoinProtocol::TENDERMINTTOKEN(_) => return ERR!("TENDERMINTTOKEN protocol is not supported by lp_coininit"),
        CoinProtocol::ZHTLC { .. } => return ERR!("ZHTLC protocol is not supported by lp_coininit"),
        CoinProtocol::Nft { .. } => return ERR!("NFT protocol is not supported by lp_coininit"),
        #[cfg(not(target_arch = "wasm32"))]
        CoinProtocol::LIGHTNING { .. } => return ERR!("Lightning protocol is not supported by lp_coininit"),
        #[cfg(all(feature = "enable-solana", not(target_arch = "wasm32")))]
        CoinProtocol::SOLANA => {
            return ERR!("Solana protocol is not supported by lp_coininit - use enable_solana_with_tokens instead")
        },
        #[cfg(all(feature = "enable-solana", not(target_arch = "wasm32")))]
        CoinProtocol::SPLTOKEN { .. } => {
            return ERR!("SplToken protocol is not supported by lp_coininit - use enable_spl instead")
        },
        CoinProtocol::SIA { .. } => {
            return ERR!("SIA protocol is not supported by lp_coininit. Use task::enable_sia::init");
        },
    };

    let register_params = RegisterCoinParams {
        ticker: ticker.to_owned(),
    };
    try_s!(lp_register_coin(ctx, coin.clone(), register_params).await);

    let tx_history = req["tx_history"].as_bool().unwrap_or(false);
    if tx_history {
        try_s!(lp_spawn_tx_history(ctx.clone(), coin.clone()).map_to_mm(RegisterCoinError::Internal));
    }
    Ok(coin)
}

#[derive(Debug, Display)]
pub enum RegisterCoinError {
    #[display(fmt = "Coin '{}' is initialized already", coin)]
    CoinIsInitializedAlready {
        coin: String,
    },
    Internal(String),
}

pub struct RegisterCoinParams {
    pub ticker: String,
}

pub async fn lp_register_coin(
    ctx: &MmArc,
    coin: MmCoinEnum,
    params: RegisterCoinParams,
) -> Result<(), MmError<RegisterCoinError>> {
    let RegisterCoinParams { ticker } = params;
    let cctx = CoinsContext::from_ctx(ctx).map_to_mm(RegisterCoinError::Internal)?;

    // TODO AP: locking the coins list during the entire initialization prevents different coins from being
    // activated concurrently which results in long activation time: https://github.com/KomodoPlatform/atomicDEX/issues/24
    // So I'm leaving the possibility of race condition intentionally in favor of faster concurrent activation.
    // Should consider refactoring: maybe extract the RPC client initialization part from coin init functions.
    let mut coins = cctx.coins.lock().await;
    match coins.raw_entry_mut().from_key(&ticker) {
        RawEntryMut::Occupied(_oe) => {
            return MmError::err(RegisterCoinError::CoinIsInitializedAlready { coin: ticker.clone() })
        },
        RawEntryMut::Vacant(ve) => ve.insert(ticker.clone(), MmCoinStruct::new(coin.clone())),
    };

    if coin.is_platform_coin() {
        let mut platform_coin_tokens = cctx.platform_coin_tokens.lock();
        platform_coin_tokens
            .entry(coin.ticker().to_string())
            .or_insert_with(HashSet::new);
    }
    Ok(())
}

fn lp_spawn_tx_history(ctx: MmArc, coin: MmCoinEnum) -> Result<(), String> {
    let spawner = coin.spawner();
    let fut = async move {
        let _res = coin.process_history_loop(ctx).compat().await;
    };
    spawner.spawn(fut);
    Ok(())
}

/// NB: Returns only the enabled (aka active) coins.
pub async fn lp_coinfind(ctx: &MmArc, ticker: &str) -> Result<Option<MmCoinEnum>, String> {
    let cctx = try_s!(CoinsContext::from_ctx(ctx));
    let coins = cctx.coins.lock().await;

    if let Some(coin) = coins.get(ticker) {
        if coin.is_available() {
            return Ok(Some(coin.inner.clone()));
        }
    };

    Ok(None)
}

/// Returns coins even if they are on the passive mode
pub async fn lp_coinfind_any(ctx: &MmArc, ticker: &str) -> Result<Option<MmCoinStruct>, String> {
    let cctx = try_s!(CoinsContext::from_ctx(ctx));
    let coins = cctx.coins.lock().await;

    Ok(coins.get(ticker).cloned())
}

/// Attempts to find a pair of active coins returning None if one is not enabled
pub async fn find_pair(ctx: &MmArc, base: &str, rel: &str) -> Result<Option<(MmCoinEnum, MmCoinEnum)>, String> {
    let fut_base = lp_coinfind(ctx, base);
    let fut_rel = lp_coinfind(ctx, rel);

    futures::future::try_join(fut_base, fut_rel)
        .map_ok(|(base, rel)| base.zip(rel))
        .await
}

#[derive(Debug, Display)]
pub enum CoinFindError {
    #[display(fmt = "No such coin: {}", coin)]
    NoSuchCoin { coin: String },
}

pub async fn lp_coinfind_or_err(ctx: &MmArc, ticker: &str) -> CoinFindResult<MmCoinEnum> {
    match lp_coinfind(ctx, ticker).await {
        Ok(Some(coin)) => Ok(coin),
        Ok(None) => MmError::err(CoinFindError::NoSuchCoin {
            coin: ticker.to_owned(),
        }),
        Err(e) => panic!("Unexpected error: {}", e),
    }
}

#[derive(Deserialize)]
struct ConvertAddressReq {
    coin: String,
    from: String,
    /// format to that the input address should be converted
    to_address_format: Json,
}

pub async fn convert_address(ctx: MmArc, req: Json) -> Result<Response<Vec<u8>>, String> {
    let req: ConvertAddressReq = try_s!(json::from_value(req));
    let coin = match lp_coinfind(&ctx, &req.coin).await {
        Ok(Some(t)) => t,
        Ok(None) => return ERR!("No such coin: {}", req.coin),
        Err(err) => return ERR!("!lp_coinfind({}): {}", req.coin, err),
    };
    let result = json!({
        "result": {
            "address": try_s!(coin.convert_to_address(&req.from, req.to_address_format)),
        },
    });
    let body = try_s!(json::to_vec(&result));
    Ok(try_s!(Response::builder().body(body)))
}

pub async fn kmd_rewards_info(ctx: MmArc) -> Result<Response<Vec<u8>>, String> {
    let coin = match lp_coinfind(&ctx, "KMD").await {
        Ok(Some(MmCoinEnum::UtxoCoin(t))) => t,
        Ok(Some(_)) => return ERR!("KMD was expected to be UTXO"),
        Ok(None) => return ERR!("KMD is not activated"),
        Err(err) => return ERR!("!lp_coinfind({}): KMD", err),
    };

    let res = json!({
        "result": try_s!(utxo::kmd_rewards_info(&coin).await),
    });
    let res = try_s!(json::to_vec(&res));
    Ok(try_s!(Response::builder().body(res)))
}

#[derive(Deserialize)]
struct ValidateAddressReq {
    coin: String,
    address: String,
}

#[derive(Serialize)]
pub struct ValidateAddressResult {
    pub is_valid: bool,
    #[serde(skip_serializing_if = "Option::is_none")]
    pub reason: Option<String>,
}

pub async fn validate_address(ctx: MmArc, req: Json) -> Result<Response<Vec<u8>>, String> {
    let req: ValidateAddressReq = try_s!(json::from_value(req));
    let coin = match lp_coinfind(&ctx, &req.coin).await {
        Ok(Some(t)) => t,
        Ok(None) => return ERR!("No such coin: {}", req.coin),
        Err(err) => return ERR!("!lp_coinfind({}): {}", req.coin, err),
    };

    let res = json!({ "result": coin.validate_address(&req.address) });
    let body = try_s!(json::to_vec(&res));
    Ok(try_s!(Response::builder().body(body)))
}

pub async fn withdraw(ctx: MmArc, req: WithdrawRequest) -> WithdrawResult {
    let coin = lp_coinfind_or_err(&ctx, &req.coin).await?;
    coin.withdraw(req).compat().await
}

pub async fn get_raw_transaction(ctx: MmArc, req: RawTransactionRequest) -> RawTransactionResult {
    let coin = lp_coinfind_or_err(&ctx, &req.coin).await?;
    coin.get_raw_transaction(req).compat().await
}

pub async fn sign_message(ctx: MmArc, req: SignatureRequest) -> SignatureResult<SignatureResponse> {
    let coin = lp_coinfind_or_err(&ctx, &req.coin).await?;
    let signature = coin.sign_message(&req.message)?;
    Ok(SignatureResponse { signature })
}

pub async fn verify_message(ctx: MmArc, req: VerificationRequest) -> VerificationResult<VerificationResponse> {
    let coin = lp_coinfind_or_err(&ctx, &req.coin).await?;

    let validate_address_result = coin.validate_address(&req.address);
    if !validate_address_result.is_valid {
        return MmError::err(VerificationError::InvalidRequest(
            validate_address_result.reason.unwrap_or_else(|| "Unknown".to_string()),
        ));
    }

    let is_valid = coin.verify_message(&req.signature, &req.message, &req.address)?;

    Ok(VerificationResponse { is_valid })
}

pub async fn sign_raw_transaction(ctx: MmArc, req: SignRawTransactionRequest) -> RawTransactionResult {
    let coin = lp_coinfind_or_err(&ctx, &req.coin).await?;
    coin.sign_raw_tx(&req).await
}

pub async fn remove_delegation(ctx: MmArc, req: RemoveDelegateRequest) -> DelegationResult {
    let coin = lp_coinfind_or_err(&ctx, &req.coin).await?;
    match coin {
        MmCoinEnum::QtumCoin(qtum) => qtum.remove_delegation().compat().await,
        _ => {
            return MmError::err(DelegationError::CoinDoesntSupportDelegation {
                coin: coin.ticker().to_string(),
            })
        },
    }
}

pub async fn get_staking_infos(ctx: MmArc, req: GetStakingInfosRequest) -> StakingInfosResult {
    let coin = lp_coinfind_or_err(&ctx, &req.coin).await?;
    match coin {
        MmCoinEnum::QtumCoin(qtum) => qtum.get_delegation_infos().compat().await,
        _ => {
            return MmError::err(StakingInfosError::CoinDoesntSupportStakingInfos {
                coin: coin.ticker().to_string(),
            })
        },
    }
}

pub async fn add_delegation(ctx: MmArc, req: AddDelegateRequest) -> DelegationResult {
    let coin = lp_coinfind_or_err(&ctx, &req.coin).await?;
    // Need to find a way to do a proper dispatch
    let coin_concrete = match coin {
        MmCoinEnum::QtumCoin(qtum) => qtum,
        _ => {
            return MmError::err(DelegationError::CoinDoesntSupportDelegation {
                coin: coin.ticker().to_string(),
            })
        },
    };
    match req.staking_details {
        StakingDetails::Qtum(qtum_staking) => coin_concrete.add_delegation(qtum_staking).compat().await,
    }
}

pub async fn send_raw_transaction(ctx: MmArc, req: Json) -> Result<Response<Vec<u8>>, String> {
    let ticker = try_s!(req["coin"].as_str().ok_or("No 'coin' field")).to_owned();
    let coin = match lp_coinfind(&ctx, &ticker).await {
        Ok(Some(t)) => t,
        Ok(None) => return ERR!("No such coin: {}", ticker),
        Err(err) => return ERR!("!lp_coinfind({}): {}", ticker, err),
    };
    let bytes_string = try_s!(req["tx_hex"].as_str().ok_or("No 'tx_hex' field"));
    let res = try_s!(coin.send_raw_tx(bytes_string).compat().await);
    let body = try_s!(json::to_vec(&json!({ "tx_hash": res })));
    Ok(try_s!(Response::builder().body(body)))
}

#[derive(Clone, Debug, PartialEq, Serialize)]
#[serde(tag = "state", content = "additional_info")]
pub enum HistorySyncState {
    NotEnabled,
    NotStarted,
    InProgress(Json),
    Error(Json),
    Finished,
}

#[derive(Deserialize)]
struct MyTxHistoryRequest {
    coin: String,
    from_id: Option<BytesJson>,
    #[serde(default)]
    max: bool,
    #[serde(default = "ten")]
    limit: usize,
    page_number: Option<NonZeroUsize>,
}

/// Returns the transaction history of selected coin. Returns no more than `limit` records (default: 10).
/// Skips the first records up to from_id (skipping the from_id too).
/// Transactions are sorted by number of confirmations in ascending order.
pub async fn my_tx_history(ctx: MmArc, req: Json) -> Result<Response<Vec<u8>>, String> {
    let request: MyTxHistoryRequest = try_s!(json::from_value(req));
    let coin = match lp_coinfind(&ctx, &request.coin).await {
        Ok(Some(t)) => t,
        Ok(None) => return ERR!("No such coin: {}", request.coin),
        Err(err) => return ERR!("!lp_coinfind({}): {}", request.coin, err),
    };

    let history = try_s!(coin.load_history_from_file(&ctx).compat().await);
    let total_records = history.len();
    let limit = if request.max { total_records } else { request.limit };

    let block_number = try_s!(coin.current_block().compat().await);
    let skip = match &request.from_id {
        Some(id) => {
            try_s!(history
                .iter()
                .position(|item| item.internal_id == *id)
                .ok_or(format!("from_id {:02x} is not found", id)))
                + 1
        },
        None => match request.page_number {
            Some(page_n) => (page_n.get() - 1) * request.limit,
            None => 0,
        },
    };

    let history = history.into_iter().skip(skip).take(limit);
    let history: Vec<Json> = history
        .map(|item| {
            let tx_block = item.block_height;
            let mut json = json::to_value(item).unwrap();
            json["confirmations"] = if tx_block == 0 {
                Json::from(0)
            } else if block_number >= tx_block {
                Json::from((block_number - tx_block) + 1)
            } else {
                Json::from(0)
            };
            json
        })
        .collect();

    let response = json!({
        "result": {
            "transactions": history,
            "limit": limit,
            "skipped": skip,
            "from_id": request.from_id,
            "total": total_records,
            "current_block": block_number,
            "sync_status": coin.history_sync_status(),
            "page_number": request.page_number,
            "total_pages": calc_total_pages(total_records, request.limit),
        }
    });
    let body = try_s!(json::to_vec(&response));
    Ok(try_s!(Response::builder().body(body)))
}

pub async fn get_trade_fee(ctx: MmArc, req: Json) -> Result<Response<Vec<u8>>, String> {
    let ticker = try_s!(req["coin"].as_str().ok_or("No 'coin' field")).to_owned();
    let coin = match lp_coinfind(&ctx, &ticker).await {
        Ok(Some(t)) => t,
        Ok(None) => return ERR!("No such coin: {}", ticker),
        Err(err) => return ERR!("!lp_coinfind({}): {}", ticker, err),
    };
    let fee_info = try_s!(coin.get_trade_fee().compat().await);
    let res = try_s!(json::to_vec(&json!({
        "result": {
            "coin": fee_info.coin,
            "amount": fee_info.amount.to_decimal(),
            "amount_fraction": fee_info.amount.to_fraction(),
            "amount_rat": fee_info.amount.to_ratio(),
        }
    })));
    Ok(try_s!(Response::builder().body(res)))
}

pub async fn get_enabled_coins(ctx: MmArc) -> Result<Response<Vec<u8>>, String> {
    let coins_ctx: Arc<CoinsContext> = try_s!(CoinsContext::from_ctx(&ctx));
    let coins = coins_ctx.coins.lock().await;
    let enabled_coins: GetEnabledResponse = try_s!(coins
        .iter()
        .map(|(ticker, coin)| {
            let address = try_s!(coin.inner.my_address());
            Ok(EnabledCoin {
                ticker: ticker.clone(),
                address,
            })
        })
        .collect());
    let res = try_s!(json::to_vec(&Mm2RpcResult::new(enabled_coins)));
    Ok(try_s!(Response::builder().body(res)))
}

#[derive(Deserialize)]
pub struct ConfirmationsReq {
    coin: String,
    confirmations: u64,
}

pub async fn set_required_confirmations(ctx: MmArc, req: Json) -> Result<Response<Vec<u8>>, String> {
    let req: ConfirmationsReq = try_s!(json::from_value(req));
    let coin = match lp_coinfind(&ctx, &req.coin).await {
        Ok(Some(t)) => t,
        Ok(None) => return ERR!("No such coin {}", req.coin),
        Err(err) => return ERR!("!lp_coinfind ({}): {}", req.coin, err),
    };
    coin.set_required_confirmations(req.confirmations);
    let res = try_s!(json::to_vec(&json!({
        "result": {
            "coin": req.coin,
            "confirmations": coin.required_confirmations(),
        }
    })));
    Ok(try_s!(Response::builder().body(res)))
}

#[derive(Deserialize)]
pub struct RequiresNotaReq {
    coin: String,
    requires_notarization: bool,
}

pub async fn set_requires_notarization(ctx: MmArc, req: Json) -> Result<Response<Vec<u8>>, String> {
    let req: RequiresNotaReq = try_s!(json::from_value(req));
    let coin = match lp_coinfind(&ctx, &req.coin).await {
        Ok(Some(t)) => t,
        Ok(None) => return ERR!("No such coin {}", req.coin),
        Err(err) => return ERR!("!lp_coinfind ({}): {}", req.coin, err),
    };
    coin.set_requires_notarization(req.requires_notarization);
    let res = try_s!(json::to_vec(&json!({
        "result": {
            "coin": req.coin,
            "requires_notarization": coin.requires_notarization(),
        }
    })));
    Ok(try_s!(Response::builder().body(res)))
}

pub async fn show_priv_key(ctx: MmArc, req: Json) -> Result<Response<Vec<u8>>, String> {
    let ticker = try_s!(req["coin"].as_str().ok_or("No 'coin' field")).to_owned();
    let coin = match lp_coinfind(&ctx, &ticker).await {
        Ok(Some(t)) => t,
        Ok(None) => return ERR!("No such coin: {}", ticker),
        Err(err) => return ERR!("!lp_coinfind({}): {}", ticker, err),
    };
    let res = try_s!(json::to_vec(&json!({
        "result": {
            "coin": ticker,
            "priv_key": try_s!(coin.display_priv_key()),
        }
    })));
    Ok(try_s!(Response::builder().body(res)))
}

pub async fn register_balance_update_handler(
    ctx: MmArc,
    handler: Box<dyn BalanceTradeFeeUpdatedHandler + Send + Sync>,
) {
    let coins_ctx = CoinsContext::from_ctx(&ctx).unwrap();
    coins_ctx.balance_update_handlers.lock().await.push(handler);
}

pub fn update_coins_config(mut config: Json) -> Result<Json, String> {
    let coins = match config.as_array_mut() {
        Some(c) => c,
        _ => return ERR!("Coins config must be an array"),
    };

    for coin in coins {
        // the coin_as_str is used only to be formatted
        let coin_as_str = format!("{}", coin);
        let coin = try_s!(coin
            .as_object_mut()
            .ok_or(ERRL!("Expected object, found {:?}", coin_as_str)));
        if coin.contains_key("protocol") {
            // the coin is up-to-date
            continue;
        }
        let protocol = match coin.remove("etomic") {
            Some(etomic) => {
                let etomic = etomic
                    .as_str()
                    .ok_or(ERRL!("Expected etomic as string, found {:?}", etomic))?;
                if etomic == "0x0000000000000000000000000000000000000000" {
                    CoinProtocol::ETH
                } else {
                    let contract_address = etomic.to_owned();
                    CoinProtocol::ERC20 {
                        platform: "ETH".into(),
                        contract_address,
                    }
                }
            },
            _ => CoinProtocol::UTXO,
        };

        let protocol = json::to_value(protocol).map_err(|e| ERRL!("Error {:?} on process {:?}", e, coin_as_str))?;
        coin.insert("protocol".into(), protocol);
    }

    Ok(config)
}

#[derive(Deserialize)]
struct ConvertUtxoAddressReq {
    address: String,
    to_coin: String,
}

pub async fn convert_utxo_address(ctx: MmArc, req: Json) -> Result<Response<Vec<u8>>, String> {
    let req: ConvertUtxoAddressReq = try_s!(json::from_value(req));
    let mut addr: utxo::LegacyAddress = try_s!(req.address.parse()); // Only legacy addresses supported as source
    let coin = match lp_coinfind(&ctx, &req.to_coin).await {
        Ok(Some(c)) => c,
        _ => return ERR!("Coin {} is not activated", req.to_coin),
    };
    let coin = match coin {
        MmCoinEnum::UtxoCoin(utxo) => utxo,
        _ => return ERR!("Coin {} is not utxo", req.to_coin),
    };
    addr.prefix = coin.as_ref().conf.address_prefixes.p2pkh.clone();
    addr.checksum_type = coin.as_ref().conf.checksum_type;

    let response = try_s!(json::to_vec(&json!({
        "result": addr.to_string(),
    })));
    Ok(try_s!(Response::builder().body(response)))
}

pub fn address_by_coin_conf_and_pubkey_str(
    ctx: &MmArc,
    coin: &str,
    conf: &Json,
    pubkey: &str,
    addr_format: UtxoAddressFormat,
) -> Result<String, String> {
    let protocol: CoinProtocol = try_s!(json::from_value(conf["protocol"].clone()));
    match protocol {
        CoinProtocol::ERC20 { .. } | CoinProtocol::ETH | CoinProtocol::Nft { .. } => eth::addr_from_pubkey_str(pubkey),
        CoinProtocol::UTXO | CoinProtocol::QTUM | CoinProtocol::QRC20 { .. } | CoinProtocol::BCH { .. } => {
            utxo::address_by_conf_and_pubkey_str(coin, conf, pubkey, addr_format)
        },
        CoinProtocol::SLPTOKEN { platform, .. } => {
            let platform_conf = coin_conf(ctx, &platform);
            if platform_conf.is_null() {
                return ERR!("platform {} conf is null", platform);
            }
            // TODO is there any way to make it better without duplicating the prefix in the SLP conf?
            let platform_protocol: CoinProtocol = try_s!(json::from_value(platform_conf["protocol"].clone()));
            match platform_protocol {
                CoinProtocol::BCH { slp_prefix } => {
                    slp_addr_from_pubkey_str(pubkey, &slp_prefix).map_err(|e| ERRL!("{}", e))
                },
                _ => ERR!("Platform protocol {:?} is not BCH", platform_protocol),
            }
        },
        CoinProtocol::TENDERMINT(protocol) => tendermint::account_id_from_pubkey_hex(&protocol.account_prefix, pubkey)
            .map(|id| id.to_string())
            .map_err(|e| e.to_string()),
        CoinProtocol::TENDERMINTTOKEN(proto) => {
            let platform_conf = coin_conf(ctx, &proto.platform);
            if platform_conf.is_null() {
                return ERR!("platform {} conf is null", proto.platform);
            }
            // TODO is there any way to make it better without duplicating the prefix in the IBC conf?
            let platform_protocol: CoinProtocol = try_s!(json::from_value(platform_conf["protocol"].clone()));
            match platform_protocol {
                CoinProtocol::TENDERMINT(platform) => {
                    tendermint::account_id_from_pubkey_hex(&platform.account_prefix, pubkey)
                        .map(|id| id.to_string())
                        .map_err(|e| e.to_string())
                },
                _ => ERR!("Platform protocol {:?} is not TENDERMINT", platform_protocol),
            }
        },
        #[cfg(not(target_arch = "wasm32"))]
        CoinProtocol::LIGHTNING { .. } => {
            ERR!("address_by_coin_conf_and_pubkey_str is not implemented for lightning protocol yet!")
        },
        #[cfg(all(feature = "enable-solana", not(target_arch = "wasm32")))]
        CoinProtocol::SOLANA | CoinProtocol::SPLTOKEN { .. } => {
            ERR!("Solana pubkey is the public address - you do not need to use this rpc call.")
        },
        CoinProtocol::ZHTLC { .. } => ERR!("address_by_coin_conf_and_pubkey_str is not supported for ZHTLC protocol!"),
        CoinProtocol::SIA { .. } => ERR!("address_by_coin_conf_and_pubkey_str is not supported for SIA protocol!"), // TODO Alright
    }
}

#[cfg(target_arch = "wasm32")]
fn load_history_from_file_impl<T>(coin: &T, ctx: &MmArc) -> TxHistoryFut<Vec<TransactionDetails>>
where
    T: MmCoin + ?Sized,
{
    let ctx = ctx.clone();
    let ticker = coin.ticker().to_owned();
    let my_address = try_f!(coin.my_address());

    let fut = async move {
        let coins_ctx = CoinsContext::from_ctx(&ctx).unwrap();
        let db = coins_ctx.tx_history_db().await?;
        let err = match load_tx_history(&db, &ticker, &my_address).await {
            Ok(history) => return Ok(history),
            Err(e) => e,
        };

        if let TxHistoryError::ErrorDeserializing(e) = err.get_inner() {
            ctx.log.log(
                "🌋",
                &[&"tx_history", &ticker.to_owned()],
                &ERRL!("Error {} on history deserialization, resetting the cache.", e),
            );
            clear_tx_history(&db, &ticker, &my_address).await?;
            return Ok(Vec::new());
        }

        Err(err)
    };
    Box::new(fut.boxed().compat())
}

#[cfg(not(target_arch = "wasm32"))]
fn load_history_from_file_impl<T>(coin: &T, ctx: &MmArc) -> TxHistoryFut<Vec<TransactionDetails>>
where
    T: MmCoin + ?Sized,
{
    let ticker = coin.ticker().to_owned();
    let history_path = coin.tx_history_path(ctx);
    let ctx = ctx.clone();

    let fut = async move {
        let content = match fs::read(&history_path).await {
            Ok(content) => content,
            Err(err) if err.kind() == io::ErrorKind::NotFound => {
                return Ok(Vec::new());
            },
            Err(err) => {
                let error = format!(
                    "Error '{}' reading from the history file {}",
                    err,
                    history_path.display()
                );
                return MmError::err(TxHistoryError::ErrorLoading(error));
            },
        };
        let serde_err = match json::from_slice(&content) {
            Ok(txs) => return Ok(txs),
            Err(e) => e,
        };

        ctx.log.log(
            "🌋",
            &[&"tx_history", &ticker],
            &ERRL!("Error {} on history deserialization, resetting the cache.", serde_err),
        );
        fs::remove_file(&history_path)
            .await
            .map_to_mm(|e| TxHistoryError::ErrorClearing(e.to_string()))?;
        Ok(Vec::new())
    };
    Box::new(fut.boxed().compat())
}

#[cfg(target_arch = "wasm32")]
fn save_history_to_file_impl<T>(coin: &T, ctx: &MmArc, mut history: Vec<TransactionDetails>) -> TxHistoryFut<()>
where
    T: MmCoin + MarketCoinOps + ?Sized,
{
    let ctx = ctx.clone();
    let ticker = coin.ticker().to_owned();
    let my_address = try_f!(coin.my_address());

    history.sort_unstable_by(compare_transaction_details);

    let fut = async move {
        let coins_ctx = CoinsContext::from_ctx(&ctx).unwrap();
        let db = coins_ctx.tx_history_db().await?;
        save_tx_history(&db, &ticker, &my_address, history).await?;
        Ok(())
    };
    Box::new(fut.boxed().compat())
}

#[cfg(not(target_arch = "wasm32"))]
fn get_tx_history_migration_impl<T>(coin: &T, ctx: &MmArc) -> TxHistoryFut<u64>
where
    T: MmCoin + MarketCoinOps + ?Sized,
{
    let migration_path = coin.tx_migration_path(ctx);

    let fut = async move {
        let current_migration = match fs::read(&migration_path).await {
            Ok(bytes) => {
                let mut num_bytes = [0; 8];
                if bytes.len() == 8 {
                    num_bytes.clone_from_slice(&bytes);
                    u64::from_le_bytes(num_bytes)
                } else {
                    0
                }
            },
            Err(_) => 0,
        };

        Ok(current_migration)
    };

    Box::new(fut.boxed().compat())
}

#[cfg(not(target_arch = "wasm32"))]
fn update_migration_file_impl<T>(coin: &T, ctx: &MmArc, migration_number: u64) -> TxHistoryFut<()>
where
    T: MmCoin + MarketCoinOps + ?Sized,
{
    let migration_path = coin.tx_migration_path(ctx);
    let tmp_file = format!("{}.tmp", migration_path.display());

    let fut = async move {
        let fs_fut = async {
            let mut file = fs::File::create(&tmp_file).await?;
            file.write_all(&migration_number.to_le_bytes()).await?;
            file.flush().await?;
            fs::rename(&tmp_file, migration_path).await?;
            Ok(())
        };

        let res: io::Result<_> = fs_fut.await;
        if let Err(e) = res {
            let error = format!("Error '{}' creating/writing/renaming the tmp file {}", e, tmp_file);
            return MmError::err(TxHistoryError::ErrorSaving(error));
        }
        Ok(())
    };

    Box::new(fut.boxed().compat())
}

#[cfg(not(target_arch = "wasm32"))]
fn save_history_to_file_impl<T>(coin: &T, ctx: &MmArc, mut history: Vec<TransactionDetails>) -> TxHistoryFut<()>
where
    T: MmCoin + MarketCoinOps + ?Sized,
{
    let history_path = coin.tx_history_path(ctx);
    let tmp_file = format!("{}.tmp", history_path.display());

    history.sort_unstable_by(compare_transaction_details);

    let fut = async move {
        let content = json::to_vec(&history).map_to_mm(|e| TxHistoryError::ErrorSerializing(e.to_string()))?;

        let fs_fut = async {
            let mut file = fs::File::create(&tmp_file).await?;
            file.write_all(&content).await?;
            file.flush().await?;
            fs::rename(&tmp_file, &history_path).await?;
            Ok(())
        };

        let res: io::Result<_> = fs_fut.await;
        if let Err(e) = res {
            let error = format!("Error '{}' creating/writing/renaming the tmp file {}", e, tmp_file);
            return MmError::err(TxHistoryError::ErrorSaving(error));
        }
        Ok(())
    };
    Box::new(fut.boxed().compat())
}

pub(crate) fn compare_transaction_details(a: &TransactionDetails, b: &TransactionDetails) -> Ordering {
    let a = TxIdHeight::new(a.block_height, a.internal_id.deref());
    let b = TxIdHeight::new(b.block_height, b.internal_id.deref());
    compare_transactions(a, b)
}

pub(crate) struct TxIdHeight<Id> {
    block_height: u64,
    tx_id: Id,
}

impl<Id> TxIdHeight<Id> {
    pub(crate) fn new(block_height: u64, tx_id: Id) -> TxIdHeight<Id> { TxIdHeight { block_height, tx_id } }
}

pub(crate) fn compare_transactions<Id>(a: TxIdHeight<Id>, b: TxIdHeight<Id>) -> Ordering
where
    Id: Ord,
{
    // the transactions with block_height == 0 are the most recent so we need to separately handle them while sorting
    if a.block_height == b.block_height {
        a.tx_id.cmp(&b.tx_id)
    } else if a.block_height == 0 {
        Ordering::Less
    } else if b.block_height == 0 {
        Ordering::Greater
    } else {
        b.block_height.cmp(&a.block_height)
    }
}

/// Use trait in the case, when we have to send requests to rpc client.
#[async_trait]
pub trait RpcCommonOps {
    type RpcClient;
    type Error;

    /// Returns an alive RPC client or returns an error if no RPC endpoint is currently available.
    async fn get_live_client(&self) -> Result<Self::RpcClient, Self::Error>;
}

/// `get_my_address` function returns wallet address for necessary coin without its activation.
/// Currently supports only coins with `ETH` protocol type.
pub async fn get_my_address(ctx: MmArc, req: MyAddressReq) -> MmResult<MyWalletAddress, GetMyAddressError> {
    let ticker = req.coin.as_str();
    let conf = coin_conf(&ctx, ticker);
    coins_conf_check(&ctx, &conf, ticker, None).map_to_mm(GetMyAddressError::CoinsConfCheckError)?;

    let protocol: CoinProtocol = json::from_value(conf["protocol"].clone())?;

    let my_address = match protocol {
        CoinProtocol::ETH => get_eth_address(&ctx, &conf, ticker, &req.path_to_address).await?,
        _ => {
            return MmError::err(GetMyAddressError::CoinIsNotSupported(format!(
                "{} doesn't support get_my_address",
                req.coin
            )));
        },
    };

    Ok(my_address)
}

fn coins_conf_check(ctx: &MmArc, coins_en: &Json, ticker: &str, req: Option<&Json>) -> Result<(), String> {
    if coins_en.is_null() {
        let warning = format!(
            "Warning, coin {} is used without a corresponding configuration.",
            ticker
        );
        ctx.log.log(
            "😅",
            #[allow(clippy::unnecessary_cast)]
            &[&("coin" as &str), &ticker, &("no-conf" as &str)],
            &warning,
        );
    }

    if let Some(req) = req {
        if coins_en["mm2"].is_null() && req["mm2"].is_null() {
            return ERR!(concat!(
                "mm2 param is not set neither in coins config nor enable request, assuming that coin is not supported"
            ));
        }
    } else if coins_en["mm2"].is_null() {
        return ERR!(concat!(
            "mm2 param is not set in coins config, assuming that coin is not supported"
        ));
    }

    if coins_en["protocol"].is_null() {
        return ERR!(
            r#""protocol" field is missing in coins file. The file format is deprecated, please execute ./mm2 update_config command to convert it or download a new one"#
        );
    }
    Ok(())
}

#[cfg(test)]
mod tests {
    use super::*;

    use common::block_on;
    use mm2_test_helpers::for_tests::RICK;

    #[test]
    fn test_lp_coinfind() {
        let ctx = mm2_core::mm_ctx::MmCtxBuilder::default().into_mm_arc();
        let coins_ctx = CoinsContext::from_ctx(&ctx).unwrap();
        let coin = MmCoinEnum::Test(TestCoin::new(RICK));

        // Add test coin to coins context
        common::block_on(coins_ctx.add_platform_with_tokens(coin.clone(), vec![], None)).unwrap();

        // Try to find RICK from coins context that was added above
        let _found = common::block_on(lp_coinfind(&ctx, RICK)).unwrap();

        assert!(matches!(Some(coin), _found));

        block_on(coins_ctx.coins.lock())
            .get(RICK)
            .unwrap()
            .update_is_available(false);

        // Try to find RICK from coins context after making it passive
        let found = common::block_on(lp_coinfind(&ctx, RICK)).unwrap();

        assert!(found.is_none());
    }

    #[test]
    fn test_lp_coinfind_any() {
        let ctx = mm2_core::mm_ctx::MmCtxBuilder::default().into_mm_arc();
        let coins_ctx = CoinsContext::from_ctx(&ctx).unwrap();
        let coin = MmCoinEnum::Test(TestCoin::new(RICK));

        // Add test coin to coins context
        common::block_on(coins_ctx.add_platform_with_tokens(coin.clone(), vec![], None)).unwrap();

        // Try to find RICK from coins context that was added above
        let _found = common::block_on(lp_coinfind_any(&ctx, RICK)).unwrap();

        assert!(matches!(Some(coin.clone()), _found));

        block_on(coins_ctx.coins.lock())
            .get(RICK)
            .unwrap()
            .update_is_available(false);

        // Try to find RICK from coins context after making it passive
        let _found = common::block_on(lp_coinfind_any(&ctx, RICK)).unwrap();

        assert!(matches!(Some(coin), _found));
    }
}<|MERGE_RESOLUTION|>--- conflicted
+++ resolved
@@ -3778,13 +3778,10 @@
         decimals: u8,
     },
     ZHTLC(ZcoinProtocolInfo),
-<<<<<<< HEAD
     SIA,
-=======
     Nft {
         platform: String,
     },
->>>>>>> 96fac7c8
 }
 
 pub type RpcTransportEventHandlerShared = Arc<dyn RpcTransportEventHandler + Send + Sync + 'static>;
