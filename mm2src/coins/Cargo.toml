--- conflicted
+++ resolved
@@ -6,11 +6,6 @@
 [features]
 zhtlc-native-tests = []
 enable-sia = [
-<<<<<<< HEAD
-=======
-	"dep:reqwest",
-	"dep:blake2b_simd",
->>>>>>> 4e8bc50a
 	"dep:sia-rust"
 ]
 default = []
@@ -69,11 +64,7 @@
 mm2_git = { path = "../mm2_git" }
 mm2_io = { path = "../mm2_io" }
 mm2_metrics = { path = "../mm2_metrics" }
-<<<<<<< HEAD
-mm2_net = { path = "../mm2_net", "features" = ["p2p"] }
-=======
 mm2_net = { path = "../mm2_net", features = ["p2p"] }
->>>>>>> 4e8bc50a
 mm2_number = { path = "../mm2_number"}
 mm2_rpc = { path = "../mm2_rpc" }
 mm2_state_machine = { path = "../mm2_state_machine" }
@@ -90,11 +81,7 @@
 rmp-serde = "0.14.3"
 rpc = { path = "../mm2_bitcoin/rpc" }
 rpc_task = { path = "../rpc_task" }
-<<<<<<< HEAD
-satomic-swap = { git = "https://github.com/KomodoPlatform/satomic-swap.git", rev = "413e472", optional = true }
 sia-rust = { git = "https://github.com/KomodoPlatform/sia-rust.git", rev = "274e438", optional = true } # FIXME set rev= prior to merge to dev
-=======
->>>>>>> 4e8bc50a
 script = { path = "../mm2_bitcoin/script" }
 secp256k1 = { version = "0.20" }
 ser_error = { path = "../derives/ser_error" }
@@ -105,7 +92,6 @@
 serde_with = "1.14.0"
 serialization = { path = "../mm2_bitcoin/serialization" }
 serialization_derive = { path = "../mm2_bitcoin/serialization_derive" }
-sia-rust = { git = "https://github.com/KomodoPlatform/sia-rust", rev = "9f188b80b3213bcb604e7619275251ce08fae808", optional = true }
 spv_validation = { path = "../mm2_bitcoin/spv_validation" }
 sha2 = "0.10"
 sha3 = "0.9"
