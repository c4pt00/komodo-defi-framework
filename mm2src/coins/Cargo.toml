[package]
name = "coins"
version = "0.1.0"
edition = "2018"

[features]
zhtlc-native-tests = []
enable-sia = [
   "dep:reqwest",
   "dep:blake2b_simd",
   "dep:sia-rust"
]
default = []
run-docker-tests = []
for-tests = []

[lib]
path = "lp_coins.rs"
doctest = false

[dependencies]
async-std = { version = "1.5", features = ["unstable"] }
async-trait = "0.1.52"
base64 = "0.21.2"
base58 = "0.2.0"
bip32 = { version = "0.2.2", default-features = false, features = ["alloc", "secp256k1-ffi"] }
bitcoin_hashes = "0.11"
bitcrypto = { path = "../mm2_bitcoin/crypto" }
blake2b_simd = { version = "0.5.10", optional = true }
byteorder = "1.3"
bytes = "0.4"
cfg-if = "1.0"
chain = { path = "../mm2_bitcoin/chain" }
chrono = { version = "0.4.23", "features" = ["serde"] }
common = { path = "../common" }
cosmrs = { version = "0.15", default-features = false }
crossbeam = "0.8"
crypto = { path = "../crypto" }
db_common = { path = "../db_common" }
derive_more = "0.99"
ed25519-dalek = { version = "1.0.1", features = ["serde"] }
enum_derives = { path = "../derives/enum_derives" }
ethabi = { version = "17.0.0" }
ethcore-transaction = { git = "https://github.com/KomodoPlatform/mm2-parity-ethereum.git", branch = "fix-pubkey-recover-from-sig" }
ethereum-types = { version = "0.13", default-features = false, features = ["std", "serialize"] }
ethkey = { git = "https://github.com/KomodoPlatform/mm2-parity-ethereum.git", branch = "fix-pubkey-recover-from-sig" }
# Waiting for https://github.com/rust-lang/rust/issues/54725 to use on Stable.
#enum_dispatch = "0.1"
futures01 = { version = "0.1", package = "futures" }
futures-util = { version = "0.3", default-features = false, features = ["sink", "std"] }
futures-ticker = "0.0.3"
# using select macro requires the crate to be named futures, compilation failed with futures03 name
futures = { version = "0.3", package = "futures", features = ["compat", "async-await"] }
group = "0.8.0"
gstuff = { version = "0.7", features = ["nightly"] }
hex = "0.4.2"
http = "0.2"
itertools = { version = "0.10", features = ["use_std"] }
jsonrpc-core = "18.0.0"
kdf_walletconnect = { path = "../kdf_walletconnect" }
keys = { path = "../mm2_bitcoin/keys" }
lazy_static = "1.4"
libc = "0.2"
nom = "6.1.2"
mm2_core = { path = "../mm2_core" }
mm2_err_handle = { path = "../mm2_err_handle" }
mm2_event_stream = { path = "../mm2_event_stream" }
mm2_git = { path = "../mm2_git" }
mm2_io = { path = "../mm2_io" }
mm2_metrics = { path = "../mm2_metrics" }
<<<<<<< HEAD
mm2_net = { path = "../mm2_net", features = ["p2p"] }
mm2_number = { path = "../mm2_number" }
=======
mm2_net = { path = "../mm2_net" }
mm2_number = { path = "../mm2_number"}
mm2_p2p = { path = "../mm2_p2p" }
>>>>>>> 91d982b1
mm2_rpc = { path = "../mm2_rpc" }
mm2_state_machine = { path = "../mm2_state_machine" }
mocktopus = "0.8.0"
num-traits = "0.2"
parking_lot = { version = "0.12.0", features = ["nightly"] }
primitives = { path = "../mm2_bitcoin/primitives" }
prost = "0.12"
protobuf = "2.20"
proxy_signature = { path = "../proxy_signature" }
rand = { version = "0.7", features = ["std", "small_rng"] }
regex = "1"
reqwest = { version = "0.11.9", default-features = false, features = ["json"], optional = true }
rlp = { version = "0.5" }
rmp-serde = "0.14.3"
rpc = { path = "../mm2_bitcoin/rpc" }
rpc_task = { path = "../rpc_task" }
script = { path = "../mm2_bitcoin/script" }
secp256k1 = { version = "0.20" }
ser_error = { path = "../derives/ser_error" }
ser_error_derive = { path = "../derives/ser_error_derive" }
serde = { version = "1.0", features = ["derive"] }
serde_derive = "1.0"
serde_json = { version = "1", features = ["preserve_order", "raw_value"] }
serde_with = "1.14.0"
serialization = { path = "../mm2_bitcoin/serialization" }
serialization_derive = { path = "../mm2_bitcoin/serialization_derive" }
sia-rust = { git = "https://github.com/KomodoPlatform/sia-rust", rev = "9f188b80b3213bcb604e7619275251ce08fae808", optional = true }
spv_validation = { path = "../mm2_bitcoin/spv_validation" }
sha2 = "0.10"
sha3 = "0.9"
utxo_signer = { path = "utxo_signer" }
# using the same version as cosmrs
tendermint-rpc = { version = "0.34", default-features = false }
tokio-tungstenite-wasm = { git = "https://github.com/KomodoPlatform/tokio-tungstenite-wasm", rev = "d20abdb", features = ["rustls-tls-native-roots"]}
url = { version = "2.2.2", features = ["serde"] }
uuid = { version = "1.2.2", features = ["fast-rng", "serde", "v4"] }
# One of web3 dependencies is the old `tokio-uds 0.1.7` which fails cross-compiling to ARM.
# We don't need the default web3 features at all since we added our own web3 transport using shared HYPER instance.
web3 = { git = "https://github.com/KomodoPlatform/rust-web3", tag = "v0.20.0", default-features = false }
zbase32 = "0.1.2"
zcash_client_backend = { git = "https://github.com/KomodoPlatform/librustzcash.git", tag = "k-1.4.1" }
zcash_extras = { git = "https://github.com/KomodoPlatform/librustzcash.git", tag = "k-1.4.1" }
zcash_primitives = { features = ["transparent-inputs"], git = "https://github.com/KomodoPlatform/librustzcash.git", tag = "k-1.4.1" }

[target.'cfg(target_arch = "wasm32")'.dependencies]
blake2b_simd = "0.5"
ff = "0.8"
futures-util = "0.3"
instant = "0.1.12"
jubjub = "0.5.1"
js-sys = { version = "0.3.27" }
mm2_db = { path = "../mm2_db" }
mm2_metamask = { path = "../mm2_metamask" }
mm2_test_helpers = { path = "../mm2_test_helpers" }
time = { version = "0.3.20", features = ["wasm-bindgen"] }
tonic = { version = "0.10", default-features = false, features = ["prost", "codegen", "gzip"] }
tower-service = "0.3"
wasm-bindgen = "0.2.86"
wasm-bindgen-futures = { version = "0.4.1" }
wasm-bindgen-test = { version = "0.3.2" }
web-sys = { version = "0.3.55", features = ["console", "Headers", "Request", "RequestInit", "RequestMode", "Response", "Window"] }
zcash_proofs = { git = "https://github.com/KomodoPlatform/librustzcash.git", tag = "k-1.4.1", default-features = false, features = ["local-prover"] }

[target.'cfg(not(target_arch = "wasm32"))'.dependencies]
dirs = { version = "1" }
bitcoin = "0.29"
hyper = { version = "0.14.26", features = ["client", "http2", "server", "tcp"] }
# using webpki-tokio to avoid rejecting valid certificates
# got "invalid certificate: UnknownIssuer" for https://ropsten.infura.io on iOS using default-features
hyper-rustls = { version = "0.24", default-features = false, features = ["http1", "http2", "webpki-tokio"] }
instant = { version = "0.1.12", features = ["wasm-bindgen"] }
lightning = "0.0.113"
lightning-background-processor = "0.0.113"
lightning-invoice = { version = "0.21.0", features = ["serde"] }
lightning-net-tokio = "0.0.113"
rust-ini = { version = "0.13" }
rustls = { version = "0.21", features = ["dangerous_configuration"] }
secp256k1v24 = { version = "0.24", package = "secp256k1" }
tokio = { version = "1.20" }
tokio-rustls = { version = "0.24" }
tonic = { version = "0.10", features = ["tls", "tls-webpki-roots", "gzip"] }
webpki-roots = { version = "0.25" }
zcash_client_sqlite = { git = "https://github.com/KomodoPlatform/librustzcash.git", tag = "k-1.4.1" }
zcash_proofs = { git = "https://github.com/KomodoPlatform/librustzcash.git", tag = "k-1.4.1", default-features = false, features = ["local-prover", "multicore"] }

[target.'cfg(windows)'.dependencies]
winapi = "0.3"

[dev-dependencies]
mm2_test_helpers = { path = "../mm2_test_helpers" }

[target.'cfg(target_arch = "wasm32")'.dev-dependencies]
wagyu-zcash-parameters = { version = "0.2" }

[build-dependencies]
prost-build = { version = "0.12", default-features = false }
tonic-build = { version = "0.10", default-features = false, features = ["prost"] }<|MERGE_RESOLUTION|>--- conflicted
+++ resolved
@@ -6,9 +6,9 @@
 [features]
 zhtlc-native-tests = []
 enable-sia = [
-   "dep:reqwest",
-   "dep:blake2b_simd",
-   "dep:sia-rust"
+	"dep:reqwest",
+	"dep:blake2b_simd",
+	"dep:sia-rust"
 ]
 default = []
 run-docker-tests = []
@@ -41,9 +41,9 @@
 ed25519-dalek = { version = "1.0.1", features = ["serde"] }
 enum_derives = { path = "../derives/enum_derives" }
 ethabi = { version = "17.0.0" }
-ethcore-transaction = { git = "https://github.com/KomodoPlatform/mm2-parity-ethereum.git", branch = "fix-pubkey-recover-from-sig" }
+ethcore-transaction = { git = "https://github.com/KomodoPlatform/mm2-parity-ethereum.git", rev = "mm2-v2.1.1" }
 ethereum-types = { version = "0.13", default-features = false, features = ["std", "serialize"] }
-ethkey = { git = "https://github.com/KomodoPlatform/mm2-parity-ethereum.git", branch = "fix-pubkey-recover-from-sig" }
+ethkey = { git = "https://github.com/KomodoPlatform/mm2-parity-ethereum.git", rev = "mm2-v2.1.1" }
 # Waiting for https://github.com/rust-lang/rust/issues/54725 to use on Stable.
 #enum_dispatch = "0.1"
 futures01 = { version = "0.1", package = "futures" }
@@ -68,14 +68,9 @@
 mm2_git = { path = "../mm2_git" }
 mm2_io = { path = "../mm2_io" }
 mm2_metrics = { path = "../mm2_metrics" }
-<<<<<<< HEAD
-mm2_net = { path = "../mm2_net", features = ["p2p"] }
+mm2_net = { path = "../mm2_net" }
 mm2_number = { path = "../mm2_number" }
-=======
-mm2_net = { path = "../mm2_net" }
-mm2_number = { path = "../mm2_number"}
 mm2_p2p = { path = "../mm2_p2p" }
->>>>>>> 91d982b1
 mm2_rpc = { path = "../mm2_rpc" }
 mm2_state_machine = { path = "../mm2_state_machine" }
 mocktopus = "0.8.0"
