--- conflicted
+++ resolved
@@ -32,7 +32,7 @@
         token_address: String,
         token_id: String,
     },
-<<<<<<< HEAD
+    AddressError(String),
     #[display(fmt = "DB error {}", _0)]
     DbError(String),
 }
@@ -46,9 +46,6 @@
             SlurpError::Internal(_) | SlurpError::InvalidRequest(_) => GetNftInfoError::Internal(error_str),
         }
     }
-=======
-    AddressError(String),
->>>>>>> 9a0fe0f0
 }
 
 impl From<web3::Error> for GetNftInfoError {
@@ -68,7 +65,6 @@
     fn from(e: GetEthAddressError) -> Self { GetNftInfoError::GetEthAddressError(e) }
 }
 
-<<<<<<< HEAD
 impl From<CreateNftStorageError> for GetNftInfoError {
     fn from(e: CreateNftStorageError) -> Self {
         match e {
@@ -84,8 +80,6 @@
     }
 }
 
-=======
->>>>>>> 9a0fe0f0
 impl From<GetInfoFromUriError> for GetNftInfoError {
     fn from(e: GetInfoFromUriError) -> Self {
         match e {
@@ -106,8 +100,8 @@
             | GetNftInfoError::Internal(_)
             | GetNftInfoError::GetEthAddressError(_)
             | GetNftInfoError::TokenNotFoundInWallet { .. }
-<<<<<<< HEAD
-            | GetNftInfoError::DbError(_) => StatusCode::INTERNAL_SERVER_ERROR,
+            | GetNftInfoError::DbError(_)
+            | GetNftInfoError::AddressError(_) => StatusCode::INTERNAL_SERVER_ERROR,
         }
     }
 }
@@ -191,8 +185,6 @@
             | UpdateNftError::InsufficientAmountInCache { .. }
             | UpdateNftError::InvalidBlockOrder { .. }
             | UpdateNftError::LastScannedBlockNotFound { .. } => StatusCode::INTERNAL_SERVER_ERROR,
-=======
-            | GetNftInfoError::AddressError(_) => StatusCode::INTERNAL_SERVER_ERROR,
         }
     }
 }
@@ -219,7 +211,6 @@
             SlurpError::ErrorDeserializing { .. } => GetInfoFromUriError::InvalidResponse(error_str),
             SlurpError::Transport { .. } | SlurpError::Timeout { .. } => GetInfoFromUriError::Transport(error_str),
             SlurpError::Internal(_) | SlurpError::InvalidRequest(_) => GetInfoFromUriError::Internal(error_str),
->>>>>>> 9a0fe0f0
         }
     }
 }