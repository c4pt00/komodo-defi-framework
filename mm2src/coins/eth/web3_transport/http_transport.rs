use crate::eth::{web3_transport::Web3SendOut, EthCoin, GuiAuthMessages, RpcTransportEventHandler,
                 RpcTransportEventHandlerShared, Web3RpcError};
use common::APPLICATION_JSON;
<<<<<<< HEAD
=======
use futures::lock::Mutex as AsyncMutex;
#[cfg(not(target_arch = "wasm32"))] use futures::FutureExt;
use futures::TryFutureExt;
>>>>>>> adde21b2
use http::header::CONTENT_TYPE;
use jsonrpc_core::{Call, Response};
use mm2_net::transport::{GuiAuthValidation, GuiAuthValidationGenerator};
use serde_json::Value as Json;
#[cfg(not(target_arch = "wasm32"))] use std::ops::Deref;
use std::sync::atomic::{AtomicUsize, Ordering};
use std::sync::Arc;
use web3::error::{Error, TransportError};
use web3::helpers::{build_request, to_result_from_output, to_string};
use web3::{RequestId, Transport};

#[derive(Serialize, Clone)]
pub struct AuthPayload<'a> {
    #[serde(flatten)]
    pub request: &'a Call,
    pub signed_message: GuiAuthValidation,
}

/// Parse bytes RPC response into `Result`.
/// Implementation copied from Web3 HTTP transport
#[cfg(not(target_arch = "wasm32"))]
fn single_response<T: Deref<Target = [u8]>>(response: T, rpc_url: &str) -> Result<Json, Error> {
    let response =
        serde_json::from_slice(&response).map_err(|e| Error::InvalidResponse(format!("{}: {}", rpc_url, e)))?;

    match response {
        Response::Single(output) => to_result_from_output(output),
        _ => Err(Error::InvalidResponse("Expected single, got batch.".into())),
    }
}

#[derive(Debug)]
struct HttpTransportRpcClient(AsyncMutex<HttpTransportRpcClientImpl>);

#[derive(Debug)]
struct HttpTransportRpcClientImpl {
    nodes: Vec<HttpTransportNode>,
}

#[derive(Clone, Debug)]
pub struct HttpTransport {
    id: Arc<AtomicUsize>,
    client: Arc<HttpTransportRpcClient>,
    event_handlers: Vec<RpcTransportEventHandlerShared>,
    pub(crate) gui_auth_validation_generator: Option<GuiAuthValidationGenerator>,
}

#[derive(Clone, Debug)]
pub struct HttpTransportNode {
    pub(crate) uri: http::Uri,
    pub(crate) gui_auth: bool,
}

impl HttpTransport {
    #[cfg(test)]
    #[inline]
    pub fn new(nodes: Vec<HttpTransportNode>) -> Self {
        let client_impl = HttpTransportRpcClientImpl { nodes };
        HttpTransport {
            id: Arc::new(AtomicUsize::new(0)),
            client: Arc::new(HttpTransportRpcClient(AsyncMutex::new(client_impl))),
            event_handlers: Default::default(),
            gui_auth_validation_generator: None,
        }
    }

    #[inline]
    pub fn with_event_handlers(
        nodes: Vec<HttpTransportNode>,
        event_handlers: Vec<RpcTransportEventHandlerShared>,
    ) -> Self {
        let client_impl = HttpTransportRpcClientImpl { nodes };
        HttpTransport {
            id: Arc::new(AtomicUsize::new(0)),
            client: Arc::new(HttpTransportRpcClient(AsyncMutex::new(client_impl))),
            event_handlers,
            gui_auth_validation_generator: None,
        }
    }

    #[allow(dead_code)]
    pub fn single_node(url: &'static str, gui_auth: bool) -> Self {
        let nodes = vec![HttpTransportNode {
            uri: url.parse().unwrap(),
            gui_auth,
        }];
        let client_impl = HttpTransportRpcClientImpl { nodes };

        HttpTransport {
            id: Arc::new(AtomicUsize::new(0)),
            client: Arc::new(HttpTransportRpcClient(AsyncMutex::new(client_impl))),
            event_handlers: Default::default(),
            gui_auth_validation_generator: None,
        }
    }
}

impl Transport for HttpTransport {
    type Out = Web3SendOut;

    fn prepare(&self, method: &str, params: Vec<Json>) -> (RequestId, Call) {
        let id = self.id.fetch_add(1, Ordering::AcqRel);
        let request = build_request(id, method, params);

        (id, request)
    }

    #[cfg(not(target_arch = "wasm32"))]
    fn send(&self, _id: RequestId, request: Call) -> Self::Out {
<<<<<<< HEAD
        Box::pin(send_request(
            request,
            self.nodes.clone(),
            self.event_handlers.clone(),
            self.gui_auth_validation_generator.clone(),
        ))
=======
        Box::new(
            send_request(
                request,
                self.client.clone(),
                self.event_handlers.clone(),
                self.gui_auth_validation_generator.clone(),
            )
            .boxed()
            .compat(),
        )
>>>>>>> adde21b2
    }

    #[cfg(target_arch = "wasm32")]
    fn send(&self, _id: RequestId, request: Call) -> Self::Out {
        Box::pin(send_request(
            request,
            self.client.clone(),
            self.event_handlers.clone(),
            self.gui_auth_validation_generator.clone(),
        ))
    }
}

/// Generates a signed message and inserts it into request
/// payload if gui_auth is activated. Returns false on errors.
fn handle_gui_auth_payload_if_activated(
    gui_auth_validation_generator: &Option<GuiAuthValidationGenerator>,
    node: &HttpTransportNode,
    request: &Call,
) -> Result<Option<String>, Web3RpcError> {
    if !node.gui_auth {
        return Ok(None);
    }

    let generator = match gui_auth_validation_generator.clone() {
        Some(gen) => gen,
        None => {
            return Err(Web3RpcError::Internal(format!(
                "GuiAuthValidationGenerator is not provided for {:?} node",
                node
            )));
        },
    };

    let signed_message = match EthCoin::generate_gui_auth_signed_validation(generator) {
        Ok(t) => t,
        Err(e) => {
            return Err(Web3RpcError::Internal(format!(
                "GuiAuth signed message generation failed for {:?} node, error: {:?}",
                node, e
            )));
        },
    };

    let auth_request = AuthPayload {
        request,
        signed_message,
    };

    Ok(Some(to_string(&auth_request)))
}

#[cfg(not(target_arch = "wasm32"))]
async fn send_request(
    request: Call,
    client: Arc<HttpTransportRpcClient>,
    event_handlers: Vec<RpcTransportEventHandlerShared>,
    gui_auth_validation_generator: Option<GuiAuthValidationGenerator>,
) -> Result<Json, Error> {
    use common::executor::Timer;
    use common::log::warn;
    use futures::future::{select, Either};
    use gstuff::binprint;
    use http::header::HeaderValue;
    use mm2_net::transport::slurp_req;

    const REQUEST_TIMEOUT_S: f64 = 60.;

    let mut errors = Vec::new();

    let serialized_request = to_string(&request);

    let mut client_impl = client.0.lock().await;

    for (i, node) in client_impl.nodes.clone().iter().enumerate() {
        let serialized_request =
            match handle_gui_auth_payload_if_activated(&gui_auth_validation_generator, node, &request) {
                Ok(Some(r)) => r,
                Ok(None) => serialized_request.clone(),
                Err(e) => {
                    errors.push(e);
                    continue;
                },
            };

        event_handlers.on_outgoing_request(serialized_request.as_bytes());

        let mut req = http::Request::new(serialized_request.clone().into_bytes());
        *req.method_mut() = http::Method::POST;
        *req.uri_mut() = node.uri.clone();
        req.headers_mut()
            .insert(CONTENT_TYPE, HeaderValue::from_static(APPLICATION_JSON));
        let timeout = Timer::sleep(REQUEST_TIMEOUT_S);
        let req = Box::pin(slurp_req(req));
        let rc = select(req, timeout).await;
        let res = match rc {
            Either::Left((r, _t)) => r,
            Either::Right((_t, _r)) => {
                let error = format!(
                    "Error requesting '{}': {}s timeout expired",
                    node.uri, REQUEST_TIMEOUT_S
                );
                warn!("{}", error);
                errors.push(Web3RpcError::Transport(error));
                continue;
            },
        };

        let (status, _headers, body) = match res {
            Ok(r) => r,
            Err(err) => {
                errors.push(Web3RpcError::Transport(err.to_string()));
                continue;
            },
        };

        event_handlers.on_incoming_response(&body);

        if !status.is_success() {
            errors.push(Web3RpcError::Transport(format!(
                "Server '{:?}' response !200: {}, {}",
                node,
                status,
                binprint(&body, b'.')
            )));
            continue;
        }

        client_impl.nodes.rotate_left(i);

        return single_response(body, &node.uri.to_string());
    }

    Err(request_failed_error(&request, &errors))
}

#[cfg(target_arch = "wasm32")]
async fn send_request(
    request: Call,
    client: Arc<HttpTransportRpcClient>,
    event_handlers: Vec<RpcTransportEventHandlerShared>,
    gui_auth_validation_generator: Option<GuiAuthValidationGenerator>,
) -> Result<Json, Error> {
    let serialized_request = to_string(&request);

    let mut transport_errors = Vec::new();
    let mut client_impl = client.0.lock().await;

    for (i, node) in client_impl.nodes.clone().iter().enumerate() {
        let serialized_request =
            match handle_gui_auth_payload_if_activated(&gui_auth_validation_generator, node, &request) {
                Ok(Some(r)) => r,
                Ok(None) => serialized_request.clone(),
                Err(e) => {
                    transport_errors.push(e);
                    continue;
                },
            };

        match send_request_once(serialized_request.clone(), &node.uri, &event_handlers).await {
<<<<<<< HEAD
            Ok(response_json) => return Ok(response_json),
            Err(Error::Transport(e)) => {
                transport_errors.push(Web3RpcError::Transport(e.to_string()));
=======
            Ok(response_json) => {
                client_impl.nodes.rotate_left(i);
                return Ok(response_json);
            },
            Err(Error(ErrorKind::Transport(e), _)) => {
                transport_errors.push(Web3RpcError::Transport(e));
>>>>>>> adde21b2
            },
            Err(e) => return Err(e),
        }
    }

    Err(request_failed_error(&request, &transport_errors))
}

#[cfg(target_arch = "wasm32")]
async fn send_request_once(
    request_payload: String,
    uri: &http::Uri,
    event_handlers: &Vec<RpcTransportEventHandlerShared>,
) -> Result<Json, Error> {
    use http::header::ACCEPT;
    use mm2_net::wasm_http::FetchRequest;

    // account for outgoing traffic
    event_handlers.on_outgoing_request(request_payload.as_bytes());

    let (status_code, response_str) = FetchRequest::post(&uri.to_string())
        .cors()
        .body_utf8(request_payload)
        .header(ACCEPT.as_str(), APPLICATION_JSON)
        .header(CONTENT_TYPE.as_str(), APPLICATION_JSON)
        .request_str()
        .await
        .map_err(|e| Error::Transport(TransportError::Message(ERRL!("{:?}", e))))?;

    if !status_code.is_success() {
        let err = ERRL!("!200: {}, {}", status_code, response_str);
        return Err(Error::Transport(TransportError::Message(err)));
    }

    // account for incoming traffic
    event_handlers.on_incoming_response(response_str.as_bytes());

    let response: Response = serde_json::from_str(&response_str).map_err(|e| Error::InvalidResponse(e.to_string()))?;
    match response {
        Response::Single(output) => to_result_from_output(output),
        Response::Batch(_) => Err(Error::InvalidResponse("Expected single, got batch.".to_owned())),
    }
}

fn request_failed_error(request: &Call, errors: &[Web3RpcError]) -> Error {
    let errors: String = errors.iter().map(|e| format!("{:?}; ", e)).collect();
    let error = format!("request {:?} failed: {}", request, errors);
    Error::Transport(TransportError::Message(error))
}<|MERGE_RESOLUTION|>--- conflicted
+++ resolved
@@ -1,12 +1,7 @@
 use crate::eth::{web3_transport::Web3SendOut, EthCoin, GuiAuthMessages, RpcTransportEventHandler,
                  RpcTransportEventHandlerShared, Web3RpcError};
 use common::APPLICATION_JSON;
-<<<<<<< HEAD
-=======
 use futures::lock::Mutex as AsyncMutex;
-#[cfg(not(target_arch = "wasm32"))] use futures::FutureExt;
-use futures::TryFutureExt;
->>>>>>> adde21b2
 use http::header::CONTENT_TYPE;
 use jsonrpc_core::{Call, Response};
 use mm2_net::transport::{GuiAuthValidation, GuiAuthValidationGenerator};
@@ -116,25 +111,12 @@
 
     #[cfg(not(target_arch = "wasm32"))]
     fn send(&self, _id: RequestId, request: Call) -> Self::Out {
-<<<<<<< HEAD
         Box::pin(send_request(
             request,
-            self.nodes.clone(),
+            self.client.clone(),
             self.event_handlers.clone(),
             self.gui_auth_validation_generator.clone(),
         ))
-=======
-        Box::new(
-            send_request(
-                request,
-                self.client.clone(),
-                self.event_handlers.clone(),
-                self.gui_auth_validation_generator.clone(),
-            )
-            .boxed()
-            .compat(),
-        )
->>>>>>> adde21b2
     }
 
     #[cfg(target_arch = "wasm32")]
@@ -295,18 +277,12 @@
             };
 
         match send_request_once(serialized_request.clone(), &node.uri, &event_handlers).await {
-<<<<<<< HEAD
-            Ok(response_json) => return Ok(response_json),
-            Err(Error::Transport(e)) => {
-                transport_errors.push(Web3RpcError::Transport(e.to_string()));
-=======
             Ok(response_json) => {
                 client_impl.nodes.rotate_left(i);
                 return Ok(response_json);
             },
-            Err(Error(ErrorKind::Transport(e), _)) => {
-                transport_errors.push(Web3RpcError::Transport(e));
->>>>>>> adde21b2
+            Err(Error::Transport(e)) => {
+                transport_errors.push(Web3RpcError::Transport(e.to_string()));
             },
             Err(e) => return Err(e),
         }
