--- conflicted
+++ resolved
@@ -5,41 +5,21 @@
 pub(crate) mod nft_structs;
 #[cfg(any(test, target_arch = "wasm32"))] mod nft_tests;
 
-<<<<<<< HEAD
 use crate::{get_my_address, MyAddressReq, WithdrawError};
 use nft_errors::{GetNftInfoError, UpdateNftError};
-use nft_structs::{Chain, Nft, NftList, NftListReq, NftMetadataReq, NftTransferHistory, NftTransferHistoryWrapper,
+use nft_structs::{Chain, ConvertChain, Nft, NftList, NftListReq, NftMetadataReq, NftTransferHistory, NftTransferHistoryWrapper,
                   NftTransfersReq, NftWrapper, NftsTransferHistoryList, TransactionNftDetails, UpdateNftReq,
-                  WithdrawNftReq};
-
-use crate::eth::{get_eth_address, withdraw_erc1155, withdraw_erc721};
-use crate::nft::nft_structs::{ContractType, ConvertChain};
-use crate::nft_storage::{NftListStorageOps, NftStorageBuilder, NftTxHistoryStorageOps};
-use common::{APPLICATION_JSON, X_API_KEY};
-=======
-use crate::WithdrawError;
-use nft_errors::GetNftInfoError;
-use nft_structs::{ConvertChain, Nft, NftList, NftListReq, NftMetadataReq, NftTransferHistory,
-                  NftTransferHistoryWrapper, NftTransfersReq, NftWrapper, NftsTransferHistoryList,
-                  TransactionNftDetails, WithdrawNftReq};
+                  WithdrawNftReq, ContractType};
 
 use crate::eth::{get_eth_address, withdraw_erc1155, withdraw_erc721};
 use crate::nft::nft_structs::WithdrawNftType;
 use common::APPLICATION_JSON;
->>>>>>> 4f4fb193
+use crate::nft_storage::{NftListStorageOps, NftStorageBuilder, NftTxHistoryStorageOps};
 use http::header::ACCEPT;
 use mm2_err_handle::map_to_mm::MapToMmResult;
 use mm2_number::BigDecimal;
 use serde_json::Value as Json;
 
-<<<<<<< HEAD
-/// url for moralis requests
-pub const URL_MORALIS: &str = "https://deep-index.moralis.io/api/v2/";
-/// query parameter for moralis request: The format of the token ID
-pub const FORMAT_DECIMAL_MORALIS: &str = "format=decimal";
-/// query parameter for moralis request: The transfer direction
-pub const DIRECTION_BOTH_MORALIS: &str = "direction=both";
-=======
 const MORALIS_API_ENDPOINT: &str = "api/v2";
 /// query parameters for moralis request: The format of the token ID
 const MORALIS_FORMAT_QUERY_NAME: &str = "format";
@@ -47,75 +27,15 @@
 /// query parameters for moralis request: The transfer direction
 const MORALIS_DIRECTION_QUERY_NAME: &str = "direction";
 const MORALIS_DIRECTION_QUERY_VALUE: &str = "both";
->>>>>>> 4f4fb193
 
 pub type WithdrawNftResult = Result<TransactionNftDetails, MmError<WithdrawError>>;
 
 /// `get_nft_list` function returns list of NFTs on requested chains owned by user.
 pub async fn get_nft_list(ctx: MmArc, req: NftListReq) -> MmResult<NftList, GetNftInfoError> {
-<<<<<<< HEAD
     let storage = NftStorageBuilder::new(&ctx).build()?;
     for chain in req.chains.iter() {
         if !NftListStorageOps::is_initialized(&storage, chain).await? {
             NftListStorageOps::init(&storage, chain).await?;
-=======
-    let mut res_list = Vec::new();
-    for chain in req.chains {
-        let my_address = get_eth_address(&ctx, &chain.to_ticker()).await?;
-
-        let mut uri_without_cursor = req.url.clone();
-        uri_without_cursor.set_path(MORALIS_API_ENDPOINT);
-        uri_without_cursor
-            .path_segments_mut()
-            .map_to_mm(|_| GetNftInfoError::Internal("Invalid URI".to_string()))?
-            .push(&my_address.wallet_address)
-            .push("nft");
-        uri_without_cursor
-            .query_pairs_mut()
-            .append_pair("chain", &chain.to_string())
-            .append_pair(MORALIS_FORMAT_QUERY_NAME, MORALIS_FORMAT_QUERY_VALUE);
-        drop_mutability!(uri_without_cursor);
-
-        // The cursor returned in the previous response (used for getting the next page).
-        let mut cursor = String::new();
-        loop {
-            let uri = format!("{}{}", uri_without_cursor, cursor);
-            let response = send_moralis_request(uri.as_str()).await?;
-            if let Some(nfts_list) = response["result"].as_array() {
-                for nft_json in nfts_list {
-                    let nft_wrapper: NftWrapper = serde_json::from_str(&nft_json.to_string())?;
-                    let nft = Nft {
-                        chain,
-                        token_address: nft_wrapper.token_address,
-                        token_id: nft_wrapper.token_id.0,
-                        amount: nft_wrapper.amount.0,
-                        owner_of: nft_wrapper.owner_of,
-                        token_hash: nft_wrapper.token_hash,
-                        block_number_minted: *nft_wrapper.block_number_minted,
-                        block_number: *nft_wrapper.block_number,
-                        contract_type: nft_wrapper.contract_type.map(|v| v.0),
-                        name: nft_wrapper.name,
-                        symbol: nft_wrapper.symbol,
-                        token_uri: nft_wrapper.token_uri,
-                        metadata: nft_wrapper.metadata,
-                        last_token_uri_sync: nft_wrapper.last_token_uri_sync,
-                        last_metadata_sync: nft_wrapper.last_metadata_sync,
-                        minter_address: nft_wrapper.minter_address,
-                        possible_spam: nft_wrapper.possible_spam,
-                    };
-                    // collect NFTs from the page
-                    res_list.push(nft);
-                }
-                // if cursor is not null, there are other NFTs on next page,
-                // and we need to send new request with cursor to get info from the next page.
-                if let Some(cursor_res) = response["cursor"].as_str() {
-                    cursor = format!("{}{}", "&cursor=", cursor_res);
-                    continue;
-                } else {
-                    break;
-                }
-            }
->>>>>>> 4f4fb193
         }
     }
     let nfts = storage
@@ -125,7 +45,6 @@
 }
 
 /// `get_nft_metadata` function returns info of one specific NFT.
-<<<<<<< HEAD
 pub async fn get_nft_metadata(ctx: MmArc, req: NftMetadataReq) -> MmResult<Nft, GetNftInfoError> {
     let storage = NftStorageBuilder::new(&ctx).build()?;
     if !NftListStorageOps::is_initialized(&storage, &req.chain).await? {
@@ -142,55 +61,10 @@
             token_id: req.token_id.to_string(),
         })
     }
-=======
-/// Current implementation sends request to Moralis.
-/// Later, after adding caching, metadata lookup can be performed using previously obtained NFTs info without
-/// sending new moralis request. The moralis request can be sent as a fallback, if the data was not found in the cache.
-///
-/// **Caution:** ERC-1155 token can have a total supply more than 1, which means there could be several owners
-/// of the same token. `get_nft_metadata` returns NFTs info with the most recent owner.
-/// **Dont** use this function to get specific info about owner address, amount etc, you will get info not related to my_address.
-pub async fn get_nft_metadata(_ctx: MmArc, req: NftMetadataReq) -> MmResult<Nft, GetNftInfoError> {
-    let mut uri = req.url;
-    uri.set_path(MORALIS_API_ENDPOINT);
-    uri.path_segments_mut()
-        .map_to_mm(|_| GetNftInfoError::Internal("Invalid URI".to_string()))?
-        .push("nft")
-        .push(&format!("{:#02x}", &req.token_address))
-        .push(&req.token_id.to_string());
-    uri.query_pairs_mut()
-        .append_pair("chain", &req.chain.to_string())
-        .append_pair(MORALIS_FORMAT_QUERY_NAME, MORALIS_FORMAT_QUERY_VALUE);
-    drop_mutability!(uri);
-
-    let response = send_moralis_request(uri.as_str()).await?;
-    let nft_wrapper: NftWrapper = serde_json::from_str(&response.to_string())?;
-    let nft_metadata = Nft {
-        chain: req.chain,
-        token_address: nft_wrapper.token_address,
-        token_id: nft_wrapper.token_id.0,
-        amount: nft_wrapper.amount.0,
-        owner_of: nft_wrapper.owner_of,
-        token_hash: nft_wrapper.token_hash,
-        block_number_minted: *nft_wrapper.block_number_minted,
-        block_number: *nft_wrapper.block_number,
-        contract_type: nft_wrapper.contract_type.map(|v| v.0),
-        name: nft_wrapper.name,
-        symbol: nft_wrapper.symbol,
-        token_uri: nft_wrapper.token_uri,
-        metadata: nft_wrapper.metadata,
-        last_token_uri_sync: nft_wrapper.last_token_uri_sync,
-        last_metadata_sync: nft_wrapper.last_metadata_sync,
-        minter_address: nft_wrapper.minter_address,
-        possible_spam: nft_wrapper.possible_spam,
-    };
-    Ok(nft_metadata)
->>>>>>> 4f4fb193
 }
 
 /// `get_nft_transfers` function returns a transfer history of NFTs on requested chains owned by user.
 pub async fn get_nft_transfers(ctx: MmArc, req: NftTransfersReq) -> MmResult<NftsTransferHistoryList, GetNftInfoError> {
-<<<<<<< HEAD
     let storage = NftStorageBuilder::new(&ctx).build()?;
     for chain in req.chains.iter() {
         if !NftTxHistoryStorageOps::is_initialized(&storage, chain).await? {
@@ -270,67 +144,6 @@
                 (None, None) => {
                     cache_nfts_from_moralis(&ctx, &storage, chain).await?;
                 },
-=======
-    let mut res_list = Vec::new();
-
-    for chain in req.chains {
-        let my_address = get_eth_address(&ctx, &chain.to_ticker()).await?;
-
-        let mut uri_without_cursor = req.url.clone();
-        uri_without_cursor.set_path(MORALIS_API_ENDPOINT);
-        uri_without_cursor
-            .path_segments_mut()
-            .map_to_mm(|_| GetNftInfoError::Internal("Invalid URI".to_string()))?
-            .push(&my_address.wallet_address)
-            .push("nft")
-            .push("transfers");
-        uri_without_cursor
-            .query_pairs_mut()
-            .append_pair("chain", &chain.to_string())
-            .append_pair(MORALIS_FORMAT_QUERY_NAME, MORALIS_FORMAT_QUERY_VALUE)
-            .append_pair(MORALIS_DIRECTION_QUERY_NAME, MORALIS_DIRECTION_QUERY_VALUE);
-        drop_mutability!(uri_without_cursor);
-
-        // The cursor returned in the previous response (used for getting the next page).
-        let mut cursor = String::new();
-        loop {
-            let uri = format!("{}{}", uri_without_cursor, cursor);
-            let response = send_moralis_request(uri.as_str()).await?;
-            if let Some(transfer_list) = response["result"].as_array() {
-                for transfer in transfer_list {
-                    let transfer_wrapper: NftTransferHistoryWrapper = serde_json::from_str(&transfer.to_string())?;
-                    let transfer_history = NftTransferHistory {
-                        chain,
-                        block_number: *transfer_wrapper.block_number,
-                        block_timestamp: transfer_wrapper.block_timestamp,
-                        block_hash: transfer_wrapper.block_hash,
-                        transaction_hash: transfer_wrapper.transaction_hash,
-                        transaction_index: transfer_wrapper.transaction_index,
-                        log_index: transfer_wrapper.log_index,
-                        value: transfer_wrapper.value.0,
-                        contract_type: transfer_wrapper.contract_type.0,
-                        transaction_type: transfer_wrapper.transaction_type,
-                        token_address: transfer_wrapper.token_address,
-                        token_id: transfer_wrapper.token_id.0,
-                        from_address: transfer_wrapper.from_address,
-                        to_address: transfer_wrapper.to_address,
-                        amount: transfer_wrapper.amount.0,
-                        verified: transfer_wrapper.verified,
-                        operator: transfer_wrapper.operator,
-                        possible_spam: transfer_wrapper.possible_spam,
-                    };
-                    // collect NFTs transfers from the page
-                    res_list.push(transfer_history);
-                }
-                // if the cursor is not null, there are other NFTs transfers on next page,
-                // and we need to send new request with cursor to get info from the next page.
-                if let Some(cursor_res) = response["cursor"].as_str() {
-                    cursor = format!("{}{}", "&cursor=", cursor_res);
-                    continue;
-                } else {
-                    break;
-                }
->>>>>>> 4f4fb193
             }
         }
     }
@@ -372,25 +185,22 @@
 /// `withdraw_nft` function generates, signs and returns a transaction that transfers NFT
 /// from my address to recipient's address.
 /// This method generates a raw transaction which should then be broadcast using `send_raw_transaction`.
-pub async fn withdraw_nft(ctx: MmArc, req: WithdrawNftReq) -> WithdrawNftResult {
-    match req.withdraw_type {
-        WithdrawNftType::WithdrawErc1155(erc1155_withdraw) => withdraw_erc1155(ctx, erc1155_withdraw, req.url).await,
-        WithdrawNftType::WithdrawErc721(erc721_withdraw) => withdraw_erc721(ctx, erc721_withdraw).await,
+pub async fn withdraw_nft(ctx: MmArc, req_type: WithdrawNftReq) -> WithdrawNftResult {
+    match req_type {
+        WithdrawNftReq::WithdrawErc1155(erc1155_req) => withdraw_erc1155(ctx, erc1155_req).await,
+        WithdrawNftReq::WithdrawErc721(erc721_req) => withdraw_erc721(ctx, erc721_req).await,
     }
 }
 
 #[cfg(not(target_arch = "wasm32"))]
-<<<<<<< HEAD
 pub async fn send_moralis_request(uri: &str, api_key: &str) -> MmResult<Json, GetNftInfoError> {
-=======
-async fn send_moralis_request(uri: &str) -> MmResult<Json, GetNftInfoError> {
->>>>>>> 4f4fb193
     use http::header::HeaderValue;
     use mm2_net::transport::slurp_req_body;
 
     let request = http::Request::builder()
         .method("GET")
         .uri(uri)
+        .header(X_API_KEY, api_key)
         .header(ACCEPT, HeaderValue::from_static(APPLICATION_JSON))
         .body(hyper::Body::from(""))?;
 
@@ -405,7 +215,7 @@
 }
 
 #[cfg(target_arch = "wasm32")]
-async fn send_moralis_request(uri: &str) -> MmResult<Json, GetNftInfoError> {
+async fn send_moralis_request(uri: &str, api_key: &str) -> MmResult<Json, GetNftInfoError> {
     use mm2_net::wasm_http::FetchRequest;
 
     macro_rules! try_or {
@@ -418,6 +228,9 @@
     }
 
     let result = FetchRequest::get(uri)
+        .cors()
+        .body_utf8("".to_owned())
+        .header(X_API_KEY, api_key)
         .header(ACCEPT.as_str(), APPLICATION_JSON)
         .request_str()
         .await;
@@ -471,7 +284,7 @@
     let mut cursor = String::new();
     loop {
         let uri = format!("{}{}", uri_without_cursor, cursor);
-        let response = send_moralis_request(uri.as_str(), api_key).await?;
+        let response = send_moralis_request(uri.as_str()).await?;
         if let Some(nfts_list) = response["result"].as_array() {
             for nft_json in nfts_list {
                 let nft_wrapper: NftWrapper = serde_json::from_str(&nft_json.to_string())?;
@@ -545,7 +358,7 @@
     let mut cursor = String::new();
     loop {
         let uri = format!("{}{}", uri_without_cursor, cursor);
-        let response = send_moralis_request(uri.as_str(), api_key).await?;
+        let response = send_moralis_request(uri.as_str()).await?;
         if let Some(transfer_list) = response["result"].as_array() {
             for transfer in transfer_list {
                 let transfer_wrapper: NftTransferHistoryWrapper = serde_json::from_str(&transfer.to_string())?;
@@ -587,51 +400,65 @@
     Ok(res_list)
 }
 
-/// **Caution:** ERC-1155 token can have a total supply more than 1, which means there could be several owners
-/// of the same token. `get_nft_metadata` returns NFTs info with the most recent owner.
-/// **Dont** use this function to get specific info about owner address, amount etc, you will get info not related to my_address.
-async fn get_moralis_metadata(
-    ctx: &MmArc,
-    token_address: String,
-    token_id: BigDecimal,
-    chain: &Chain,
-) -> MmResult<Nft, GetNftInfoError> {
-    let api_key = ctx.conf["api_key"]
-        .as_str()
-        .ok_or_else(|| MmError::new(GetNftInfoError::ApiKeyError))?;
-    let chain_str = match chain {
-        Chain::Avalanche => "AVALANCHE",
-        Chain::Bsc => "BSC",
-        Chain::Eth => "ETH",
-        Chain::Fantom => "FANTOM",
-        Chain::Polygon => "POLYGON",
-    };
-    let uri = format!(
-        "{}nft/{}/{}?chain={}&{}",
-        URL_MORALIS, token_address, token_id, chain_str, FORMAT_DECIMAL_MORALIS
-    );
-    let response = send_moralis_request(uri.as_str(), api_key).await?;
-    let nft_wrapper: NftWrapper = serde_json::from_str(&response.to_string())?;
-    let nft_metadata = Nft {
-        chain: *chain,
-        token_address: nft_wrapper.token_address,
-        token_id: nft_wrapper.token_id.0,
-        amount: nft_wrapper.amount.0,
-        owner_of: nft_wrapper.owner_of,
-        token_hash: nft_wrapper.token_hash,
-        block_number_minted: *nft_wrapper.block_number_minted,
-        block_number: *nft_wrapper.block_number,
-        contract_type: nft_wrapper.contract_type.map(|v| v.0),
-        name: nft_wrapper.name,
-        symbol: nft_wrapper.symbol,
-        token_uri: nft_wrapper.token_uri,
-        metadata: nft_wrapper.metadata,
-        last_token_uri_sync: nft_wrapper.last_token_uri_sync,
-        last_metadata_sync: nft_wrapper.last_metadata_sync,
-        minter_address: nft_wrapper.minter_address,
-        possible_spam: nft_wrapper.possible_spam,
-    };
-    Ok(nft_metadata)
+/// `withdraw_nft` function generates, signs and returns a transaction that transfers NFT
+/// from my address to recipient's address.
+/// This method generates a raw transaction which should then be broadcast using `send_raw_transaction`.
+pub async fn withdraw_nft(ctx: MmArc, req: WithdrawNftReq) -> WithdrawNftResult {
+    match req.withdraw_type {
+        WithdrawNftType::WithdrawErc1155(erc1155_withdraw) => withdraw_erc1155(ctx, erc1155_withdraw, req.url).await,
+        WithdrawNftType::WithdrawErc721(erc721_withdraw) => withdraw_erc721(ctx, erc721_withdraw).await,
+    }
+}
+
+#[cfg(not(target_arch = "wasm32"))]
+async fn send_moralis_request(uri: &str) -> MmResult<Json, GetNftInfoError> {
+    use http::header::HeaderValue;
+    use mm2_net::transport::slurp_req_body;
+
+    let request = http::Request::builder()
+        .method("GET")
+        .uri(uri)
+        .header(ACCEPT, HeaderValue::from_static(APPLICATION_JSON))
+        .body(hyper::Body::from(""))?;
+
+    let (status, _header, body) = slurp_req_body(request).await?;
+    if !status.is_success() {
+        return Err(MmError::new(GetNftInfoError::Transport(format!(
+            "Response !200 from {}: {}, {}",
+            uri, status, body
+        ))));
+    }
+    Ok(body)
+}
+
+#[cfg(target_arch = "wasm32")]
+async fn send_moralis_request(uri: &str) -> MmResult<Json, GetNftInfoError> {
+    use mm2_net::wasm_http::FetchRequest;
+
+    macro_rules! try_or {
+        ($exp:expr, $errtype:ident) => {
+            match $exp {
+                Ok(x) => x,
+                Err(e) => return Err(MmError::new(GetNftInfoError::$errtype(ERRL!("{:?}", e)))),
+            }
+        };
+    }
+
+    let result = FetchRequest::get(uri)
+        .header(ACCEPT.as_str(), APPLICATION_JSON)
+        .request_str()
+        .await;
+    let (status_code, response_str) = try_or!(result, Transport);
+    if !status_code.is_success() {
+        return Err(MmError::new(GetNftInfoError::Transport(ERRL!(
+            "!200: {}, {}",
+            status_code,
+            response_str
+        ))));
+    }
+
+    let response: Json = try_or!(serde_json::from_str(&response_str), InvalidResponse);
+    Ok(response)
 }
 
 /// `update_nft_list` function gets nft transfers from NFT HISTORY table, iterates through them
