use mm2_core::mm_ctx::MmArc;
use mm2_err_handle::prelude::{MmError, MmResult};
use url::Url;

pub(crate) mod nft_errors;
pub(crate) mod nft_structs;
pub(crate) mod storage;

#[cfg(any(test, target_arch = "wasm32"))] mod nft_tests;

use crate::{get_my_address, MyAddressReq, WithdrawError};
use nft_errors::{GetInfoFromUriError, GetNftInfoError, UpdateNftError};
use nft_structs::{Chain, ContractType, ConvertChain, Nft, NftFromMoralis, NftList, NftListReq, NftMetadataReq,
                  NftTransferHistory, NftTransfersReq, NftTxHistoryFromMoralis, NftsTransferHistoryList,
                  TransactionNftDetails, UpdateNftReq, WithdrawNftReq};

<<<<<<< HEAD
use crate::eth::{get_eth_address, withdraw_erc1155, withdraw_erc721};
use crate::nft::nft_errors::{ClearNftDbError, ProtectFromSpamError};
use crate::nft::nft_structs::{ClearNftDbReq, NftCommon, NftTransferCommon, RefreshMetadataReq, TransferStatus, TxMeta,
=======
use crate::eth::{eth_addr_to_hex, get_eth_address, withdraw_erc1155, withdraw_erc721};
use crate::nft::nft_errors::ProtectFromSpamError;
use crate::nft::nft_structs::{NftCommon, NftCtx, NftTransferCommon, RefreshMetadataReq, TransferStatus, TxMeta,
>>>>>>> ab0d49c3
                              UriMeta};
use crate::nft::storage::{NftListStorageOps, NftStorageBuilder, NftTxHistoryStorageOps};
use common::{parse_rfc3339_to_timestamp, APPLICATION_JSON};
use ethereum_types::Address;
use http::header::ACCEPT;
use mm2_err_handle::map_to_mm::MapToMmResult;
use mm2_number::BigDecimal;
use regex::Regex;
use serde_json::Value as Json;
use std::cmp::Ordering;
use std::str::FromStr;

const MORALIS_API_ENDPOINT: &str = "api/v2";
/// query parameters for moralis request: The format of the token ID
const MORALIS_FORMAT_QUERY_NAME: &str = "format";
const MORALIS_FORMAT_QUERY_VALUE: &str = "decimal";
/// The minimum block number from which to get the transfers
const MORALIS_FROM_BLOCK_QUERY_NAME: &str = "from_block";

pub type WithdrawNftResult = Result<TransactionNftDetails, MmError<WithdrawError>>;

/// `get_nft_list` function returns list of NFTs on requested chains owned by user.
pub async fn get_nft_list(ctx: MmArc, req: NftListReq) -> MmResult<NftList, GetNftInfoError> {
    let nft_ctx = NftCtx::from_ctx(&ctx).map_to_mm(GetNftInfoError::Internal)?;
    let _lock = nft_ctx.guard.lock().await;

    let storage = NftStorageBuilder::new(&ctx).build()?;
    for chain in req.chains.iter() {
        if !NftListStorageOps::is_initialized(&storage, chain).await? {
            NftListStorageOps::init(&storage, chain).await?;
        }
    }
    let mut nft_list = storage
        .get_nft_list(req.chains, req.max, req.limit, req.page_number)
        .await?;
    if req.protect_from_spam {
        for nft in &mut nft_list.nfts {
            protect_from_nft_spam(nft)?;
        }
    }
    drop_mutability!(nft_list);
    Ok(nft_list)
}

/// `get_nft_metadata` function returns info of one specific NFT.
pub async fn get_nft_metadata(ctx: MmArc, req: NftMetadataReq) -> MmResult<Nft, GetNftInfoError> {
    let nft_ctx = NftCtx::from_ctx(&ctx).map_to_mm(GetNftInfoError::Internal)?;
    let _lock = nft_ctx.guard.lock().await;

    let storage = NftStorageBuilder::new(&ctx).build()?;
    if !NftListStorageOps::is_initialized(&storage, &req.chain).await? {
        NftListStorageOps::init(&storage, &req.chain).await?;
    }
    let mut nft = storage
        .get_nft(&req.chain, format!("{:#02x}", req.token_address), req.token_id.clone())
        .await?
        .ok_or_else(|| GetNftInfoError::TokenNotFoundInWallet {
            token_address: format!("{:#02x}", req.token_address),
            token_id: req.token_id.to_string(),
        })?;
    if req.protect_from_spam {
        protect_from_nft_spam(&mut nft)?;
    }
    drop_mutability!(nft);
    Ok(nft)
}

/// `get_nft_transfers` function returns a transfer history of NFTs on requested chains owned by user.
pub async fn get_nft_transfers(ctx: MmArc, req: NftTransfersReq) -> MmResult<NftsTransferHistoryList, GetNftInfoError> {
    let nft_ctx = NftCtx::from_ctx(&ctx).map_to_mm(GetNftInfoError::Internal)?;
    let _lock = nft_ctx.guard.lock().await;

    let storage = NftStorageBuilder::new(&ctx).build()?;
    for chain in req.chains.iter() {
        if !NftTxHistoryStorageOps::is_initialized(&storage, chain).await? {
            NftTxHistoryStorageOps::init(&storage, chain).await?;
        }
    }
    let mut transfer_history_list = storage
        .get_tx_history(req.chains, req.max, req.limit, req.page_number, req.filters)
        .await?;
    if req.protect_from_spam {
        for tx in &mut transfer_history_list.transfer_history {
            protect_from_history_spam(tx)?;
        }
    }
    drop_mutability!(transfer_history_list);
    Ok(transfer_history_list)
}

/// `update_nft` function updates cache of nft transfer history and nft list.
pub async fn update_nft(ctx: MmArc, req: UpdateNftReq) -> MmResult<(), UpdateNftError> {
    let nft_ctx = NftCtx::from_ctx(&ctx).map_to_mm(GetNftInfoError::Internal)?;
    let _lock = nft_ctx.guard.lock().await;

    let storage = NftStorageBuilder::new(&ctx).build()?;
    for chain in req.chains.iter() {
        let tx_history_initialized = NftTxHistoryStorageOps::is_initialized(&storage, chain).await?;

        let from_block = if tx_history_initialized {
            let last_tx_block = NftTxHistoryStorageOps::get_last_block_number(&storage, chain).await?;
            last_tx_block.map(|b| b + 1)
        } else {
            NftTxHistoryStorageOps::init(&storage, chain).await?;
            None
        };
        let nft_transfers = get_moralis_nft_transfers(&ctx, chain, from_block, &req.url).await?;
        storage.add_txs_to_history(chain, nft_transfers).await?;

        let nft_block = match NftListStorageOps::get_last_block_number(&storage, chain).await {
            Ok(Some(block)) => block,
            Ok(None) => {
                // if there are no rows in NFT LIST table we can try to get all info from moralis.
                let nfts = cache_nfts_from_moralis(&ctx, &storage, chain, &req.url).await?;
                update_meta_in_txs(&storage, chain, nfts).await?;
                update_txs_with_empty_meta(&storage, chain, &req.url).await?;
                continue;
            },
            Err(_) => {
                // if there is an error, then NFT LIST table doesnt exist, so we need to cache from mroalis.
                NftListStorageOps::init(&storage, chain).await?;
                let nft_list = get_moralis_nft_list(&ctx, chain, &req.url).await?;
                let last_scanned_block = NftTxHistoryStorageOps::get_last_block_number(&storage, chain)
                    .await?
                    .unwrap_or(0);
                storage
                    .add_nfts_to_list(chain, nft_list.clone(), last_scanned_block)
                    .await?;
                update_meta_in_txs(&storage, chain, nft_list).await?;
                update_txs_with_empty_meta(&storage, chain, &req.url).await?;
                continue;
            },
        };
        let scanned_block =
            storage
                .get_last_scanned_block(chain)
                .await?
                .ok_or_else(|| UpdateNftError::LastScannedBlockNotFound {
                    last_nft_block: nft_block.to_string(),
                })?;
        // if both block numbers exist, last scanned block should be equal
        // or higher than last block number from NFT LIST table.
        if scanned_block < nft_block {
            return MmError::err(UpdateNftError::InvalidBlockOrder {
                last_scanned_block: scanned_block.to_string(),
                last_nft_block: nft_block.to_string(),
            });
        }
        update_nft_list(ctx.clone(), &storage, chain, scanned_block + 1, &req.url).await?;
        update_txs_with_empty_meta(&storage, chain, &req.url).await?;
    }
    Ok(())
}

pub async fn refresh_nft_metadata(ctx: MmArc, req: RefreshMetadataReq) -> MmResult<(), UpdateNftError> {
    let nft_ctx = NftCtx::from_ctx(&ctx).map_to_mm(GetNftInfoError::Internal)?;
    let _lock = nft_ctx.guard.lock().await;

    let storage = NftStorageBuilder::new(&ctx).build()?;
    let moralis_meta = get_moralis_metadata(
        format!("{:#02x}", req.token_address),
        req.token_id.clone(),
        &req.chain,
        &req.url,
    )
    .await?;
    let req = NftMetadataReq {
        token_address: req.token_address,
        token_id: req.token_id,
        chain: req.chain,
        protect_from_spam: false,
    };
    let mut nft_db = get_nft_metadata(ctx.clone(), req).await?;
    let token_uri = check_moralis_ipfs_bafy(moralis_meta.common.token_uri.as_deref());
    let uri_meta = get_uri_meta(token_uri.as_deref(), moralis_meta.common.metadata.as_deref()).await;
    nft_db.common.collection_name = moralis_meta.common.collection_name;
    nft_db.common.symbol = moralis_meta.common.symbol;
    nft_db.common.token_uri = token_uri;
    nft_db.common.metadata = moralis_meta.common.metadata;
    nft_db.common.last_token_uri_sync = moralis_meta.common.last_token_uri_sync;
    nft_db.common.last_metadata_sync = moralis_meta.common.last_metadata_sync;
    nft_db.common.possible_spam = moralis_meta.common.possible_spam;
    nft_db.uri_meta = uri_meta;
    drop_mutability!(nft_db);
    storage
        .refresh_nft_metadata(&moralis_meta.chain, nft_db.clone())
        .await?;
    let tx_meta = TxMeta::from(nft_db.clone());
    storage.update_txs_meta_by_token_addr_id(&nft_db.chain, tx_meta).await?;
    Ok(())
}

pub async fn clear_nft_db(ctx: MmArc, req: ClearNftDbReq) -> MmResult<(), ClearNftDbError> {
    let chains = if req.clear_all {
        vec![Chain::Avalanche, Chain::Bsc, Chain::Eth, Chain::Fantom, Chain::Polygon]
    } else {
        req.chains
    };
    clear_nft_data_for_chains(&ctx, chains).await
}

async fn clear_nft_data_for_chains(ctx: &MmArc, chains: Vec<Chain>) -> MmResult<(), ClearNftDbError> {
    let storage = NftStorageBuilder::new(ctx).build()?;
    for chain in &chains {
        let is_list_init = NftListStorageOps::is_initialized(&storage, chain).await?;
        let is_history_init = NftTxHistoryStorageOps::is_initialized(&storage, chain).await?;
        if !is_list_init && !is_history_init {
            continue;
        }
        storage.clear_nft_data(chain).await?;
        storage.clear_history_data(chain).await?;
    }
    Ok(())
}

async fn get_moralis_nft_list(ctx: &MmArc, chain: &Chain, url: &Url) -> MmResult<Vec<Nft>, GetNftInfoError> {
    let mut res_list = Vec::new();
    let my_address = get_eth_address(ctx, &chain.to_ticker()).await?;

    let mut uri_without_cursor = url.clone();
    uri_without_cursor.set_path(MORALIS_API_ENDPOINT);
    uri_without_cursor
        .path_segments_mut()
        .map_to_mm(|_| GetNftInfoError::Internal("Invalid URI".to_string()))?
        .push(&my_address.wallet_address)
        .push("nft");
    uri_without_cursor
        .query_pairs_mut()
        .append_pair("chain", &chain.to_string())
        .append_pair(MORALIS_FORMAT_QUERY_NAME, MORALIS_FORMAT_QUERY_VALUE);
    drop_mutability!(uri_without_cursor);

    // The cursor returned in the previous response (used for getting the next page).
    let mut cursor = String::new();
    loop {
        let uri = format!("{}{}", uri_without_cursor, cursor);
        let response = send_request_to_uri(uri.as_str()).await?;
        if let Some(nfts_list) = response["result"].as_array() {
            for nft_json in nfts_list {
                let nft_moralis: NftFromMoralis = serde_json::from_str(&nft_json.to_string())?;
                let contract_type = match nft_moralis.contract_type {
                    Some(contract_type) => contract_type,
                    None => continue,
                };
                let nft = build_nft_from_moralis(chain, nft_moralis, contract_type).await;
                // collect NFTs from the page
                res_list.push(nft);
            }
            // if cursor is not null, there are other NFTs on next page,
            // and we need to send new request with cursor to get info from the next page.
            if let Some(cursor_res) = response["cursor"].as_str() {
                cursor = format!("{}{}", "&cursor=", cursor_res);
                continue;
            } else {
                break;
            }
        }
    }
    drop_mutability!(res_list);
    Ok(res_list)
}

async fn get_moralis_nft_transfers(
    ctx: &MmArc,
    chain: &Chain,
    from_block: Option<u64>,
    url: &Url,
) -> MmResult<Vec<NftTransferHistory>, GetNftInfoError> {
    let mut res_list = Vec::new();
    let my_address = get_eth_address(ctx, &chain.to_ticker()).await?;

    let mut uri_without_cursor = url.clone();
    uri_without_cursor.set_path(MORALIS_API_ENDPOINT);
    uri_without_cursor
        .path_segments_mut()
        .map_to_mm(|_| GetNftInfoError::Internal("Invalid URI".to_string()))?
        .push(&my_address.wallet_address)
        .push("nft")
        .push("transfers");
    let from_block = match from_block {
        Some(block) => block.to_string(),
        None => "1".into(),
    };
    uri_without_cursor
        .query_pairs_mut()
        .append_pair("chain", &chain.to_string())
        .append_pair(MORALIS_FORMAT_QUERY_NAME, MORALIS_FORMAT_QUERY_VALUE)
        .append_pair(MORALIS_FROM_BLOCK_QUERY_NAME, &from_block);
    drop_mutability!(uri_without_cursor);

    // The cursor returned in the previous response (used for getting the next page).
    let mut cursor = String::new();
    let wallet_address = my_address.wallet_address;
    loop {
        let uri = format!("{}{}", uri_without_cursor, cursor);
        let response = send_request_to_uri(uri.as_str()).await?;
        if let Some(transfer_list) = response["result"].as_array() {
            for transfer in transfer_list {
                let transfer_moralis: NftTxHistoryFromMoralis = serde_json::from_str(&transfer.to_string())?;
                let contract_type = match transfer_moralis.contract_type {
                    Some(contract_type) => contract_type,
                    None => continue,
                };
                let status = get_tx_status(&wallet_address, &eth_addr_to_hex(&transfer_moralis.common.to_address));
                let block_timestamp = parse_rfc3339_to_timestamp(&transfer_moralis.block_timestamp)?;
                let transfer_history = NftTransferHistory {
                    common: NftTransferCommon {
                        block_hash: transfer_moralis.common.block_hash,
                        transaction_hash: transfer_moralis.common.transaction_hash,
                        transaction_index: transfer_moralis.common.transaction_index,
                        log_index: transfer_moralis.common.log_index,
                        value: transfer_moralis.common.value,
                        transaction_type: transfer_moralis.common.transaction_type,
                        token_address: transfer_moralis.common.token_address,
                        token_id: transfer_moralis.common.token_id,
                        from_address: transfer_moralis.common.from_address,
                        to_address: transfer_moralis.common.to_address,
                        amount: transfer_moralis.common.amount,
                        verified: transfer_moralis.common.verified,
                        operator: transfer_moralis.common.operator,
                        possible_spam: transfer_moralis.common.possible_spam,
                    },
                    chain: *chain,
                    block_number: *transfer_moralis.block_number,
                    block_timestamp,
                    contract_type,
                    token_uri: None,
                    collection_name: None,
                    image_url: None,
                    token_name: None,
                    status,
                };
                // collect NFTs transfers from the page
                res_list.push(transfer_history);
            }
            // if the cursor is not null, there are other NFTs transfers on next page,
            // and we need to send new request with cursor to get info from the next page.
            if let Some(cursor_res) = response["cursor"].as_str() {
                cursor = format!("{}{}", "&cursor=", cursor_res);
                continue;
            } else {
                break;
            }
        }
    }
    drop_mutability!(res_list);
    Ok(res_list)
}

/// **Caution:** ERC-1155 token can have a total supply more than 1, which means there could be several owners
/// of the same token. `get_nft_metadata` returns NFTs info with the most recent owner.
/// **Dont** use this function to get specific info about owner address, amount etc, you will get info not related to my_address.
async fn get_moralis_metadata(
    token_address: String,
    token_id: BigDecimal,
    chain: &Chain,
    url: &Url,
) -> MmResult<Nft, GetNftInfoError> {
    let mut uri = url.clone();
    uri.set_path(MORALIS_API_ENDPOINT);
    uri.path_segments_mut()
        .map_to_mm(|_| GetNftInfoError::Internal("Invalid URI".to_string()))?
        .push("nft")
        .push(&token_address)
        .push(&token_id.to_string());
    uri.query_pairs_mut()
        .append_pair("chain", &chain.to_string())
        .append_pair(MORALIS_FORMAT_QUERY_NAME, MORALIS_FORMAT_QUERY_VALUE);
    drop_mutability!(uri);

    let response = send_request_to_uri(uri.as_str()).await?;
    let nft_moralis: NftFromMoralis = serde_json::from_str(&response.to_string())?;
    let contract_type = match nft_moralis.contract_type {
        Some(contract_type) => contract_type,
        None => return MmError::err(GetNftInfoError::ContractTypeIsNull),
    };
    let nft_metadata = build_nft_from_moralis(chain, nft_moralis, contract_type).await;
    Ok(nft_metadata)
}

/// `withdraw_nft` function generates, signs and returns a transaction that transfers NFT
/// from my address to recipient's address.
/// This method generates a raw transaction which should then be broadcast using `send_raw_transaction`.
pub async fn withdraw_nft(ctx: MmArc, req: WithdrawNftReq) -> WithdrawNftResult {
    match req {
        WithdrawNftReq::WithdrawErc1155(erc1155_withdraw) => withdraw_erc1155(ctx, erc1155_withdraw).await,
        WithdrawNftReq::WithdrawErc721(erc721_withdraw) => withdraw_erc721(ctx, erc721_withdraw).await,
    }
}

#[cfg(not(target_arch = "wasm32"))]
async fn send_request_to_uri(uri: &str) -> MmResult<Json, GetInfoFromUriError> {
    use http::header::HeaderValue;
    use mm2_net::transport::slurp_req_body;

    let request = http::Request::builder()
        .method("GET")
        .uri(uri)
        .header(ACCEPT, HeaderValue::from_static(APPLICATION_JSON))
        .body(hyper::Body::from(""))?;

    let (status, _header, body) = slurp_req_body(request).await?;
    if !status.is_success() {
        return Err(MmError::new(GetInfoFromUriError::Transport(format!(
            "Response !200 from {}: {}, {}",
            uri, status, body
        ))));
    }
    Ok(body)
}

#[cfg(target_arch = "wasm32")]
async fn send_request_to_uri(uri: &str) -> MmResult<Json, GetInfoFromUriError> {
    use mm2_net::wasm_http::FetchRequest;

    macro_rules! try_or {
        ($exp:expr, $errtype:ident) => {
            match $exp {
                Ok(x) => x,
                Err(e) => return Err(MmError::new(GetInfoFromUriError::$errtype(ERRL!("{:?}", e)))),
            }
        };
    }

    let result = FetchRequest::get(uri)
        .header(ACCEPT.as_str(), APPLICATION_JSON)
        .request_str()
        .await;
    let (status_code, response_str) = try_or!(result, Transport);
    if !status_code.is_success() {
        return Err(MmError::new(GetInfoFromUriError::Transport(ERRL!(
            "!200: {}, {}",
            status_code,
            response_str
        ))));
    }

    let response: Json = try_or!(serde_json::from_str(&response_str), InvalidResponse);
    Ok(response)
}

/// `check_moralis_ipfs_bafy` inspects a given token URI and modifies it if certain conditions are met.
///
/// It checks if the URI points to the Moralis IPFS domain `"ipfs.moralis.io"` and starts with a specific path prefix `"/ipfs/bafy"`.
/// If these conditions are satisfied, it modifies the URI to point to the `"ipfs.io"` domain.
/// This is due to certain "bafy"-prefixed hashes being banned on Moralis IPFS gateway due to abuse.
///
/// If the URI does not meet these conditions or cannot be parsed, it is returned unchanged.
fn check_moralis_ipfs_bafy(token_uri: Option<&str>) -> Option<String> {
    token_uri.map(|uri| {
        if let Ok(parsed_url) = Url::parse(uri) {
            if parsed_url.host_str() == Some("ipfs.moralis.io") && parsed_url.path().starts_with("/ipfs/bafy") {
                let parts: Vec<&str> = parsed_url.path().splitn(2, "/ipfs/").collect();
                format!("https://ipfs.io/ipfs/{}", parts[1])
            } else {
                uri.to_string()
            }
        } else {
            uri.to_string()
        }
    })
}

async fn get_uri_meta(token_uri: Option<&str>, metadata: Option<&str>) -> UriMeta {
    let mut uri_meta = UriMeta::default();
    if let Some(token_uri) = token_uri {
        if let Ok(response_meta) = send_request_to_uri(token_uri).await {
            if let Ok(token_uri_meta) = serde_json::from_value(response_meta) {
                uri_meta = token_uri_meta;
            }
        }
    }
    if let Some(metadata) = metadata {
        if let Ok(meta_from_meta) = serde_json::from_str::<UriMeta>(metadata) {
            uri_meta.try_to_fill_missing_fields_from(meta_from_meta)
        }
    }
    uri_meta.image_url = check_moralis_ipfs_bafy(uri_meta.image_url.as_deref());
    uri_meta.animation_url = check_moralis_ipfs_bafy(uri_meta.animation_url.as_deref());
    drop_mutability!(uri_meta);
    uri_meta
}

fn get_tx_status(my_wallet: &str, to_address: &str) -> TransferStatus {
    // if my_wallet == from_address && my_wallet == to_address it is incoming tx, so we can check just to_address.
    if my_wallet.to_lowercase() == to_address.to_lowercase() {
        TransferStatus::Receive
    } else {
        TransferStatus::Send
    }
}

/// `update_nft_list` function gets nft transfers from NFT HISTORY table, iterates through them
/// and updates NFT LIST table info.
async fn update_nft_list<T: NftListStorageOps + NftTxHistoryStorageOps>(
    ctx: MmArc,
    storage: &T,
    chain: &Chain,
    scan_from_block: u64,
    url: &Url,
) -> MmResult<(), UpdateNftError> {
    let txs = storage.get_txs_from_block(chain, scan_from_block).await?;
    let req = MyAddressReq {
        coin: chain.to_ticker(),
    };
    let my_address = get_my_address(ctx.clone(), req).await?.wallet_address.to_lowercase();
    for tx in txs.into_iter() {
        handle_nft_tx(storage, chain, url, tx, &my_address).await?;
    }
    Ok(())
}

async fn handle_nft_tx<T: NftListStorageOps + NftTxHistoryStorageOps>(
    storage: &T,
    chain: &Chain,
    url: &Url,
    tx: NftTransferHistory,
    my_address: &str,
) -> MmResult<(), UpdateNftError> {
    match (tx.status, tx.contract_type) {
        (TransferStatus::Send, ContractType::Erc721) => handle_send_erc721(storage, chain, tx).await,
        (TransferStatus::Receive, ContractType::Erc721) => {
            handle_receive_erc721(storage, chain, tx, url, my_address).await
        },
        (TransferStatus::Send, ContractType::Erc1155) => handle_send_erc1155(storage, chain, tx).await,
        (TransferStatus::Receive, ContractType::Erc1155) => {
            handle_receive_erc1155(storage, chain, tx, url, my_address).await
        },
    }
}

async fn handle_send_erc721<T: NftListStorageOps + NftTxHistoryStorageOps>(
    storage: &T,
    chain: &Chain,
    tx: NftTransferHistory,
) -> MmResult<(), UpdateNftError> {
    let nft_db = storage
        .get_nft(
            chain,
            eth_addr_to_hex(&tx.common.token_address),
            tx.common.token_id.clone(),
        )
        .await?
        .ok_or_else(|| UpdateNftError::TokenNotFoundInWallet {
            token_address: eth_addr_to_hex(&tx.common.token_address),
            token_id: tx.common.token_id.to_string(),
        })?;
    let tx_meta = TxMeta::from(nft_db);
    storage.update_txs_meta_by_token_addr_id(chain, tx_meta).await?;
    storage
        .remove_nft_from_list(
            chain,
            eth_addr_to_hex(&tx.common.token_address),
            tx.common.token_id,
            tx.block_number,
        )
        .await?;
    Ok(())
}

async fn handle_receive_erc721<T: NftListStorageOps + NftTxHistoryStorageOps>(
    storage: &T,
    chain: &Chain,
    tx: NftTransferHistory,
    url: &Url,
    my_address: &str,
) -> MmResult<(), UpdateNftError> {
    let nft = match storage
        .get_nft(
            chain,
            eth_addr_to_hex(&tx.common.token_address),
            tx.common.token_id.clone(),
        )
        .await?
    {
        Some(mut nft_db) => {
            // An error is raised if user tries to receive an identical ERC-721 token they already own
            // and if owner address != from address
            if my_address != eth_addr_to_hex(&tx.common.from_address) {
                return MmError::err(UpdateNftError::AttemptToReceiveAlreadyOwnedErc721 {
                    tx_hash: tx.common.transaction_hash,
                });
            }
            nft_db.block_number = tx.block_number;
            drop_mutability!(nft_db);
            storage
                .update_nft_amount_and_block_number(chain, nft_db.clone())
                .await?;
            nft_db
        },
        // If token isn't in NFT LIST table then add nft to the table.
        None => {
            let mut nft = get_moralis_metadata(
                eth_addr_to_hex(&tx.common.token_address),
                tx.common.token_id,
                chain,
                url,
            )
            .await?;
            // sometimes moralis updates Get All NFTs (which also affects Get Metadata) later
            // than History by Wallet update
            nft.common.owner_of =
                Address::from_str(my_address).map_to_mm(|e| UpdateNftError::InvalidHexString(e.to_string()))?;
            nft.block_number = tx.block_number;
            drop_mutability!(nft);
            storage
                .add_nfts_to_list(chain, vec![nft.clone()], tx.block_number)
                .await?;
            nft
        },
    };
    let tx_meta = TxMeta::from(nft);
    storage.update_txs_meta_by_token_addr_id(chain, tx_meta).await?;
    Ok(())
}

async fn handle_send_erc1155<T: NftListStorageOps + NftTxHistoryStorageOps>(
    storage: &T,
    chain: &Chain,
    tx: NftTransferHistory,
) -> MmResult<(), UpdateNftError> {
    let mut nft_db = storage
        .get_nft(
            chain,
            eth_addr_to_hex(&tx.common.token_address),
            tx.common.token_id.clone(),
        )
        .await?
        .ok_or_else(|| UpdateNftError::TokenNotFoundInWallet {
            token_address: eth_addr_to_hex(&tx.common.token_address),
            token_id: tx.common.token_id.to_string(),
        })?;
    match nft_db.common.amount.cmp(&tx.common.amount) {
        Ordering::Equal => {
            storage
                .remove_nft_from_list(
                    chain,
                    eth_addr_to_hex(&tx.common.token_address),
                    tx.common.token_id,
                    tx.block_number,
                )
                .await?;
        },
        Ordering::Greater => {
            nft_db.common.amount -= tx.common.amount;
            storage
                .update_nft_amount(chain, nft_db.clone(), tx.block_number)
                .await?;
        },
        Ordering::Less => {
            return MmError::err(UpdateNftError::InsufficientAmountInCache {
                amount_list: nft_db.common.amount.to_string(),
                amount_history: tx.common.amount.to_string(),
            });
        },
    }
    let tx_meta = TxMeta::from(nft_db);
    storage.update_txs_meta_by_token_addr_id(chain, tx_meta).await?;
    Ok(())
}

async fn handle_receive_erc1155<T: NftListStorageOps + NftTxHistoryStorageOps>(
    storage: &T,
    chain: &Chain,
    tx: NftTransferHistory,
    url: &Url,
    my_address: &str,
) -> MmResult<(), UpdateNftError> {
    let nft = match storage
        .get_nft(
            chain,
            eth_addr_to_hex(&tx.common.token_address),
            tx.common.token_id.clone(),
        )
        .await?
    {
        Some(mut nft_db) => {
            // if owner address == from address, then owner sent tokens to themself,
            // which means that the amount will not change.
            if my_address != eth_addr_to_hex(&tx.common.from_address) {
                nft_db.common.amount += tx.common.amount;
            }
            nft_db.block_number = tx.block_number;
            drop_mutability!(nft_db);
            storage
                .update_nft_amount_and_block_number(chain, nft_db.clone())
                .await?;
            nft_db
        },
        // If token isn't in NFT LIST table then add nft to the table.
        None => {
            let moralis_meta = get_moralis_metadata(
                eth_addr_to_hex(&tx.common.token_address),
                tx.common.token_id.clone(),
                chain,
                url,
            )
            .await?;
            let token_uri = check_moralis_ipfs_bafy(moralis_meta.common.token_uri.as_deref());
            let uri_meta = get_uri_meta(token_uri.as_deref(), moralis_meta.common.metadata.as_deref()).await;
            let nft = Nft {
                common: NftCommon {
                    token_address: moralis_meta.common.token_address,
                    token_id: moralis_meta.common.token_id,
                    amount: tx.common.amount,
                    owner_of: Address::from_str(my_address)
                        .map_to_mm(|e| UpdateNftError::InvalidHexString(e.to_string()))?,
                    token_hash: moralis_meta.common.token_hash,
                    collection_name: moralis_meta.common.collection_name,
                    symbol: moralis_meta.common.symbol,
                    token_uri,
                    metadata: moralis_meta.common.metadata,
                    last_token_uri_sync: moralis_meta.common.last_token_uri_sync,
                    last_metadata_sync: moralis_meta.common.last_metadata_sync,
                    minter_address: moralis_meta.common.minter_address,
                    possible_spam: moralis_meta.common.possible_spam,
                },
                chain: *chain,
                block_number_minted: moralis_meta.block_number_minted,
                block_number: tx.block_number,
                contract_type: moralis_meta.contract_type,
                uri_meta,
            };
            storage.add_nfts_to_list(chain, [nft.clone()], tx.block_number).await?;
            nft
        },
    };
    let tx_meta = TxMeta::from(nft);
    storage.update_txs_meta_by_token_addr_id(chain, tx_meta).await?;
    Ok(())
}

/// `find_wallet_nft_amount` function returns NFT amount of cached NFT.
/// Note: in db **token_address** is kept in **lowercase**, because Moralis returns all addresses in lowercase.
pub(crate) async fn find_wallet_nft_amount(
    ctx: &MmArc,
    chain: &Chain,
    token_address: String,
    token_id: BigDecimal,
) -> MmResult<BigDecimal, GetNftInfoError> {
    let nft_ctx = NftCtx::from_ctx(ctx).map_err(GetNftInfoError::Internal)?;
    let _lock = nft_ctx.guard.lock().await;

    let storage = NftStorageBuilder::new(ctx).build()?;
    if !NftListStorageOps::is_initialized(&storage, chain).await? {
        NftListStorageOps::init(&storage, chain).await?;
    }
    let nft_meta = storage
        .get_nft(chain, token_address.to_lowercase(), token_id.clone())
        .await?
        .ok_or_else(|| GetNftInfoError::TokenNotFoundInWallet {
            token_address,
            token_id: token_id.to_string(),
        })?;
    Ok(nft_meta.common.amount)
}

async fn cache_nfts_from_moralis<T: NftListStorageOps + NftTxHistoryStorageOps>(
    ctx: &MmArc,
    storage: &T,
    chain: &Chain,
    url: &Url,
) -> MmResult<Vec<Nft>, UpdateNftError> {
    let nft_list = get_moralis_nft_list(ctx, chain, url).await?;
    let last_scanned_block = NftTxHistoryStorageOps::get_last_block_number(storage, chain)
        .await?
        .unwrap_or(0);
    storage
        .add_nfts_to_list(chain, nft_list.clone(), last_scanned_block)
        .await?;
    Ok(nft_list)
}

/// `update_meta_in_txs` function updates only txs related to current nfts in wallet.
async fn update_meta_in_txs<T>(storage: &T, chain: &Chain, nfts: Vec<Nft>) -> MmResult<(), UpdateNftError>
where
    T: NftListStorageOps + NftTxHistoryStorageOps,
{
    for nft in nfts.into_iter() {
        let tx_meta = TxMeta::from(nft);
        storage.update_txs_meta_by_token_addr_id(chain, tx_meta).await?;
    }
    Ok(())
}

/// `update_txs_with_empty_meta` function updates empty metadata in transfers.
async fn update_txs_with_empty_meta<T>(storage: &T, chain: &Chain, url: &Url) -> MmResult<(), UpdateNftError>
where
    T: NftListStorageOps + NftTxHistoryStorageOps,
{
    let nft_token_addr_id = storage.get_txs_with_empty_meta(chain).await?;
    for addr_id_pair in nft_token_addr_id.into_iter() {
        let nft_meta = get_moralis_metadata(addr_id_pair.token_address, addr_id_pair.token_id, chain, url).await?;
        let tx_meta = TxMeta::from(nft_meta);
        storage.update_txs_meta_by_token_addr_id(chain, tx_meta).await?;
    }
    Ok(())
}

/// `contains_disallowed_scheme` function checks if the text contains some link.
fn contains_disallowed_url(text: &str) -> Result<bool, regex::Error> {
    let url_regex = Regex::new(
        r"(?:(?:https?|ftp|file|[^:\s]+:)/?|[^:\s]+:/|\b(?:[a-z\d]+\.))(?:(?:[^\s()<>]+|\((?:[^\s()<>]+|(?:\([^\s()<>]+\)))?\))+(?:\((?:[^\s()<>]+|(?:\(?:[^\s()<>]+\)))?\)|[^\s`!()\[\]{};:'.,<>?«»“”‘’]))?",
    )?;
    Ok(url_regex.is_match(text))
}

/// `check_and_redact_if_spam` checks if the text contains any links.
/// It doesn't matter if the link is valid or not, as this is a spam check.
/// If text contains some link, then it is a spam.
fn check_and_redact_if_spam(text: &mut Option<String>) -> Result<bool, regex::Error> {
    match text {
        Some(s) if contains_disallowed_url(s)? => {
            *text = Some("URL redacted for user protection".to_string());
            Ok(true)
        },
        _ => Ok(false),
    }
}

/// `protect_from_history_spam` function checks and redact spam in `NftTransferHistory`.
///
/// `collection_name` and `token_name` in `NftTransferHistory` shouldn't contain any links,
/// they must be just an arbitrary text, which represents NFT names.
fn protect_from_history_spam(tx: &mut NftTransferHistory) -> MmResult<(), ProtectFromSpamError> {
    let collection_name_spam = check_and_redact_if_spam(&mut tx.collection_name)?;
    let token_name_spam = check_and_redact_if_spam(&mut tx.token_name)?;

    if collection_name_spam || token_name_spam {
        tx.common.possible_spam = true;
    }
    Ok(())
}

/// `protect_from_nft_spam` function checks and redact spam in `Nft`.
///
/// `collection_name` and `token_name` in `Nft` shouldn't contain any links,
/// they must be just an arbitrary text, which represents NFT names.
/// `symbol` also must be a text or sign that represents a symbol.
fn protect_from_nft_spam(nft: &mut Nft) -> MmResult<(), ProtectFromSpamError> {
    let collection_name_spam = check_and_redact_if_spam(&mut nft.common.collection_name)?;
    let symbol_spam = check_and_redact_if_spam(&mut nft.common.symbol)?;
    let token_name_spam = check_and_redact_if_spam(&mut nft.uri_meta.token_name)?;
    let meta_spam = check_nft_metadata_for_spam(nft)?;

    if collection_name_spam || symbol_spam || token_name_spam || meta_spam {
        nft.common.possible_spam = true;
    }
    Ok(())
}
/// `check_nft_metadata_for_spam` function checks and redact spam in `metadata` field from `Nft`.
///
/// **note:** `token_name` is usually called `name` in `metadata`.
fn check_nft_metadata_for_spam(nft: &mut Nft) -> MmResult<bool, ProtectFromSpamError> {
    if let Some(Ok(mut metadata)) = nft
        .common
        .metadata
        .as_ref()
        .map(|t| serde_json::from_str::<serde_json::Map<String, Json>>(t))
    {
        if check_spam_and_redact_metadata_field(&mut metadata, "name")? {
            nft.common.metadata = Some(serde_json::to_string(&metadata)?);
            return Ok(true);
        }
    }
    Ok(false)
}

/// The `check_spam_and_redact_metadata_field` function scans a specified field in a JSON metadata object for potential spam.
///
/// This function checks the provided `metadata` map for a field matching the `field` parameter.
/// If this field is found and its value contains some link, it's considered to contain spam.
/// To protect users, function redacts field containing spam link.
/// The function returns `true` if it detected spam link, or `false` otherwise.
fn check_spam_and_redact_metadata_field(
    metadata: &mut serde_json::Map<String, Json>,
    field: &str,
) -> MmResult<bool, ProtectFromSpamError> {
    match metadata.get(field).and_then(|v| v.as_str()) {
        Some(text) if contains_disallowed_url(text)? => {
            metadata.insert(
                field.to_string(),
                serde_json::Value::String("URL redacted for user protection".to_string()),
            );
            Ok(true)
        },
        _ => Ok(false),
    }
}

async fn build_nft_from_moralis(chain: &Chain, nft_moralis: NftFromMoralis, contract_type: ContractType) -> Nft {
    let token_uri = check_moralis_ipfs_bafy(nft_moralis.common.token_uri.as_deref());
    let uri_meta = get_uri_meta(token_uri.as_deref(), nft_moralis.common.metadata.as_deref()).await;
    Nft {
        common: NftCommon {
            token_address: nft_moralis.common.token_address,
            token_id: nft_moralis.common.token_id,
            amount: nft_moralis.common.amount,
            owner_of: nft_moralis.common.owner_of,
            token_hash: nft_moralis.common.token_hash,
            collection_name: nft_moralis.common.collection_name,
            symbol: nft_moralis.common.symbol,
            token_uri,
            metadata: nft_moralis.common.metadata,
            last_token_uri_sync: nft_moralis.common.last_token_uri_sync,
            last_metadata_sync: nft_moralis.common.last_metadata_sync,
            minter_address: nft_moralis.common.minter_address,
            possible_spam: nft_moralis.common.possible_spam,
        },
        chain: *chain,
        block_number_minted: nft_moralis.block_number_minted.map(|v| v.0),
        block_number: *nft_moralis.block_number,
        contract_type,
        uri_meta,
    }
}<|MERGE_RESOLUTION|>--- conflicted
+++ resolved
@@ -14,15 +14,9 @@
                   NftTransferHistory, NftTransfersReq, NftTxHistoryFromMoralis, NftsTransferHistoryList,
                   TransactionNftDetails, UpdateNftReq, WithdrawNftReq};
 
-<<<<<<< HEAD
-use crate::eth::{get_eth_address, withdraw_erc1155, withdraw_erc721};
+use crate::eth::{eth_addr_to_hex, get_eth_address, withdraw_erc1155, withdraw_erc721};
 use crate::nft::nft_errors::{ClearNftDbError, ProtectFromSpamError};
-use crate::nft::nft_structs::{ClearNftDbReq, NftCommon, NftTransferCommon, RefreshMetadataReq, TransferStatus, TxMeta,
-=======
-use crate::eth::{eth_addr_to_hex, get_eth_address, withdraw_erc1155, withdraw_erc721};
-use crate::nft::nft_errors::ProtectFromSpamError;
-use crate::nft::nft_structs::{NftCommon, NftCtx, NftTransferCommon, RefreshMetadataReq, TransferStatus, TxMeta,
->>>>>>> ab0d49c3
+use crate::nft::nft_structs::{ClearNftDbReq, NftCommon, NftCtx, NftTransferCommon, RefreshMetadataReq, TransferStatus, TxMeta,
                               UriMeta};
 use crate::nft::storage::{NftListStorageOps, NftStorageBuilder, NftTxHistoryStorageOps};
 use common::{parse_rfc3339_to_timestamp, APPLICATION_JSON};
