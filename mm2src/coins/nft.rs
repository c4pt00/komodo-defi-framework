use mm2_core::mm_ctx::MmArc;
use mm2_err_handle::prelude::{MmError, MmResult};
use url::Url;

pub(crate) mod nft_errors;
pub mod nft_structs;
pub(crate) mod storage;

#[cfg(any(test, target_arch = "wasm32"))] mod nft_tests;

use crate::{coin_conf, get_my_address, lp_coinfind_or_err, CoinsContext, HDPathAccountToAddressId, MarketCoinOps,
            MmCoinEnum, MmCoinStruct, MyAddressReq, WithdrawError};
use nft_errors::{GetNftInfoError, UpdateNftError};
use nft_structs::{Chain, ContractType, ConvertChain, Nft, NftFromMoralis, NftListReq, NftMetadataReq,
                  NftTransferHistory, NftTransferHistoryFromMoralis, NftTransfersReq, NftsTransferHistoryList,
                  TransactionNftDetails, UpdateNftReq, WithdrawNftReq};

use crate::eth::{eth_addr_to_hex, get_eth_address, withdraw_erc1155, withdraw_erc721, EthCoin, EthCoinType,
                 EthTxFeeDetails, LegacyGasPrice, PayForGasOption};
use crate::nft::nft_errors::{ClearNftDbError, MetaFromUrlError, ProtectFromSpamError, TransferConfirmationsError,
                             UpdateSpamPhishingError};
use crate::nft::nft_structs::{build_nft_with_empty_meta, BuildNftFields, ClearNftDbReq, NftCommon, NftCtx, NftInfo,
                              NftLists, NftTransferCommon, NftsTransferHistoryLists, PhishingDomainReq,
                              PhishingDomainRes, RefreshMetadataReq, SpamContractReq, SpamContractRes, TransferMeta,
                              TransferStatus, UriMeta};
use crate::nft::storage::{NftListStorageOps, NftTransferHistoryStorageOps};
use common::log::error;
use common::parse_rfc3339_to_timestamp;
use ethereum_types::{Address, H256};
use futures::compat::Future01CompatExt;
use futures::future::try_join_all;
use mm2_err_handle::map_to_mm::MapToMmResult;
use mm2_net::transport::{send_post_request_to_uri, KomodefiProxyAuthValidation};
use mm2_number::BigUint;
use regex::Regex;
use serde::Deserialize;
use serde_json::Value as Json;
use std::cmp::Ordering;
use std::collections::{HashMap, HashSet};
use std::future::Future;
use std::pin::Pin;
use std::str::FromStr;
use web3::types::TransactionId;

#[cfg(not(target_arch = "wasm32"))]
use mm2_net::native_http::send_request_to_uri;

use crate::eth::v2_activation::nft_signed_message;
#[cfg(target_arch = "wasm32")]
use mm2_net::wasm::http::send_request_to_uri;

const MORALIS_API: &str = "api";
const MORALIS_ENDPOINT_V: &str = "v2";
/// query parameters for moralis request: The format of the token ID
const MORALIS_FORMAT_QUERY_NAME: &str = "format";
const MORALIS_FORMAT_QUERY_VALUE: &str = "decimal";
/// The minimum block number from which to get the transfers
const MORALIS_FROM_BLOCK_QUERY_NAME: &str = "from_block";

const BLOCKLIST_ENDPOINT: &str = "api/blocklist";
const BLOCKLIST_CONTRACT: &str = "contract";
const BLOCKLIST_DOMAIN: &str = "domain";
const BLOCKLIST_SCAN: &str = "scan";

/// `WithdrawNftResult` type represents the result of an NFT withdrawal operation. On success, it provides the details
/// of the generated transaction meant for transferring the NFT. On failure, it details the encountered error.
pub type WithdrawNftResult = Result<TransactionNftDetails, MmError<WithdrawError>>;

/// Fetches a list of user-owned NFTs across specified chains.
///
/// The function aggregates NFTs based on provided chains, supports pagination, and
/// allows for result limits and filters. If the `protect_from_spam` flag is true,
/// NFTs are checked and redacted for potential spam.
///
/// # Parameters
///
/// * `ctx`: Shared context with configurations/resources.
/// * `req`: Request specifying chains, pagination, and filters.
///
/// # Returns
///
/// On success, returns a detailed `NftList` containing NFTs, total count, and skipped count.
/// # Errors
///
/// Returns `GetNftInfoError` variants for issues like invalid requests, transport failures,
/// database errors, and spam protection errors.
pub async fn get_nft_list(ctx: MmArc, req: NftListReq) -> MmResult<Vec<NftLists>, GetNftInfoError> {
    let db_ids = find_unique_nft_account_ids(&ctx, req.chains.clone())
        .await
        .map_to_mm(GetNftInfoError::Internal)?;

    let get_nfts =
        |id: String, chains: Vec<Chain>| -> Pin<Box<dyn Future<Output = MmResult<NftLists, GetNftInfoError>> + Send>> {
            let ctx_clone = ctx.clone();
            let req = req.clone();

            let res = async move {
                let nft_ctx = NftCtx::from_ctx(&ctx_clone).map_to_mm(GetNftInfoError::Internal)?;

                let chains = req
                    .chains
                    .clone()
                    .into_iter()
                    .filter(|c| chains.contains(c))
                    .collect::<Vec<_>>();
                let storage = nft_ctx.lock_db(Some(&id)).await?;
                for chain in req.chains.iter() {
                    if !NftListStorageOps::is_initialized(&storage, chain).await? {
                        NftListStorageOps::init(&storage, chain).await?;
                    }
                }

                let mut nft_list = storage
                    .get_nft_list(chains, req.max, req.limit, req.page_number, req.filters)
                    .await?;

                if req.protect_from_spam {
                    for nft in &mut nft_list.nfts {
                        protect_from_nft_spam_links(nft, true)?;
                    }
                }

                Ok(NftLists { nft_list, pubkey: id })
            };

            Box::pin(res)
        };

    let future_list = db_ids
        .into_iter()
        .filter_map(|(id, chains)| {
            if !chains.is_empty() {
                Some(get_nfts(id, chains))
            } else {
                None
            }
        })
        .collect::<Vec<_>>();

    try_join_all(future_list).await
}

/// Retrieves detailed metadata for a specified NFT.
///
/// The function accesses the stored NFT data, based on provided token address,
/// token ID, and chain, and returns comprehensive information about the NFT.
/// It also checks and redacts potential spam if `protect_from_spam` in the request is set to true.
pub async fn get_nft_metadata(ctx: MmArc, req: NftMetadataReq) -> MmResult<Nft, GetNftInfoError> {
    let db_id = find_nft_account_id_for_chain(&ctx, req.chain)
        .await
        .map_to_mm(GetNftInfoError::Internal)?;

    let nft_ctx = NftCtx::from_ctx(&ctx).map_to_mm(GetNftInfoError::Internal)?;

    let storage = nft_ctx.lock_db(db_id.map(|(key, _)| key).as_deref()).await?;
    if !NftListStorageOps::is_initialized(&storage, &req.chain).await? {
        NftListStorageOps::init(&storage, &req.chain).await?;
    }
    let mut nft = storage
        .get_nft(&req.chain, format!("{:#02x}", req.token_address), req.token_id.clone())
        .await?
        .ok_or_else(|| GetNftInfoError::TokenNotFoundInWallet {
            token_address: format!("{:#02x}", req.token_address),
            token_id: req.token_id.to_string(),
        })?;
    if req.protect_from_spam {
        protect_from_nft_spam_links(&mut nft, true)?;
    }

    Ok(nft)
}

/// Fetches the transfer history of user-owned NFTs across specified chains.
///
/// The function aggregates NFT transfers based on provided chains, offers pagination,
/// allows for result limits, and filters. If the `protect_from_spam` flag is true,
/// the returned transfers are checked and redacted for potential spam.
///
/// # Parameters
///
/// * `ctx`: Shared context with configurations/resources.
/// * `req`: Request detailing chains, pagination, and filters for the transfer history.
///
/// # Returns
///
/// On success, returns an `NftsTransferHistoryList` containing NFT transfer details,
/// the total count, and skipped count.
///
/// # Errors
///
/// Returns `GetNftInfoError` variants for issues like invalid requests, transport failures,
/// database errors, and spam protection errors.
pub async fn get_nft_transfers(
    ctx: MmArc,
    req: NftTransfersReq,
) -> MmResult<Vec<NftsTransferHistoryLists>, GetNftInfoError> {
    let db_ids = find_unique_nft_account_ids(&ctx, req.chains.clone())
        .await
        .map_to_mm(GetNftInfoError::Internal)?;

    let get_nft_transfers =
        |db_id: String,
         chains: Vec<Chain>|
         -> Pin<Box<dyn Future<Output = MmResult<NftsTransferHistoryLists, GetNftInfoError>> + Send>> {
            let ctx = ctx.clone();
            let req = req.clone();

            let res = async move {
                let nft_ctx = NftCtx::from_ctx(&ctx).map_to_mm(GetNftInfoError::Internal)?;

                let storage = nft_ctx.lock_db(Some(&db_id)).await?;
                for chain in req.chains.iter() {
                    if !NftTransferHistoryStorageOps::is_initialized(&storage, chain).await? {
                        NftTransferHistoryStorageOps::init(&storage, chain).await?;
                    }
                }
                let mut transfer_history = storage
                    .get_transfer_history(chains, req.max, req.limit, req.page_number, req.filters)
                    .await?;
                if req.protect_from_spam {
                    for transfer in &mut transfer_history.transfer_history {
                        protect_from_history_spam_links(transfer, true)?;
                    }
                }
                process_transfers_confirmations(&ctx, req.chains, &mut transfer_history).await?;

                Ok(NftsTransferHistoryLists {
                    transfer_history,
                    pubkey: db_id,
                })
            };

            Box::pin(res)
        };

    let future_list = db_ids
        .into_iter()
        .filter_map(|(id, chains)| {
            if !chains.is_empty() {
                Some(get_nft_transfers(id, chains))
            } else {
                None
            }
        })
        .collect::<Vec<_>>();

    try_join_all(future_list).await
}

async fn process_transfers_confirmations(
    ctx: &MmArc,
    chains: Vec<Chain>,
    history_list: &mut NftsTransferHistoryList,
) -> MmResult<(), TransferConfirmationsError> {
    async fn current_block_impl<Coin: MarketCoinOps>(coin: Coin) -> MmResult<u64, TransferConfirmationsError> {
        coin.current_block()
            .compat()
            .await
            .map_to_mm(TransferConfirmationsError::GetCurrentBlockErr)
    }

    let futures = chains.into_iter().map(|chain| async move {
        let ticker = chain.to_ticker();
        let coin_enum = lp_coinfind_or_err(ctx, ticker).await?;
        match coin_enum {
            MmCoinEnum::EthCoin(eth_coin) => {
                let current_block = current_block_impl(eth_coin).await?;
                Ok((ticker, current_block))
            },
            _ => MmError::err(TransferConfirmationsError::CoinDoesntSupportNft {
                coin: coin_enum.ticker().to_owned(),
            }),
        }
    });
    let blocks_map = try_join_all(futures).await?.into_iter().collect::<HashMap<_, _>>();

    for transfer in history_list.transfer_history.iter_mut() {
        let current_block = match blocks_map.get(transfer.chain.to_ticker()) {
            Some(block) => *block,
            None => 0,
        };
        transfer.confirmations = if transfer.block_number > current_block {
            0
        } else {
            current_block + 1 - transfer.block_number
        };
    }
    Ok(())
}

/// Updates NFT transfer history and NFT list in the DB.
///
/// This function refreshes the NFT transfer history and NFT list cache based on new
/// data fetched from the provided `url`. The function ensures the local cache is in
/// sync with the latest data from the source, validates against spam contract addresses and phishing domains.
pub async fn update_nft(ctx: MmArc, req: UpdateNftReq) -> MmResult<(), UpdateNftError> {
    let db_ids = find_unique_nft_account_ids(&ctx, req.chains.clone())
        .await
        .map_to_mm(UpdateNftError::Internal)?;

    let futures =
        |db_id: String, chains: Vec<Chain>| -> Pin<Box<dyn Future<Output = MmResult<(), UpdateNftError>> + Send>> {
            let ctx = ctx.clone();
            let req = req.clone();
            Box::pin(async move {
                let nft_ctx = NftCtx::from_ctx(&ctx).map_to_mm(GetNftInfoError::Internal)?;

                let storage = nft_ctx.lock_db(Some(&db_id)).await?;
                for chain in chains.iter() {
                    let transfer_history_initialized =
                        NftTransferHistoryStorageOps::is_initialized(&storage, chain).await?;

                    let from_block = if transfer_history_initialized {
                        let last_transfer_block =
                            NftTransferHistoryStorageOps::get_last_block_number(&storage, chain).await?;
                        last_transfer_block.map(|b| b + 1)
                    } else {
                        NftTransferHistoryStorageOps::init(&storage, chain).await?;
                        None
                    };
                    // TODO activate and use global NFT instead of ETH coin after adding enable nft using coin conf support
                    let coin_enum = lp_coinfind_or_err(&ctx, chain.to_ticker()).await?;
                    let eth_coin = match coin_enum {
                        MmCoinEnum::EthCoin(eth_coin) => eth_coin,
                        _ => {
                            return MmError::err(UpdateNftError::CoinDoesntSupportNft {
                                coin: coin_enum.ticker().to_owned(),
                            });
                        },
                    };
                    let my_address = eth_coin.my_address()?;
                    let signed_message =
                        generate_signed_message(req.proxy_auth, chain, my_address, &eth_coin.priv_key_policy).await?;
                    let wrapper = UrlSignWrapper {
                        chain,
                        orig_url: &req.url,
                        url_antispam: &req.url_antispam,
                        signed_message: signed_message.as_ref(),
                    };
                    let nft_transfers = get_moralis_nft_transfers(&ctx, from_block, eth_coin, &wrapper).await?;
                    storage.add_transfers_to_history(*chain, nft_transfers).await?;

                    let nft_block = match NftListStorageOps::get_last_block_number(&storage, chain).await {
                        Ok(Some(block)) => block,
                        Ok(None) => {
                            // if there are no rows in NFT LIST table we can try to get nft list from moralis.
                            let nft_list = cache_nfts_from_moralis(&ctx, &storage, &wrapper).await?;
                            update_meta_in_transfers(&storage, chain, nft_list).await?;
                            update_transfers_with_empty_meta(&storage, &wrapper).await?;
                            update_spam(&storage, *chain, &req.url_antispam).await?;
                            update_phishing(&storage, chain, &req.url_antispam).await?;
                            continue;
                        },
                        Err(_) => {
                            // if there is an error, then NFT LIST table doesnt exist, so we need to cache nft list from moralis.
                            NftListStorageOps::init(&storage, chain).await?;
                            let nft_list = cache_nfts_from_moralis(&ctx, &storage, &wrapper).await?;
                            update_meta_in_transfers(&storage, chain, nft_list).await?;
                            update_transfers_with_empty_meta(&storage, &wrapper).await?;
                            update_spam(&storage, *chain, &req.url_antispam).await?;
                            update_phishing(&storage, chain, &req.url_antispam).await?;
                            continue;
                        },
                    };
                    let scanned_block = storage.get_last_scanned_block(chain).await?.ok_or_else(|| {
                        UpdateNftError::LastScannedBlockNotFound {
                            last_nft_block: nft_block.to_string(),
                        }
                    })?;
                    // if both block numbers exist, last scanned block should be equal
                    // or higher than last block number from NFT LIST table.
                    if scanned_block < nft_block {
                        return MmError::err(UpdateNftError::InvalidBlockOrder {
                            last_scanned_block: scanned_block.to_string(),
                            last_nft_block: nft_block.to_string(),
                        });
                    }
                    update_nft_list(ctx.clone(), &storage, scanned_block + 1, &wrapper).await?;
                    update_nft_global_in_coins_ctx(&ctx, &storage, *chain).await?;
                    update_transfers_with_empty_meta(&storage, &wrapper).await?;
                    update_spam(&storage, *chain, &req.url_antispam).await?;
                    update_phishing(&storage, chain, &req.url_antispam).await?;
                }

                Ok(())
            })
        };

    let future_list = db_ids
        .into_iter()
        .filter_map(|(id, chains)| {
            if !chains.is_empty() {
                Some(futures(id, chains))
            } else {
                None
            }
        })
        .collect::<Vec<_>>();

<<<<<<< HEAD
    try_join_all(future_list).await?;
=======
        let from_block = if transfer_history_initialized {
            let last_transfer_block = NftTransferHistoryStorageOps::get_last_block_number(&storage, chain).await?;
            last_transfer_block.map(|b| b + 1)
        } else {
            NftTransferHistoryStorageOps::init(&storage, chain).await?;
            None
        };
        // TODO activate and use global NFT instead of ETH coin after adding enable nft using coin conf support
        let coin_enum = lp_coinfind_or_err(&ctx, chain.to_ticker()).await?;
        let eth_coin = match coin_enum {
            MmCoinEnum::EthCoin(eth_coin) => eth_coin,
            _ => {
                return MmError::err(UpdateNftError::CoinDoesntSupportNft {
                    coin: coin_enum.ticker().to_owned(),
                })
            },
        };
        let my_address = eth_coin.my_address()?;
        let signed_message = nft_signed_message(req.proxy_auth, chain, my_address, &eth_coin.priv_key_policy).await?;
        let wrapper = UrlSignWrapper {
            chain,
            orig_url: &req.url,
            url_antispam: &req.url_antispam,
            signed_message: signed_message.as_ref(),
        };
>>>>>>> 9b013392

    Ok(())
}

/// Updates the global NFT information in the coins context.
///
/// This function uses the up-to-date NFT list for a given chain and updates the
/// corresponding global NFT information in the coins context.
async fn update_nft_global_in_coins_ctx<T>(ctx: &MmArc, storage: &T, chain: Chain) -> MmResult<(), UpdateNftError>
where
    T: NftListStorageOps + NftTransferHistoryStorageOps,
{
    let coins_ctx = CoinsContext::from_ctx(ctx).map_to_mm(UpdateNftError::Internal)?;
    let mut coins = coins_ctx.lock_coins().await;
    let ticker = chain.to_nft_ticker();

    if let Some(MmCoinStruct {
        inner: MmCoinEnum::EthCoin(nft_global),
        ..
    }) = coins.get_mut(ticker)
    {
        let nft_list = storage.get_nft_list(vec![chain], true, 1, None, None).await?;
        update_nft_infos(nft_global, nft_list.nfts).await;
        return Ok(());
    }
    // if global NFT is None in CoinsContext, then it's just not activated
    Ok(())
}

/// Updates the global NFT information with the latest NFT list.
///
/// This function replaces the existing NFT information (`nfts_infos`) in the global NFT with the new data provided by `nft_list`.
/// The `nft_list` must be current, accurately reflecting the NFTs presently owned by the user.
/// This includes accounting for any changes such as NFTs that have been transferred away, so user is not owner anymore,
/// or changes in the amounts of ERC1155 tokens.
/// Ensuring the data's accuracy is vital for maintaining a correct representation of ownership in the global NFT.
///
/// # Warning
/// Using an outdated `nft_list` for this operation may result in incorrect NFT information persisting in the global NFT,
/// potentially leading to inconsistencies with the actual state of NFT ownership.
async fn update_nft_infos(nft_global: &mut EthCoin, nft_list: Vec<Nft>) {
    let new_nft_infos: HashMap<String, NftInfo> = nft_list
        .into_iter()
        .map(|nft| {
            let key = format!("{},{}", nft.common.token_address, nft.token_id);
            let nft_info = NftInfo {
                token_address: nft.common.token_address,
                token_id: nft.token_id,
                chain: nft.chain,
                contract_type: nft.contract_type,
                amount: nft.common.amount,
            };
            (key, nft_info)
        })
        .collect();

    let mut global_nft_infos = nft_global.nfts_infos.lock().await;
    // we can do this as some `global_nft_infos` keys may not present in `new_nft_infos`, so we will have to remove them anyway
    *global_nft_infos = new_nft_infos;
}

/// `update_spam` function updates spam contracts info in NFT list and NFT transfers.
async fn update_spam<T>(storage: &T, chain: Chain, url_antispam: &Url) -> MmResult<(), UpdateSpamPhishingError>
where
    T: NftListStorageOps + NftTransferHistoryStorageOps,
{
    let token_addresses = storage.get_token_addresses(chain).await?;
    if !token_addresses.is_empty() {
        let addresses = token_addresses
            .iter()
            .map(eth_addr_to_hex)
            .collect::<Vec<_>>()
            .join(",");
        let spam_res = send_spam_request(&chain, url_antispam, addresses).await?;
        for (address, is_spam) in spam_res.result.into_iter() {
            if is_spam {
                let address_hex = eth_addr_to_hex(&address);
                storage
                    .update_nft_spam_by_token_address(&chain, address_hex.clone(), is_spam)
                    .await?;
                storage
                    .update_transfer_spam_by_token_address(&chain, address_hex, is_spam)
                    .await?;
            }
        }
    }
    Ok(())
}

async fn update_phishing<T>(storage: &T, chain: &Chain, url_antispam: &Url) -> MmResult<(), UpdateSpamPhishingError>
where
    T: NftListStorageOps + NftTransferHistoryStorageOps,
{
    let transfer_domains = storage.get_domains(chain).await?;
    let nft_domains = storage.get_animation_external_domains(chain).await?;
    let domains: HashSet<String> = transfer_domains.union(&nft_domains).cloned().collect();
    if !domains.is_empty() {
        let domains = domains.into_iter().collect::<Vec<_>>().join(",");
        let domain_res = send_phishing_request(url_antispam, domains).await?;
        for (domain, is_phishing) in domain_res.result.into_iter() {
            if is_phishing {
                storage
                    .update_nft_phishing_by_domain(chain, domain.clone(), is_phishing)
                    .await?;
                storage
                    .update_transfer_phishing_by_domain(chain, domain, is_phishing)
                    .await?;
            }
        }
    }
    Ok(())
}

/// `send_spam_request` function sends request to antispam api to scan contract addresses for spam.
async fn send_spam_request(
    chain: &Chain,
    url_antispam: &Url,
    addresses: String,
) -> MmResult<SpamContractRes, UpdateSpamPhishingError> {
    let scan_contract_uri = prepare_uri_for_blocklist_endpoint(url_antispam, BLOCKLIST_CONTRACT, BLOCKLIST_SCAN)?;
    let req_spam = SpamContractReq {
        network: *chain,
        addresses,
    };
    let req_spam_json = serde_json::to_string(&req_spam)?;
    let scan_contract_res = send_post_request_to_uri(scan_contract_uri.as_str(), req_spam_json).await?;
    let spam_res: SpamContractRes = serde_json::from_slice(&scan_contract_res)?;
    Ok(spam_res)
}

/// `send_spam_request` function sends request to antispam api to scan domains for phishing.
async fn send_phishing_request(
    url_antispam: &Url,
    domains: String,
) -> MmResult<PhishingDomainRes, UpdateSpamPhishingError> {
    let scan_contract_uri = prepare_uri_for_blocklist_endpoint(url_antispam, BLOCKLIST_DOMAIN, BLOCKLIST_SCAN)?;
    let req_phishing = PhishingDomainReq { domains };
    let req_phishing_json = serde_json::to_string(&req_phishing)?;
    let scan_domains_res = send_post_request_to_uri(scan_contract_uri.as_str(), req_phishing_json).await?;
    let phishing_res: PhishingDomainRes = serde_json::from_slice(&scan_domains_res)?;
    Ok(phishing_res)
}

/// `prepare_uri_for_blocklist_endpoint` function constructs the URI required for the antispam API request.
/// It appends the required path segments to the given base URL and returns the completed URI.
fn prepare_uri_for_blocklist_endpoint(
    url_antispam: &Url,
    blocklist_type: &str,
    blocklist_action_or_network: &str,
) -> MmResult<Url, UpdateSpamPhishingError> {
    let mut uri = url_antispam.clone();
    uri.set_path(BLOCKLIST_ENDPOINT);
    uri.path_segments_mut()
        .map_to_mm(|_| UpdateSpamPhishingError::Internal("Invalid URI".to_string()))?
        .push(blocklist_type)
        .push(blocklist_action_or_network);
    Ok(uri)
}

/// Refreshes and updates metadata associated with a specific NFT.
///
/// The function obtains updated metadata for an NFT using its token address and token id.
/// It fetches the metadata from the provided `url` and validates it against possible spam and
/// phishing domains using the provided `url_antispam`. If the fetched metadata or its domain
/// is identified as spam or matches with any phishing domains, the NFT's `possible_spam` and/or
/// `possible_phishing` flags are set to true.
pub async fn refresh_nft_metadata(ctx: MmArc, req: RefreshMetadataReq) -> MmResult<(), UpdateNftError> {
    let db_id = find_nft_account_id_for_chain(&ctx, req.chain)
        .await
        .map_to_mm(UpdateNftError::Internal)?
        .map(|(key, _)| key);
    let nft_ctx = NftCtx::from_ctx(&ctx).map_to_mm(GetNftInfoError::Internal)?;

    let storage = nft_ctx.lock_db(db_id.as_deref()).await?;

    // TODO activate and use global NFT instead of ETH coin after adding enable nft using coin conf support
    let coin_enum = lp_coinfind_or_err(&ctx, req.chain.to_ticker()).await?;
    let eth_coin = match coin_enum {
        MmCoinEnum::EthCoin(eth_coin) => eth_coin,
        _ => {
            return MmError::err(UpdateNftError::CoinDoesntSupportNft {
                coin: coin_enum.ticker().to_owned(),
            });
        },
    };
    let my_address = eth_coin.my_address()?;
    let signed_message = nft_signed_message(req.proxy_auth, &req.chain, my_address, &eth_coin.priv_key_policy).await?;
    let wrapper = UrlSignWrapper {
        chain: &req.chain,
        orig_url: &req.url,
        url_antispam: &req.url_antispam,
        signed_message: signed_message.as_ref(),
    };

    let token_address_str = eth_addr_to_hex(&req.token_address);
    let mut moralis_meta = match get_moralis_metadata(token_address_str.clone(), req.token_id.clone(), &wrapper).await {
        Ok(moralis_meta) => moralis_meta,
        Err(_) => {
            storage
                .update_nft_spam_by_token_address(&req.chain, token_address_str.clone(), true)
                .await?;
            storage
                .update_transfer_spam_by_token_address(&req.chain, token_address_str.clone(), true)
                .await?;
            return Ok(());
        },
    };
    let mut nft_db = storage
        .get_nft(&req.chain, token_address_str.clone(), req.token_id.clone())
        .await?
        .ok_or_else(|| GetNftInfoError::TokenNotFoundInWallet {
            token_address: token_address_str,
            token_id: req.token_id.to_string(),
        })?;
    let token_uri = check_moralis_ipfs_bafy(moralis_meta.common.token_uri.as_deref());
    let token_domain = get_domain_from_url(token_uri.as_deref());
    check_token_uri(&mut moralis_meta.common.possible_spam, token_uri.as_deref())?;
    drop_mutability!(moralis_meta);
    let uri_meta = get_uri_meta(
        token_uri.as_deref(),
        moralis_meta.common.metadata.as_deref(),
        &req.url_antispam,
        moralis_meta.common.possible_spam,
        nft_db.possible_phishing,
    )
    .await;
    // Gather domains for phishing checks
    let domains = gather_domains(&token_domain, &uri_meta);
    nft_db.common.collection_name = moralis_meta.common.collection_name;
    nft_db.common.symbol = moralis_meta.common.symbol;
    nft_db.common.token_uri = token_uri;
    nft_db.common.token_domain = token_domain;
    nft_db.common.metadata = moralis_meta.common.metadata;
    nft_db.common.last_token_uri_sync = moralis_meta.common.last_token_uri_sync;
    nft_db.common.last_metadata_sync = moralis_meta.common.last_metadata_sync;
    nft_db.common.possible_spam = moralis_meta.common.possible_spam;
    nft_db.uri_meta = uri_meta;
    if !nft_db.common.possible_spam {
        refresh_possible_spam(&storage, &req.chain, &mut nft_db, &req.url_antispam).await?;
    };
    if !nft_db.possible_phishing {
        refresh_possible_phishing(&storage, &req.chain, domains, &mut nft_db, &req.url_antispam).await?;
    };
    storage
        .refresh_nft_metadata(&moralis_meta.chain, nft_db.clone())
        .await?;
    update_transfer_meta_using_nft(&storage, &req.chain, &mut nft_db).await?;
    Ok(())
}

/// The `update_transfer_meta_using_nft` function updates the transfer metadata associated with the given NFT.
/// If metadata info contains potential spam links, function sets `possible_spam` true.
async fn update_transfer_meta_using_nft<T>(storage: &T, chain: &Chain, nft: &mut Nft) -> MmResult<(), UpdateNftError>
where
    T: NftListStorageOps + NftTransferHistoryStorageOps,
{
    let transfer_meta = TransferMeta::from(nft.clone());
    storage
        .update_transfers_meta_by_token_addr_id(chain, transfer_meta, nft.common.possible_spam)
        .await?;
    Ok(())
}

/// Extracts domains from uri_meta and token_domain.
fn gather_domains(token_domain: &Option<String>, uri_meta: &UriMeta) -> HashSet<String> {
    let mut domains = HashSet::new();
    if let Some(domain) = token_domain {
        domains.insert(domain.clone());
    }
    if let Some(domain) = &uri_meta.image_domain {
        domains.insert(domain.clone());
    }
    if let Some(domain) = &uri_meta.animation_domain {
        domains.insert(domain.clone());
    }
    if let Some(domain) = &uri_meta.external_domain {
        domains.insert(domain.clone());
    }
    domains
}

/// Refreshes the `possible_spam` flag based on spam results.
async fn refresh_possible_spam<T>(
    storage: &T,
    chain: &Chain,
    nft_db: &mut Nft,
    url_antispam: &Url,
) -> MmResult<(), UpdateNftError>
where
    T: NftListStorageOps + NftTransferHistoryStorageOps,
{
    let address_hex = eth_addr_to_hex(&nft_db.common.token_address);
    let spam_res = send_spam_request(chain, url_antispam, address_hex.clone()).await?;
    if let Some(true) = spam_res.result.get(&nft_db.common.token_address) {
        nft_db.common.possible_spam = true;
        storage
            .update_nft_spam_by_token_address(chain, address_hex.clone(), true)
            .await?;
        storage
            .update_transfer_spam_by_token_address(chain, address_hex, true)
            .await?;
    }
    Ok(())
}

/// Refreshes the `possible_phishing` flag based on phishing results.
async fn refresh_possible_phishing<T>(
    storage: &T,
    chain: &Chain,
    domains: HashSet<String>,
    nft_db: &mut Nft,
    url_antispam: &Url,
) -> MmResult<(), UpdateNftError>
where
    T: NftListStorageOps + NftTransferHistoryStorageOps,
{
    if !domains.is_empty() {
        let domain_list = domains.into_iter().collect::<Vec<_>>().join(",");
        let domain_res = send_phishing_request(url_antispam, domain_list).await?;
        for (domain, is_phishing) in domain_res.result.into_iter() {
            if is_phishing {
                nft_db.possible_phishing = true;
                storage
                    .update_transfer_phishing_by_domain(chain, domain.clone(), is_phishing)
                    .await?;
                storage
                    .update_nft_phishing_by_domain(chain, domain, is_phishing)
                    .await?;
            }
        }
    }
    Ok(())
}

async fn get_moralis_nft_list(ctx: &MmArc, wrapper: &UrlSignWrapper<'_>) -> MmResult<Vec<Nft>, GetNftInfoError> {
    let mut res_list = Vec::new();
    let chain = wrapper.chain;
    let ticker = chain.to_ticker();
    let conf = coin_conf(ctx, ticker);
    let my_address = get_eth_address(ctx, &conf, ticker, &HDPathAccountToAddressId::default()).await?;
    let uri_without_cursor = construct_moralis_uri_for_nft(wrapper.orig_url, &my_address.wallet_address, chain)?;

    // The cursor returned in the previous response (used for getting the next page).
    let mut cursor = String::new();
    loop {
        // Create a new URL instance from uri_without_cursor and modify its query to include the cursor if present
        let uri = format!("{}{}", uri_without_cursor, cursor);
        let response = build_and_send_request(uri.as_str(), wrapper.signed_message).await?;
        if let Some(nfts_list) = response["result"].as_array() {
            for nft_json in nfts_list {
                let nft_moralis = NftFromMoralis::deserialize(nft_json)?;
                let contract_type = match nft_moralis.contract_type {
                    Some(contract_type) => contract_type,
                    None => continue,
                };
                let mut nft = build_nft_from_moralis(*chain, nft_moralis, contract_type, wrapper.url_antispam).await;
                protect_from_nft_spam_links(&mut nft, false)?;
                // collect NFTs from the page
                res_list.push(nft);
            }
            // if cursor is not null, there are other NFTs on next page,
            // and we need to send new request with cursor to get info from the next page.
            if let Some(cursor_res) = response["cursor"].as_str() {
                cursor = format!("&cursor={}", cursor_res);
                continue;
            } else {
                break;
            }
        } else {
            break;
        }
    }
    Ok(res_list)
}

pub(crate) async fn get_nfts_for_activation(
    chain: &Chain,
    my_address: &Address,
    orig_url: &Url,
    signed_message: Option<&KomodefiProxyAuthValidation>,
) -> MmResult<HashMap<String, NftInfo>, GetNftInfoError> {
    let mut nfts_map = HashMap::new();
    let uri_without_cursor = construct_moralis_uri_for_nft(orig_url, &eth_addr_to_hex(my_address), chain)?;

    // The cursor returned in the previous response (used for getting the next page).
    let mut cursor = String::new();
    loop {
        // Create a new URL instance from uri_without_cursor and modify its query to include the cursor if present
        let uri = format!("{}{}", uri_without_cursor, cursor);
        let response = build_and_send_request(uri.as_str(), signed_message).await?;
        if let Some(nfts_list) = response["result"].as_array() {
            process_nft_list_for_activation(nfts_list, chain, &mut nfts_map)?;
            // if cursor is not null, there are other NFTs on next page,
            // and we need to send new request with cursor to get info from the next page.
            if let Some(cursor_res) = response["cursor"].as_str() {
                cursor = format!("&cursor={}", cursor_res);
                continue;
            } else {
                break;
            }
        } else {
            break;
        }
    }
    Ok(nfts_map)
}

fn process_nft_list_for_activation(
    nfts_list: &[Json],
    chain: &Chain,
    nfts_map: &mut HashMap<String, NftInfo>,
) -> MmResult<(), GetNftInfoError> {
    for nft_json in nfts_list {
        let nft_moralis = NftFromMoralis::deserialize(nft_json)?;
        let contract_type = match nft_moralis.contract_type {
            Some(contract_type) => contract_type,
            None => continue,
        };
        let token_address_str = eth_addr_to_hex(&nft_moralis.common.token_address);
        let nft_info = NftInfo {
            token_address: nft_moralis.common.token_address,
            token_id: nft_moralis.token_id.0.clone(),
            chain: *chain,
            contract_type,
            amount: nft_moralis.common.amount,
        };
        let key = format!("{},{}", token_address_str, nft_moralis.token_id.0);
        nfts_map.insert(key, nft_info);
    }
    Ok(())
}

async fn get_moralis_nft_transfers(
    ctx: &MmArc,
    from_block: Option<u64>,
    eth_coin: EthCoin,
    wrapper: &UrlSignWrapper<'_>,
) -> MmResult<Vec<NftTransferHistory>, GetNftInfoError> {
    let chain = wrapper.chain;
    let mut res_list = Vec::new();
    let ticker = chain.to_ticker();
    let conf = coin_conf(ctx, ticker);
    let my_address = get_eth_address(ctx, &conf, ticker, &HDPathAccountToAddressId::default()).await?;

    let mut uri_without_cursor = wrapper.orig_url.clone();
    uri_without_cursor
        .path_segments_mut()
        .map_to_mm(|_| GetNftInfoError::Internal("Invalid URI".to_string()))?
        .push(MORALIS_API)
        .push(MORALIS_ENDPOINT_V)
        .push(&my_address.wallet_address)
        .push("nft")
        .push("transfers");
    let from_block = match from_block {
        Some(block) => block.to_string(),
        None => "1".into(),
    };
    uri_without_cursor
        .query_pairs_mut()
        .append_pair("chain", &chain.to_string())
        .append_pair(MORALIS_FORMAT_QUERY_NAME, MORALIS_FORMAT_QUERY_VALUE)
        .append_pair(MORALIS_FROM_BLOCK_QUERY_NAME, &from_block);
    drop_mutability!(uri_without_cursor);

    // The cursor returned in the previous response (used for getting the next page).
    let mut cursor = String::new();
    let wallet_address = my_address.wallet_address;
    loop {
        // Create a new URL instance from uri_without_cursor and modify its query to include the cursor if present
        let uri = format!("{}{}", uri_without_cursor, cursor);
        let response = build_and_send_request(uri.as_str(), wrapper.signed_message).await?;
        if let Some(transfer_list) = response["result"].as_array() {
            process_transfer_list(transfer_list, chain, wallet_address.as_str(), &eth_coin, &mut res_list).await?;
            // if the cursor is not null, there are other NFTs transfers on next page,
            // and we need to send new request with cursor to get info from the next page.
            if let Some(cursor_res) = response["cursor"].as_str() {
                cursor = format!("&cursor={}", cursor_res);
                continue;
            } else {
                break;
            }
        } else {
            break;
        }
    }
    Ok(res_list)
}

async fn process_transfer_list(
    transfer_list: &[Json],
    chain: &Chain,
    wallet_address: &str,
    eth_coin: &EthCoin,
    res_list: &mut Vec<NftTransferHistory>,
) -> MmResult<(), GetNftInfoError> {
    for transfer in transfer_list {
        let transfer_moralis = NftTransferHistoryFromMoralis::deserialize(transfer)?;
        let contract_type = match transfer_moralis.contract_type {
            Some(contract_type) => contract_type,
            None => continue,
        };
        let status = get_transfer_status(wallet_address, &eth_addr_to_hex(&transfer_moralis.common.to_address));
        let block_timestamp = parse_rfc3339_to_timestamp(&transfer_moralis.block_timestamp)?;
        let fee_details = get_fee_details(eth_coin, &transfer_moralis.common.transaction_hash).await;
        let transfer_history = NftTransferHistory {
            common: NftTransferCommon {
                block_hash: transfer_moralis.common.block_hash,
                transaction_hash: transfer_moralis.common.transaction_hash,
                transaction_index: transfer_moralis.common.transaction_index,
                log_index: transfer_moralis.common.log_index,
                value: transfer_moralis.common.value,
                transaction_type: transfer_moralis.common.transaction_type,
                token_address: transfer_moralis.common.token_address,
                from_address: transfer_moralis.common.from_address,
                to_address: transfer_moralis.common.to_address,
                amount: transfer_moralis.common.amount,
                verified: transfer_moralis.common.verified,
                operator: transfer_moralis.common.operator,
                possible_spam: transfer_moralis.common.possible_spam,
            },
            chain: *chain,
            token_id: transfer_moralis.token_id.0,
            block_number: *transfer_moralis.block_number,
            block_timestamp,
            contract_type,
            token_uri: None,
            token_domain: None,
            collection_name: None,
            image_url: None,
            image_domain: None,
            token_name: None,
            status,
            possible_phishing: false,
            fee_details,
            confirmations: 0,
        };
        // collect NFTs transfers from the page
        res_list.push(transfer_history);
    }
    Ok(())
}

// TODO: get fee details from non fungible token instead of eth coin?
async fn get_fee_details(eth_coin: &EthCoin, transaction_hash: &str) -> Option<EthTxFeeDetails> {
    let hash = H256::from_str(transaction_hash).ok()?;
    let receipt = eth_coin.web3().await.ok()?.eth().transaction_receipt(hash).await.ok()?;
    let fee_coin = match eth_coin.coin_type {
        EthCoinType::Eth => eth_coin.ticker(),
        EthCoinType::Erc20 { .. } | EthCoinType::Nft { .. } => return None,
    };

    match receipt {
        Some(r) => {
            let gas_used = r.gas_used.unwrap_or_default();
            match r.effective_gas_price {
                Some(gas_price) => EthTxFeeDetails::new(
                    gas_used,
                    PayForGasOption::Legacy(LegacyGasPrice { gas_price }),
                    fee_coin,
                )
                .ok(),
                None => {
                    let web3_tx = eth_coin
                        .web3()
                        .await
                        .ok()?
                        .eth()
                        .transaction(TransactionId::Hash(hash))
                        .await
                        .ok()??;
                    let gas_price = web3_tx.gas_price.unwrap_or_default();
                    EthTxFeeDetails::new(
                        gas_used,
                        PayForGasOption::Legacy(LegacyGasPrice { gas_price }),
                        fee_coin,
                    )
                    .ok()
                },
            }
        },
        None => None,
    }
}

/// Implements request to the Moralis "Get NFT metadata" endpoint.
///
/// [Moralis Documentation Link](https://docs.moralis.io/web3-data-api/evm/reference/get-nft-metadata)
///
/// **Caution:**
///
/// ERC-1155 token can have a total supply more than 1, which means there could be several owners
/// of the same token. `get_nft_metadata` returns NFTs info with the most recent owner.
/// **Don't** use this function to get specific info about owner address, amount etc, you will get info not related to my_address.
async fn get_moralis_metadata(
    token_address: String,
    token_id: BigUint,
    wrapper: &UrlSignWrapper<'_>,
) -> MmResult<Nft, GetNftInfoError> {
    let mut uri = wrapper.orig_url.clone();
    let chain = wrapper.chain;
    uri.path_segments_mut()
        .map_to_mm(|_| GetNftInfoError::Internal("Invalid URI".to_string()))?
        .push(MORALIS_API)
        .push(MORALIS_ENDPOINT_V)
        .push("nft")
        .push(&token_address)
        .push(&token_id.to_string());
    uri.query_pairs_mut()
        .append_pair("chain", &chain.to_string())
        .append_pair(MORALIS_FORMAT_QUERY_NAME, MORALIS_FORMAT_QUERY_VALUE);
    drop_mutability!(uri);

    let response = build_and_send_request(uri.as_str(), wrapper.signed_message).await?;
    let nft_moralis: NftFromMoralis = serde_json::from_str(&response.to_string())?;
    let contract_type = match nft_moralis.contract_type {
        Some(contract_type) => contract_type,
        None => return MmError::err(GetNftInfoError::ContractTypeIsNull),
    };
    let mut nft_metadata = build_nft_from_moralis(*chain, nft_moralis, contract_type, wrapper.url_antispam).await;
    protect_from_nft_spam_links(&mut nft_metadata, false)?;
    Ok(nft_metadata)
}

/// `withdraw_nft` function generates, signs and returns a transaction that transfers NFT
/// from my address to recipient's address.
/// This method generates a raw transaction which should then be broadcast using `send_raw_transaction`.
pub async fn withdraw_nft(ctx: MmArc, req: WithdrawNftReq) -> WithdrawNftResult {
    match req {
        WithdrawNftReq::WithdrawErc1155(erc1155_withdraw) => withdraw_erc1155(ctx, erc1155_withdraw).await,
        WithdrawNftReq::WithdrawErc721(erc721_withdraw) => withdraw_erc721(ctx, erc721_withdraw).await,
    }
}

/// `check_moralis_ipfs_bafy` inspects a given token URI and modifies it if certain conditions are met.
///
/// It checks if the URI points to the Moralis IPFS domain `"ipfs.moralis.io"` and starts with a specific path prefix `"/ipfs/bafy"`.
/// If these conditions are satisfied, it modifies the URI to point to the `"ipfs.io"` domain.
/// This is due to certain "bafy"-prefixed hashes being banned on Moralis IPFS gateway due to abuse.
///
/// If the URI does not meet these conditions or cannot be parsed, it is returned unchanged.
fn check_moralis_ipfs_bafy(token_uri: Option<&str>) -> Option<String> {
    token_uri.map(|uri| {
        if let Ok(parsed_url) = Url::parse(uri) {
            if parsed_url.host_str() == Some("ipfs.moralis.io") && parsed_url.path().starts_with("/ipfs/bafy") {
                let parts: Vec<&str> = parsed_url.path().splitn(2, "/ipfs/").collect();
                format!("https://ipfs.io/ipfs/{}", parts[1])
            } else {
                uri.to_string()
            }
        } else {
            uri.to_string()
        }
    })
}

async fn get_uri_meta(
    token_uri: Option<&str>,
    metadata: Option<&str>,
    url_antispam: &Url,
    possible_spam: bool,
    possible_phishing: bool,
) -> UriMeta {
    let mut uri_meta = UriMeta::default();
    if !possible_spam && !possible_phishing {
        // Fetching data from the URL if token_uri is provided
        if let Some(token_uri) = token_uri {
            if let Some(url) = construct_camo_url_with_token(token_uri, url_antispam) {
                uri_meta = fetch_meta_from_url(url).await.unwrap_or_default();
            }
        }
    }

    // Filling fields from metadata if provided
    if let Some(metadata) = metadata {
        if let Ok(meta_from_meta) = serde_json::from_str::<UriMeta>(metadata) {
            uri_meta.try_to_fill_missing_fields_from(meta_from_meta);
        }
    }
    update_uri_moralis_ipfs_fields(&mut uri_meta);
    uri_meta
}

fn construct_camo_url_with_token(token_uri: &str, url_antispam: &Url) -> Option<Url> {
    let mut url = url_antispam.clone();
    url.set_path("url/decode");
    url.path_segments_mut().ok()?.push(hex::encode(token_uri).as_str());
    Some(url)
}

async fn fetch_meta_from_url(url: Url) -> MmResult<UriMeta, MetaFromUrlError> {
    let response_meta = send_request_to_uri(url.as_str(), None).await?;
    serde_json::from_value(response_meta).map_err(|e| e.into())
}

fn update_uri_moralis_ipfs_fields(uri_meta: &mut UriMeta) {
    uri_meta.image_url = check_moralis_ipfs_bafy(uri_meta.image_url.as_deref());
    uri_meta.image_domain = get_domain_from_url(uri_meta.image_url.as_deref());
    uri_meta.animation_url = check_moralis_ipfs_bafy(uri_meta.animation_url.as_deref());
    uri_meta.animation_domain = get_domain_from_url(uri_meta.animation_url.as_deref());
    uri_meta.external_url = check_moralis_ipfs_bafy(uri_meta.external_url.as_deref());
    uri_meta.external_domain = get_domain_from_url(uri_meta.external_url.as_deref());
}

fn get_transfer_status(my_wallet: &str, to_address: &str) -> TransferStatus {
    // if my_wallet == from_address && my_wallet == to_address it is incoming transfer, so we can check just to_address.
    if my_wallet.to_lowercase() == to_address.to_lowercase() {
        TransferStatus::Receive
    } else {
        TransferStatus::Send
    }
}

/// `update_nft_list` function gets nft transfers from NFT HISTORY table, iterates through them
/// and updates NFT LIST table info.
async fn update_nft_list<T: NftListStorageOps + NftTransferHistoryStorageOps>(
    ctx: MmArc,
    storage: &T,
    scan_from_block: u64,
    wrapper: &UrlSignWrapper<'_>,
) -> MmResult<(), UpdateNftError> {
    let chain = wrapper.chain;
    let transfers = storage.get_transfers_from_block(*chain, scan_from_block).await?;
    let req = MyAddressReq {
        coin: chain.to_ticker().to_string(),
        path_to_address: HDPathAccountToAddressId::default(),
    };
    let my_address = get_my_address(ctx.clone(), req).await?.wallet_address.to_lowercase();
    for transfer in transfers.into_iter() {
        handle_nft_transfer(storage, wrapper, transfer, &my_address).await?;
    }
    Ok(())
}

async fn handle_nft_transfer<T: NftListStorageOps + NftTransferHistoryStorageOps>(
    storage: &T,
    wrapper: &UrlSignWrapper<'_>,
    transfer: NftTransferHistory,
    my_address: &str,
) -> MmResult<(), UpdateNftError> {
    let chain = wrapper.chain;
    match (transfer.status, transfer.contract_type) {
        (TransferStatus::Send, ContractType::Erc721) => handle_send_erc721(storage, chain, transfer).await,
        (TransferStatus::Receive, ContractType::Erc721) => {
            handle_receive_erc721(storage, transfer, wrapper, my_address).await
        },
        (TransferStatus::Send, ContractType::Erc1155) => handle_send_erc1155(storage, chain, transfer).await,
        (TransferStatus::Receive, ContractType::Erc1155) => {
            handle_receive_erc1155(storage, transfer, wrapper, my_address).await
        },
    }
}

async fn handle_send_erc721<T: NftListStorageOps + NftTransferHistoryStorageOps>(
    storage: &T,
    chain: &Chain,
    transfer: NftTransferHistory,
) -> MmResult<(), UpdateNftError> {
    storage
        .get_nft(
            chain,
            eth_addr_to_hex(&transfer.common.token_address),
            transfer.token_id.clone(),
        )
        .await?
        .ok_or_else(|| UpdateNftError::TokenNotFoundInWallet {
            token_address: eth_addr_to_hex(&transfer.common.token_address),
            token_id: transfer.token_id.to_string(),
        })?;
    storage
        .remove_nft_from_list(
            chain,
            eth_addr_to_hex(&transfer.common.token_address),
            transfer.token_id,
            transfer.block_number,
        )
        .await?;
    Ok(())
}

async fn handle_receive_erc721<T: NftListStorageOps + NftTransferHistoryStorageOps>(
    storage: &T,
    transfer: NftTransferHistory,
    wrapper: &UrlSignWrapper<'_>,
    my_address: &str,
) -> MmResult<(), UpdateNftError> {
    let chain = wrapper.chain;
    let token_address_str = eth_addr_to_hex(&transfer.common.token_address);
    match storage
        .get_nft(chain, token_address_str.clone(), transfer.token_id.clone())
        .await?
    {
        Some(mut nft_db) => {
            // An error is raised if user tries to receive an identical ERC-721 token they already own
            // and if owner address != from address
            if my_address != eth_addr_to_hex(&transfer.common.from_address) {
                return MmError::err(UpdateNftError::AttemptToReceiveAlreadyOwnedErc721 {
                    tx_hash: transfer.common.transaction_hash,
                });
            }
            nft_db.block_number = transfer.block_number;
            storage
                .update_nft_amount_and_block_number(chain, nft_db.clone())
                .await?;
            update_transfer_meta_using_nft(storage, chain, &mut nft_db).await?;
        },
        None => {
            let mut nft = match get_moralis_metadata(token_address_str.clone(), transfer.token_id.clone(), wrapper)
                .await
            {
                Ok(mut moralis_meta) => {
                    // sometimes moralis updates Get All NFTs (which also affects Get Metadata) later
                    // than History by Wallet update
                    moralis_meta.common.owner_of =
                        Address::from_str(my_address).map_to_mm(|e| UpdateNftError::InvalidHexString(e.to_string()))?;
                    moralis_meta.block_number = transfer.block_number;
                    moralis_meta
                },
                Err(_) => {
                    mark_as_spam_and_build_empty_meta(storage, chain, token_address_str, &transfer, my_address).await?
                },
            };
            storage
                .add_nfts_to_list(*chain, vec![nft.clone()], transfer.block_number)
                .await?;
            update_transfer_meta_using_nft(storage, chain, &mut nft).await?;
        },
    }
    Ok(())
}

async fn handle_send_erc1155<T: NftListStorageOps + NftTransferHistoryStorageOps>(
    storage: &T,
    chain: &Chain,
    transfer: NftTransferHistory,
) -> MmResult<(), UpdateNftError> {
    let token_address_str = eth_addr_to_hex(&transfer.common.token_address);
    let mut nft_db = storage
        .get_nft(chain, token_address_str.clone(), transfer.token_id.clone())
        .await?
        .ok_or_else(|| UpdateNftError::TokenNotFoundInWallet {
            token_address: token_address_str.clone(),
            token_id: transfer.token_id.to_string(),
        })?;
    match nft_db.common.amount.cmp(&transfer.common.amount) {
        Ordering::Equal => {
            storage
                .remove_nft_from_list(chain, token_address_str, transfer.token_id, transfer.block_number)
                .await?;
        },
        Ordering::Greater => {
            nft_db.common.amount -= transfer.common.amount;
            storage
                .update_nft_amount(chain, nft_db.clone(), transfer.block_number)
                .await?;
        },
        Ordering::Less => {
            return MmError::err(UpdateNftError::InsufficientAmountInCache {
                amount_list: nft_db.common.amount.to_string(),
                amount_history: transfer.common.amount.to_string(),
            });
        },
    }
    Ok(())
}

async fn handle_receive_erc1155<T: NftListStorageOps + NftTransferHistoryStorageOps>(
    storage: &T,
    transfer: NftTransferHistory,
    wrapper: &UrlSignWrapper<'_>,
    my_address: &str,
) -> MmResult<(), UpdateNftError> {
    let chain = wrapper.chain;
    let token_address_str = eth_addr_to_hex(&transfer.common.token_address);
    let mut nft = match storage
        .get_nft(chain, token_address_str.clone(), transfer.token_id.clone())
        .await?
    {
        Some(mut nft_db) => {
            // if owner address == from address, then owner sent tokens to themself,
            // which means that the amount will not change.
            if my_address != eth_addr_to_hex(&transfer.common.from_address) {
                nft_db.common.amount += transfer.common.amount;
            }
            nft_db.block_number = transfer.block_number;
            drop_mutability!(nft_db);
            storage
                .update_nft_amount_and_block_number(chain, nft_db.clone())
                .await?;
            nft_db
        },
        // If token isn't in NFT LIST table then add nft to the table.
        None => {
            let nft = match get_moralis_metadata(token_address_str.clone(), transfer.token_id.clone(), wrapper).await {
                Ok(moralis_meta) => {
                    create_nft_from_moralis_metadata(moralis_meta, &transfer, my_address, chain, wrapper.url_antispam)
                        .await?
                },
                Err(_) => {
                    mark_as_spam_and_build_empty_meta(storage, chain, token_address_str, &transfer, my_address).await?
                },
            };
            storage
                .add_nfts_to_list(*chain, [nft.clone()], transfer.block_number)
                .await?;
            nft
        },
    };
    update_transfer_meta_using_nft(storage, chain, &mut nft).await?;
    Ok(())
}

// as there is no warranty that if link matches `is_malicious` it is a phishing, so mark it as spam
fn check_token_uri(possible_spam: &mut bool, token_uri: Option<&str>) -> MmResult<(), regex::Error> {
    if let Some(uri) = token_uri {
        if is_malicious(uri)? {
            *possible_spam = true;
        }
    }
    Ok(())
}

async fn create_nft_from_moralis_metadata(
    mut moralis_meta: Nft,
    transfer: &NftTransferHistory,
    my_address: &str,
    chain: &Chain,
    url_antispam: &Url,
) -> MmResult<Nft, UpdateNftError> {
    let token_uri = check_moralis_ipfs_bafy(moralis_meta.common.token_uri.as_deref());
    let token_domain = get_domain_from_url(token_uri.as_deref());
    check_token_uri(&mut moralis_meta.common.possible_spam, token_uri.as_deref())?;
    let uri_meta = get_uri_meta(
        token_uri.as_deref(),
        moralis_meta.common.metadata.as_deref(),
        url_antispam,
        moralis_meta.common.possible_spam,
        moralis_meta.possible_phishing,
    )
    .await;
    let nft = Nft {
        common: NftCommon {
            token_address: moralis_meta.common.token_address,
            amount: transfer.common.amount.clone(),
            owner_of: Address::from_str(my_address).map_to_mm(|e| UpdateNftError::InvalidHexString(e.to_string()))?,
            token_hash: moralis_meta.common.token_hash,
            collection_name: moralis_meta.common.collection_name,
            symbol: moralis_meta.common.symbol,
            token_uri,
            token_domain,
            metadata: moralis_meta.common.metadata,
            last_token_uri_sync: moralis_meta.common.last_token_uri_sync,
            last_metadata_sync: moralis_meta.common.last_metadata_sync,
            minter_address: moralis_meta.common.minter_address,
            possible_spam: moralis_meta.common.possible_spam,
        },
        chain: *chain,
        token_id: moralis_meta.token_id,
        block_number_minted: moralis_meta.block_number_minted,
        block_number: transfer.block_number,
        contract_type: moralis_meta.contract_type,
        possible_phishing: false,
        uri_meta,
    };
    Ok(nft)
}

async fn mark_as_spam_and_build_empty_meta<T: NftListStorageOps + NftTransferHistoryStorageOps>(
    storage: &T,
    chain: &Chain,
    token_address_str: String,
    transfer: &NftTransferHistory,
    my_address: &str,
) -> MmResult<Nft, UpdateNftError> {
    storage
        .update_nft_spam_by_token_address(chain, token_address_str.clone(), true)
        .await?;
    storage
        .update_transfer_spam_by_token_address(chain, token_address_str, true)
        .await?;

    Ok(build_nft_with_empty_meta(BuildNftFields {
        token_address: transfer.common.token_address,
        token_id: transfer.token_id.clone(),
        amount: transfer.common.amount.clone(),
        owner_of: Address::from_str(my_address).map_to_mm(|e| UpdateNftError::InvalidHexString(e.to_string()))?,
        contract_type: transfer.contract_type,
        possible_spam: true,
        chain: transfer.chain,
        block_number: transfer.block_number,
    }))
}

async fn cache_nfts_from_moralis<T: NftListStorageOps + NftTransferHistoryStorageOps>(
    ctx: &MmArc,
    storage: &T,
    wrapper: &UrlSignWrapper<'_>,
) -> MmResult<Vec<Nft>, UpdateNftError> {
    let nft_list = get_moralis_nft_list(ctx, wrapper).await?;
    let last_scanned_block = NftTransferHistoryStorageOps::get_last_block_number(storage, wrapper.chain)
        .await?
        .unwrap_or(0);
    storage
        .add_nfts_to_list(*wrapper.chain, nft_list.clone(), last_scanned_block)
        .await?;
    Ok(nft_list)
}

/// `update_meta_in_transfers` function updates only transfers related to current nfts in wallet.
async fn update_meta_in_transfers<T>(storage: &T, chain: &Chain, nfts: Vec<Nft>) -> MmResult<(), UpdateNftError>
where
    T: NftListStorageOps + NftTransferHistoryStorageOps,
{
    for mut nft in nfts.into_iter() {
        update_transfer_meta_using_nft(storage, chain, &mut nft).await?;
    }
    Ok(())
}

/// `update_transfers_with_empty_meta` function updates empty metadata in transfers.
async fn update_transfers_with_empty_meta<T>(storage: &T, wrapper: &UrlSignWrapper<'_>) -> MmResult<(), UpdateNftError>
where
    T: NftListStorageOps + NftTransferHistoryStorageOps,
{
    let chain = wrapper.chain;
    let token_addr_id = storage.get_transfers_with_empty_meta(*chain).await?;
    for addr_id_pair in token_addr_id.into_iter() {
        let mut nft_meta =
            match get_moralis_metadata(addr_id_pair.token_address.clone(), addr_id_pair.token_id, wrapper).await {
                Ok(nft_meta) => nft_meta,
                Err(_) => {
                    storage
                        .update_nft_spam_by_token_address(chain, addr_id_pair.token_address.clone(), true)
                        .await?;
                    storage
                        .update_transfer_spam_by_token_address(chain, addr_id_pair.token_address, true)
                        .await?;
                    continue;
                },
            };
        update_transfer_meta_using_nft(storage, chain, &mut nft_meta).await?;
    }
    Ok(())
}

/// Checks if the given URL is potentially malicious based on certain patterns.
fn is_malicious(token_uri: &str) -> MmResult<bool, regex::Error> {
    let patterns = vec![r"\.(xyz|gq|top)(/|$)", r"\.(json|xml|jpg|png)[%?]"];
    for pattern in patterns {
        let regex = Regex::new(pattern)?;
        if regex.is_match(token_uri) {
            return Ok(true);
        }
    }
    Ok(false)
}

/// `contains_disallowed_scheme` function checks if the text contains some link.
fn contains_disallowed_url(text: &str) -> Result<bool, regex::Error> {
    let url_regex = Regex::new(
        r"(?:(?:https?|ftp|file|[^:\s]+:)/?|[^:\s]+:/|\b(?:[a-z\d]+\.))(?:(?:[^\s()<>]+|\((?:[^\s()<>]+|(?:\([^\s()<>]+\)))?\))+(?:\((?:[^\s()<>]+|(?:\(?:[^\s()<>]+\)))?\)|[^\s`!()\[\]{};:'.,<>?«»“”‘’]))?",
    )?;
    Ok(url_regex.is_match(text))
}

/// `process_text_for_spam_link` checks if the text contains any links and optionally redacts it.
/// It doesn't matter if the link is valid or not, as this is a spam check.
/// If text contains some link, then function returns `true`.
fn process_text_for_spam_link(text: &mut Option<String>, redact: bool) -> Result<bool, regex::Error> {
    match text {
        Some(s) if contains_disallowed_url(s)? => {
            if redact {
                *text = Some("URL redacted for user protection".to_string());
            }
            Ok(true)
        },
        _ => Ok(false),
    }
}

/// `protect_from_history_spam_links` function checks and redact spam in `NftTransferHistory`.
///
/// `collection_name` and `token_name` in `NftTransferHistory` shouldn't contain any links,
/// they must be just an arbitrary text, which represents NFT names.
fn protect_from_history_spam_links(
    transfer: &mut NftTransferHistory,
    redact: bool,
) -> MmResult<(), ProtectFromSpamError> {
    let collection_name_spam = process_text_for_spam_link(&mut transfer.collection_name, redact)?;
    let token_name_spam = process_text_for_spam_link(&mut transfer.token_name, redact)?;

    if collection_name_spam || token_name_spam {
        transfer.common.possible_spam = true;
    }
    Ok(())
}

/// `protect_from_nft_spam_links` function checks and optionally redacts spam links in `Nft`.
///
/// `collection_name` and `token_name` in `Nft` shouldn't contain any links,
/// they must be just an arbitrary text, which represents NFT names.
/// `symbol` also must be a text or sign that represents a symbol.
/// This function also checks `metadata` field for spam.
fn protect_from_nft_spam_links(nft: &mut Nft, redact: bool) -> MmResult<(), ProtectFromSpamError> {
    let collection_name_spam = process_text_for_spam_link(&mut nft.common.collection_name, redact)?;
    let symbol_spam = process_text_for_spam_link(&mut nft.common.symbol, redact)?;
    let token_name_spam = process_text_for_spam_link(&mut nft.uri_meta.token_name, redact)?;
    let meta_spam = process_metadata_for_spam_link(nft, redact)?;

    if collection_name_spam || symbol_spam || token_name_spam || meta_spam {
        nft.common.possible_spam = true;
    }
    Ok(())
}

/// The `process_metadata_for_spam_link` function checks and optionally redacts spam link in the `metadata` field of `Nft`.
///
/// **note:** `token_name` is usually called `name` in `metadata`.
fn process_metadata_for_spam_link(nft: &mut Nft, redact: bool) -> MmResult<bool, ProtectFromSpamError> {
    if let Some(Ok(mut metadata)) = nft
        .common
        .metadata
        .as_ref()
        .map(|t| serde_json::from_str::<serde_json::Map<String, Json>>(t))
    {
        let spam_detected = process_metadata_field(&mut metadata, "name", redact)?;
        if redact && spam_detected {
            nft.common.metadata = Some(serde_json::to_string(&metadata)?);
        }
        return Ok(spam_detected);
    }
    Ok(false)
}

/// The `process_metadata_field` function scans a specified field in a JSON metadata object for potential spam.
///
/// This function checks the provided `metadata` map for a field matching the `field` parameter.
/// If this field is found and its value contains some link, it's considered to contain spam.
/// Depending on the `redact` flag, it will either redact the spam link or leave it as it is.
/// The function returns `true` if it detected a spam link, or `false` otherwise.
fn process_metadata_field(
    metadata: &mut serde_json::Map<String, Json>,
    field: &str,
    redact: bool,
) -> MmResult<bool, ProtectFromSpamError> {
    match metadata.get(field).and_then(|v| v.as_str()) {
        Some(text) if contains_disallowed_url(text)? => {
            if redact {
                metadata.insert(
                    field.to_string(),
                    serde_json::Value::String("URL redacted for user protection".to_string()),
                );
            }
            Ok(true)
        },
        _ => Ok(false),
    }
}

async fn build_nft_from_moralis(
    chain: Chain,
    mut nft_moralis: NftFromMoralis,
    contract_type: ContractType,
    url_antispam: &Url,
) -> Nft {
    let token_uri = check_moralis_ipfs_bafy(nft_moralis.common.token_uri.as_deref());
    if let Err(e) = check_token_uri(&mut nft_moralis.common.possible_spam, token_uri.as_deref()) {
        error!("Error checking token URI: {}", e);
    }
    let uri_meta = get_uri_meta(
        token_uri.as_deref(),
        nft_moralis.common.metadata.as_deref(),
        url_antispam,
        nft_moralis.common.possible_spam,
        false,
    )
    .await;
    let token_domain = get_domain_from_url(token_uri.as_deref());
    Nft {
        common: NftCommon {
            token_address: nft_moralis.common.token_address,
            amount: nft_moralis.common.amount,
            owner_of: nft_moralis.common.owner_of,
            token_hash: nft_moralis.common.token_hash,
            collection_name: nft_moralis.common.collection_name,
            symbol: nft_moralis.common.symbol,
            token_uri,
            token_domain,
            metadata: nft_moralis.common.metadata,
            last_token_uri_sync: nft_moralis.common.last_token_uri_sync,
            last_metadata_sync: nft_moralis.common.last_metadata_sync,
            minter_address: nft_moralis.common.minter_address,
            possible_spam: nft_moralis.common.possible_spam,
        },
        chain,
        token_id: nft_moralis.token_id.0,
        block_number_minted: nft_moralis.block_number_minted.map(|v| v.0),
        block_number: *nft_moralis.block_number,
        contract_type,
        possible_phishing: false,
        uri_meta,
    }
}

#[inline(always)]
pub(crate) fn get_domain_from_url(url: Option<&str>) -> Option<String> {
    url.and_then(|uri| Url::parse(uri).ok())
        .and_then(|url| url.domain().map(String::from))
}

/// Clears NFT data from the database for specified chains.
pub async fn clear_nft_db(ctx: MmArc, req: ClearNftDbReq) -> MmResult<(), ClearNftDbError> {
    let db_ids = find_unique_nft_account_ids(&ctx, req.chains.clone())
        .await
        .map_to_mm(ClearNftDbError::Internal)?;

    for (idx, (db_id, chains)) in db_ids.iter().enumerate() {
        if req.clear_all {
            let nft_ctx = NftCtx::from_ctx(&ctx).map_to_mm(ClearNftDbError::Internal)?;
            let storage = nft_ctx.lock_db(None).await?;
            storage.clear_all_nft_data().await?;
            storage.clear_all_history_data().await?;
            if idx == db_ids.len() - 1 {
                return Ok(());
            }
        }

        let filtered_chains = chains
            .iter()
            .filter_map(|c| req.chains.contains(c).then_some(c))
            .collect::<Vec<_>>();
        if filtered_chains.is_empty() {
            if idx == db_ids.len() - 1 {
                return MmError::err(ClearNftDbError::InvalidRequest(
                    "Nothing to clear was specified".to_string(),
                ));
            } else {
                continue;
            }
        }

        let nft_ctx = NftCtx::from_ctx(&ctx).map_to_mm(ClearNftDbError::Internal)?;
        let storage = nft_ctx.lock_db(Some(db_id)).await?;
        let mut errors = Vec::new();
        for chain in filtered_chains {
            if let Err(e) = clear_data_for_chain(&storage, chain).await {
                errors.push(e);
            }
        }

        if !errors.is_empty() && idx == db_ids.len() - 1 {
            return MmError::err(ClearNftDbError::DbError(format!("{:?}", errors)));
        }
    }

    Ok(())
}

async fn clear_data_for_chain<T>(storage: &T, chain: &Chain) -> MmResult<(), ClearNftDbError>
where
    T: NftListStorageOps + NftTransferHistoryStorageOps,
{
    let (is_nft_list_init, is_history_init) = (
        NftListStorageOps::is_initialized(storage, chain).await?,
        NftTransferHistoryStorageOps::is_initialized(storage, chain).await?,
    );
    if is_nft_list_init {
        storage.clear_nft_data(chain).await?;
    }
    if is_history_init {
        storage.clear_history_data(chain).await?;
    }
    Ok(())
}

fn construct_moralis_uri_for_nft(orig_url: &Url, address: &str, chain: &Chain) -> MmResult<Url, GetNftInfoError> {
    let mut uri = orig_url.clone();
    uri.path_segments_mut()
        .map_to_mm(|_| GetNftInfoError::Internal("Invalid URI".to_string()))?
        .push(MORALIS_API)
        .push(MORALIS_ENDPOINT_V)
        .push(address)
        .push("nft");
    uri.query_pairs_mut()
        .append_pair("chain", &chain.to_string())
        .append_pair(MORALIS_FORMAT_QUERY_NAME, MORALIS_FORMAT_QUERY_VALUE);
    Ok(uri)
}

/// A wrapper struct for holding the chain identifier, original URL field from RPC, anti-spam URL and signed message.
struct UrlSignWrapper<'a> {
    chain: &'a Chain,
    orig_url: &'a Url,
    url_antispam: &'a Url,
    signed_message: Option<&'a KomodefiProxyAuthValidation>,
}

async fn build_and_send_request(
    uri: &str,
    signed_message: Option<&KomodefiProxyAuthValidation>,
) -> MmResult<Json, GetNftInfoError> {
    let payload = signed_message.map(|msg| serde_json::to_string(&msg)).transpose()?;
    let response = send_request_to_uri(uri, payload.as_deref()).await?;
    Ok(response)
}

pub async fn find_unique_nft_account_ids(
    ctx: &MmArc,
    chains: Vec<Chain>,
) -> Result<HashMap<String, Vec<Chain>>, String> {
    let cctx = try_s!(CoinsContext::from_ctx(ctx));
    let coins = cctx.coins.lock().await;
    let coins = coins.values().collect::<Vec<_>>();

    let mut active_id_chains = HashMap::new();
    for coin in coins.iter() {
        if coin.is_available() {
            // Use default if no db_id
            let db_id = coin
                .inner
                .account_db_id()
                .await
                .unwrap_or_else(|| ctx.rmd160.to_string());
            let entry = active_id_chains.entry(db_id).or_insert_with(Vec::new);
            if let Ok(chain) = Chain::from_ticker(coin.inner.ticker()) {
                if chains.contains(&chain) {
                    entry.push(chain);
                }
            }
        }
    }

    Ok(active_id_chains)
}

pub async fn find_nft_account_id_for_chain(ctx: &MmArc, chains: Chain) -> Result<Option<(String, Chain)>, String> {
    let cctx = try_s!(CoinsContext::from_ctx(ctx));
    let coins = cctx.coins.lock().await;
    let coins = coins.values().collect::<Vec<_>>();

    for coin in coins.iter() {
        if coin.is_available() {
            // Use default if no db_id
            let db_id = coin
                .inner
                .account_db_id()
                .await
                .unwrap_or_else(|| ctx.rmd160.to_string());
            if let Ok(chain) = Chain::from_ticker(coin.inner.ticker()) {
                if chains == chain {
                    return Ok(Some((db_id, chain)));
                }
            }
        }
    }

    Ok(None)
}<|MERGE_RESOLUTION|>--- conflicted
+++ resolved
@@ -330,7 +330,7 @@
                     };
                     let my_address = eth_coin.my_address()?;
                     let signed_message =
-                        generate_signed_message(req.proxy_auth, chain, my_address, &eth_coin.priv_key_policy).await?;
+                        nft_signed_message(req.proxy_auth, chain, my_address, &eth_coin.priv_key_policy).await?;
                     let wrapper = UrlSignWrapper {
                         chain,
                         orig_url: &req.url,
@@ -352,7 +352,7 @@
                             continue;
                         },
                         Err(_) => {
-                            // if there is an error, then NFT LIST table doesnt exist, so we need to cache nft list from moralis.
+                            // if there is an error, then NFT LIST table doesn't exist, so we need to cache nft list from moralis.
                             NftListStorageOps::init(&storage, chain).await?;
                             let nft_list = cache_nfts_from_moralis(&ctx, &storage, &wrapper).await?;
                             update_meta_in_transfers(&storage, chain, nft_list).await?;
@@ -397,35 +397,7 @@
         })
         .collect::<Vec<_>>();
 
-<<<<<<< HEAD
     try_join_all(future_list).await?;
-=======
-        let from_block = if transfer_history_initialized {
-            let last_transfer_block = NftTransferHistoryStorageOps::get_last_block_number(&storage, chain).await?;
-            last_transfer_block.map(|b| b + 1)
-        } else {
-            NftTransferHistoryStorageOps::init(&storage, chain).await?;
-            None
-        };
-        // TODO activate and use global NFT instead of ETH coin after adding enable nft using coin conf support
-        let coin_enum = lp_coinfind_or_err(&ctx, chain.to_ticker()).await?;
-        let eth_coin = match coin_enum {
-            MmCoinEnum::EthCoin(eth_coin) => eth_coin,
-            _ => {
-                return MmError::err(UpdateNftError::CoinDoesntSupportNft {
-                    coin: coin_enum.ticker().to_owned(),
-                })
-            },
-        };
-        let my_address = eth_coin.my_address()?;
-        let signed_message = nft_signed_message(req.proxy_auth, chain, my_address, &eth_coin.priv_key_policy).await?;
-        let wrapper = UrlSignWrapper {
-            chain,
-            orig_url: &req.url,
-            url_antispam: &req.url_antispam,
-            signed_message: signed_message.as_ref(),
-        };
->>>>>>> 9b013392
 
     Ok(())
 }
