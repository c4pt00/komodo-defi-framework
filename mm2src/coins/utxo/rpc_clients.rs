#![cfg_attr(target_arch = "wasm32", allow(unused_macros))]
#![cfg_attr(target_arch = "wasm32", allow(dead_code))]

use crate::coin_errors::MyAddressError;
use crate::qrc20::Qrc20AbiError;
use crate::utxo::utxo_block_header_storage::BlockHeaderStorage;
use crate::utxo::{output_script, sat_from_big_decimal, GetBlockHeaderError, GetConfirmedTxError, GetTxError,
                  GetTxHeightError, ScripthashNotification};
use crate::{big_decimal_from_sat_unsigned, MyAddressError, NumConversError, RpcTransportEventHandler,
            RpcTransportEventHandlerShared};
use async_trait::async_trait;
use chain::{BlockHeader, BlockHeaderBits, BlockHeaderNonce, OutPoint, Transaction as UtxoTx, TransactionInput,
            TxHashAlgo};
use common::custom_futures::{select_ok_sequential, timeout::FutureTimerExt};
use common::custom_iter::{CollectInto, TryIntoGroupMap};
use common::executor::{abortable_queue, abortable_queue::AbortableQueue, AbortableSystem, SpawnFuture, Timer};
use common::jsonrpc_client::{JsonRpcBatchClient, JsonRpcBatchResponse, JsonRpcClient, JsonRpcError, JsonRpcErrorType,
                             JsonRpcId, JsonRpcMultiClient, JsonRpcRemoteAddr, JsonRpcRequest, JsonRpcRequestEnum,
                             JsonRpcResponse, JsonRpcResponseEnum, JsonRpcResponseFut, RpcRes};
use common::log::{debug, LogOnError};
use common::log::{error, info, warn};
use common::{median, now_float, now_ms, now_sec, OrdRange};
use derive_more::Display;
use enum_derives::EnumFromStringify;
use futures::channel::oneshot as async_oneshot;
use futures::compat::{Future01CompatExt, Stream01CompatExt};
use futures::future::{join_all, FutureExt, TryFutureExt};
use futures::lock::Mutex as AsyncMutex;
use futures::{select, StreamExt};
use futures01::future::select_ok;
use futures01::sync::mpsc;
use futures01::{Future, Sink, Stream};
use http::Uri;
use itertools::Itertools;
use keys::hash::H256;
use keys::Address;
use mm2_err_handle::prelude::*;
use mm2_number::{BigDecimal, BigInt, MmNumber};
use mm2_rpc::data::legacy::ElectrumProtocol;
#[cfg(test)] use mocktopus::macros::*;
use rpc::v1::types::{Bytes as BytesJson, Transaction as RpcTransaction, H256 as H256Json};
use serde_json::{self as json, Value as Json};
use serialization::{deserialize, serialize, serialize_with_flags, CoinVariant, CompactInteger, Reader,
                    SERIALIZE_TRANSACTION_WITNESS};
use sha2::{Digest, Sha256};
use spv_validation::helpers_validation::SPVError;
use spv_validation::storage::BlockHeaderStorageOps;
use std::collections::hash_map::Entry;
use std::collections::HashMap;
use std::convert::TryInto;
use std::fmt;
use std::io;
use std::net::{SocketAddr, ToSocketAddrs};
use std::num::NonZeroU64;
use std::ops::Deref;
use std::sync::atomic::{AtomicU64, Ordering as AtomicOrdering};
use std::sync::Arc;
use std::time::Duration;

use super::ScripthashNotificationSender;

cfg_native! {
    use futures::future::Either;
    use futures::io::Error;
    use http::header::AUTHORIZATION;
    use http::{Request, StatusCode};
    use rustls::client::ServerCertVerified;
    use rustls::{Certificate, ClientConfig, ServerName, OwnedTrustAnchor, RootCertStore};
    use std::convert::TryFrom;
    use std::pin::Pin;
    use std::task::{Context, Poll};
    use std::time::SystemTime;
    use tokio::io::{AsyncBufReadExt, AsyncRead, AsyncWrite, AsyncWriteExt, BufReader, ReadBuf};
    use tokio::net::TcpStream;
    use tokio_rustls::{client::TlsStream, TlsConnector};
    use webpki_roots::TLS_SERVER_ROOTS;
}

pub const NO_TX_ERROR_CODE: &str = "'code': -5";
const RESPONSE_TOO_LARGE_CODE: i16 = -32600;
const TX_NOT_FOUND_RETRIES: u8 = 10;

pub type AddressesByLabelResult = HashMap<String, AddressPurpose>;
pub type JsonRpcPendingRequestsShared = Arc<AsyncMutex<JsonRpcPendingRequests>>;
pub type JsonRpcPendingRequests = HashMap<JsonRpcId, async_oneshot::Sender<JsonRpcResponseEnum>>;
pub type UnspentMap = HashMap<Address, Vec<UnspentInfo>>;

type ElectrumTxHistory = Vec<ElectrumTxHistoryItem>;
type ElectrumScriptHash = String;
type ScriptHashUnspents = Vec<ElectrumUnspent>;

#[derive(Debug, Deserialize)]
#[allow(dead_code)]
pub struct AddressPurpose {
    purpose: String,
}

/// Skips the server certificate verification on TLS connection
pub struct NoCertificateVerification {}

#[cfg(not(target_arch = "wasm32"))]
impl rustls::client::ServerCertVerifier for NoCertificateVerification {
    fn verify_server_cert(
        &self,
        _: &Certificate,
        _: &[Certificate],
        _: &ServerName,
        _: &mut dyn Iterator<Item = &[u8]>,
        _: &[u8],
        _: SystemTime,
    ) -> Result<ServerCertVerified, rustls::Error> {
        Ok(rustls::client::ServerCertVerified::assertion())
    }
}

#[derive(Debug, EnumFromStringify)]
pub enum UtxoRpcClientEnum {
    #[from_stringify("NativeClient")]
    Native(NativeClient),
    #[from_stringify("ElectrumClient")]
    Electrum(ElectrumClient),
}

impl ToString for UtxoRpcClientEnum {
    fn to_string(&self) -> String {
        match self {
            UtxoRpcClientEnum::Native(_) => "native".to_owned(),
            UtxoRpcClientEnum::Electrum(_) => "electrum".to_owned(),
        }
    }
}

impl Deref for UtxoRpcClientEnum {
    type Target = dyn UtxoRpcClientOps;
    fn deref(&self) -> &dyn UtxoRpcClientOps {
        match self {
            UtxoRpcClientEnum::Native(ref c) => c,
            UtxoRpcClientEnum::Electrum(ref c) => c,
        }
    }
}

impl Clone for UtxoRpcClientEnum {
    fn clone(&self) -> Self {
        match self {
            UtxoRpcClientEnum::Native(c) => UtxoRpcClientEnum::Native(c.clone()),
            UtxoRpcClientEnum::Electrum(c) => UtxoRpcClientEnum::Electrum(c.clone()),
        }
    }
}

impl UtxoRpcClientEnum {
    pub fn wait_for_confirmations(
        &self,
        tx_hash: H256Json,
        expiry_height: u32,
        confirmations: u32,
        requires_notarization: bool,
        wait_until: u64,
        check_every: u64,
    ) -> Box<dyn Future<Item = (), Error = String> + Send> {
        let selfi = self.clone();
        let mut tx_not_found_retries = TX_NOT_FOUND_RETRIES;
        let fut = async move {
            loop {
                if now_sec() > wait_until {
                    return ERR!(
                        "Waited too long until {} for transaction {:?} to be confirmed {} times",
                        wait_until,
                        tx_hash,
                        confirmations
                    );
                }

                match selfi.get_verbose_transaction(&tx_hash).compat().await {
                    Ok(t) => {
                        let tx_confirmations = if requires_notarization {
                            t.confirmations
                        } else {
                            t.rawconfirmations.unwrap_or(t.confirmations)
                        };
                        if tx_confirmations >= confirmations {
                            return Ok(());
                        } else {
                            info!(
                                "Waiting for tx {:?} confirmations, now {}, required {}, requires_notarization {}",
                                tx_hash, tx_confirmations, confirmations, requires_notarization
                            )
                        }
                    },
                    Err(e) => {
                        if e.get_inner().is_tx_not_found_error() {
                            if tx_not_found_retries == 0 {
                                return ERR!(
                                    "Tx {} was not found on chain after {} tries, error: {}",
                                    tx_hash,
                                    TX_NOT_FOUND_RETRIES,
                                    e,
                                );
                            }
                            error!(
                                "Tx {} not found on chain, error: {}, retrying in {} seconds. Retries left: {}",
                                tx_hash, e, check_every, tx_not_found_retries
                            );
                            tx_not_found_retries -= 1;
                            Timer::sleep(check_every as f64).await;
                            continue;
                        };

                        if expiry_height > 0 {
                            let block = match selfi.get_block_count().compat().await {
                                Ok(b) => b,
                                Err(e) => {
                                    error!("Error {} getting block number, retrying in {} seconds", e, check_every);
                                    Timer::sleep(check_every as f64).await;
                                    continue;
                                },
                            };

                            if block > expiry_height as u64 {
                                return ERR!("The transaction {:?} has expired, current block {}", tx_hash, block);
                            }
                        }
                        error!(
                            "Error {:?} getting the transaction {:?}, retrying in {} seconds",
                            e, tx_hash, check_every
                        )
                    },
                }

                Timer::sleep(check_every as f64).await;
            }
        };
        Box::new(fut.boxed().compat())
    }

    #[inline]
    pub fn is_native(&self) -> bool {
        match self {
            UtxoRpcClientEnum::Native(_) => true,
            UtxoRpcClientEnum::Electrum(_) => false,
        }
    }
}

/// Generic unspent info required to build transactions, we need this separate type because native
/// and Electrum provide different list_unspent format.
#[derive(Clone, Debug, Eq, Hash, PartialEq)]
pub struct UnspentInfo {
    pub outpoint: OutPoint,
    pub value: u64,
    /// The block height transaction mined in.
    /// Note None if the transaction is not mined yet.
    pub height: Option<u64>,
}

impl From<ElectrumUnspent> for UnspentInfo {
    fn from(electrum: ElectrumUnspent) -> UnspentInfo {
        UnspentInfo {
            outpoint: OutPoint {
                hash: electrum.tx_hash.reversed().into(),
                index: electrum.tx_pos,
            },
            value: electrum.value,
            height: electrum.height,
        }
    }
}

#[derive(Debug, PartialEq)]
pub enum BlockHashOrHeight {
    Height(i64),
    Hash(H256Json),
}

#[derive(Debug, PartialEq)]
pub struct SpentOutputInfo {
    /// The input that spends the output
    pub input: TransactionInput,
    /// The index of spending input
    pub input_index: usize,
    /// The transaction spending the output
    pub spending_tx: UtxoTx,
    /// The block hash or height the includes the spending transaction
    /// For electrum clients the block height will be returned, for native clients the block hash will be returned
    pub spent_in_block: BlockHashOrHeight,
}

pub type UtxoRpcResult<T> = Result<T, MmError<UtxoRpcError>>;
pub type UtxoRpcFut<T> = Box<dyn Future<Item = T, Error = MmError<UtxoRpcError>> + Send + 'static>;

#[derive(Debug, Display, EnumFromStringify)]
pub enum UtxoRpcError {
    Transport(JsonRpcError),
    ResponseParseError(JsonRpcError),
    InvalidResponse(String),
<<<<<<< HEAD
    // `Qrc20ABIError` is always an internal error
    #[from_stringify(
        "MyAddressError",
        "keys::Error",
        "NumConversError",
        "serialization::Error",
        "Qrc20AbiError",
        "ethabi::Error"
    )]
=======
    #[from_stringify("MyAddressError")]
>>>>>>> a0d87236
    Internal(String),
}

impl From<JsonRpcError> for UtxoRpcError {
    fn from(e: JsonRpcError) -> Self {
        match e.error {
            JsonRpcErrorType::InvalidRequest(_) | JsonRpcErrorType::Internal(_) => {
                UtxoRpcError::Internal(e.to_string())
            },
            JsonRpcErrorType::Transport(_) => UtxoRpcError::Transport(e),
            JsonRpcErrorType::Parse(_, _) | JsonRpcErrorType::Response(_, _) => UtxoRpcError::ResponseParseError(e),
        }
    }
}

impl UtxoRpcError {
    pub fn is_tx_not_found_error(&self) -> bool {
        if let UtxoRpcError::ResponseParseError(ref json_err) = self {
            if let JsonRpcErrorType::Response(_, json) = &json_err.error {
                return json["error"]["code"] == -5 // native compatible
                    || json["message"].as_str().unwrap_or_default().contains(NO_TX_ERROR_CODE);
                // electrum compatible;
            }
        };
        false
    }

    pub fn is_response_too_large(&self) -> bool {
        if let UtxoRpcError::ResponseParseError(ref json_err) = self {
            if let JsonRpcErrorType::Response(_, json) = &json_err.error {
                return json["code"] == RESPONSE_TOO_LARGE_CODE;
            }
        };
        false
    }

    pub fn is_network_error(&self) -> bool { matches!(self, UtxoRpcError::Transport(_)) }
}

/// Common operations that both types of UTXO clients have but implement them differently
#[async_trait]
pub trait UtxoRpcClientOps: fmt::Debug + Send + Sync + 'static {
    /// Returns available unspents for the given `address`.
    fn list_unspent(&self, address: &Address, decimals: u8) -> UtxoRpcFut<Vec<UnspentInfo>>;

    /// Returns available unspents for every given `addresses`.
    fn list_unspent_group(&self, addresses: Vec<Address>, decimals: u8) -> UtxoRpcFut<UnspentMap>;

    /// Submits the given `tx` transaction to blockchain network.
    fn send_transaction(&self, tx: &UtxoTx) -> UtxoRpcFut<H256Json>;

    /// Submits the raw `tx` transaction (serialized, hex-encoded) to blockchain network.
    fn send_raw_transaction(&self, tx: BytesJson) -> UtxoRpcFut<H256Json>;

    fn blockchain_scripthash_subscribe(&self, scripthash: String) -> UtxoRpcFut<Json>;

    /// Returns raw transaction (serialized, hex-encoded) by the given `txid`.
    fn get_transaction_bytes(&self, txid: &H256Json) -> UtxoRpcFut<BytesJson>;

    /// Returns verbose transaction by the given `txid`.
    fn get_verbose_transaction(&self, txid: &H256Json) -> UtxoRpcFut<RpcTransaction>;

    /// Returns verbose transactions in the same order they were requested.
    fn get_verbose_transactions(&self, tx_ids: &[H256Json]) -> UtxoRpcFut<Vec<RpcTransaction>>;

    /// Returns the height of the most-work fully-validated chain.
    fn get_block_count(&self) -> UtxoRpcFut<u64>;

    /// Requests balance of the given `address`.
    fn display_balance(&self, address: Address, decimals: u8) -> RpcRes<BigDecimal>;

    /// Requests balances of the given `addresses`.
    /// The pairs `(Address, BigDecimal)` are guaranteed to be in the same order in which they were requested.
    fn display_balances(&self, addresses: Vec<Address>, decimals: u8) -> UtxoRpcFut<Vec<(Address, BigDecimal)>>;

    /// Returns fee estimation per KByte in satoshis.
    fn estimate_fee_sat(
        &self,
        decimals: u8,
        fee_method: &EstimateFeeMethod,
        mode: &Option<EstimateFeeMode>,
        n_blocks: u32,
    ) -> UtxoRpcFut<u64>;

    /// Returns the minimum fee a low-priority transaction must pay in order to be accepted to the daemon’s memory pool.
    fn get_relay_fee(&self) -> RpcRes<BigDecimal>;

    /// Tries to find a transaction that spends the specified `vout` output of the `tx_hash` transaction.
    fn find_output_spend(
        &self,
        tx_hash: H256,
        script_pubkey: &[u8],
        vout: usize,
        from_block: BlockHashOrHeight,
        tx_hash_algo: TxHashAlgo,
    ) -> Box<dyn Future<Item = Option<SpentOutputInfo>, Error = String> + Send>;

    /// Get median time past for `count` blocks in the past including `starting_block`
    fn get_median_time_past(
        &self,
        starting_block: u64,
        count: NonZeroU64,
        coin_variant: CoinVariant,
    ) -> UtxoRpcFut<u32>;

    /// Returns block time in seconds since epoch (Jan 1 1970 GMT).
    async fn get_block_timestamp(&self, height: u64) -> Result<u64, MmError<GetBlockHeaderError>>;

    /// Returns verbose transaction by the given `txid` if it's on-chain or None if it's not.
    async fn get_tx_if_onchain(&self, tx_hash: &H256Json) -> Result<Option<UtxoTx>, MmError<GetTxError>> {
        match self
            .get_transaction_bytes(tx_hash)
            .compat()
            .await
            .map_err(|e| e.into_inner())
        {
            Ok(bytes) => Ok(Some(deserialize(bytes.as_slice())?)),
            Err(err) => {
                if err.is_tx_not_found_error() {
                    return Ok(None);
                }
                Err(err.into())
            },
        }
    }
}

#[derive(Clone, Deserialize, Debug)]
#[cfg_attr(test, derive(Default))]
pub struct NativeUnspent {
    pub txid: H256Json,
    pub vout: u32,
    pub address: String,
    pub account: Option<String>,
    #[serde(rename = "scriptPubKey")]
    pub script_pub_key: BytesJson,
    pub amount: MmNumber,
    pub confirmations: u64,
    pub spendable: bool,
}

#[derive(Clone, Deserialize, Debug)]
pub struct ValidateAddressRes {
    #[serde(rename = "isvalid")]
    pub is_valid: bool,
    pub address: String,
    #[serde(rename = "scriptPubKey")]
    pub script_pub_key: BytesJson,
    #[serde(rename = "segid")]
    pub seg_id: Option<u32>,
    #[serde(rename = "ismine")]
    pub is_mine: Option<bool>,
    #[serde(rename = "iswatchonly")]
    pub is_watch_only: Option<bool>,
    #[serde(rename = "isscript")]
    pub is_script: bool,
    pub account: Option<String>,
}

#[derive(Clone, Debug, Deserialize)]
#[cfg_attr(test, derive(Default))]
pub struct ListTransactionsItem {
    pub account: Option<String>,
    #[serde(default)]
    pub address: String,
    pub category: String,
    pub amount: f64,
    pub vout: u64,
    #[serde(default)]
    pub fee: f64,
    #[serde(default)]
    pub confirmations: i64,
    #[serde(default)]
    pub blockhash: H256Json,
    #[serde(default)]
    pub blockindex: u64,
    #[serde(default)]
    pub txid: H256Json,
    pub timereceived: u64,
    #[serde(default)]
    pub walletconflicts: Vec<String>,
}

impl ListTransactionsItem {
    /// Checks if the transaction is conflicting.
    /// It means the transaction has conflicts or has negative confirmations.
    pub fn is_conflicting(&self) -> bool { self.confirmations < 0 || !self.walletconflicts.is_empty() }
}

#[derive(Clone, Debug, Deserialize)]
pub struct ReceivedByAddressItem {
    #[serde(default)]
    pub account: String,
    pub address: String,
    pub txids: Vec<H256Json>,
}

#[derive(Clone, Debug, Deserialize)]
pub struct EstimateSmartFeeRes {
    #[serde(rename = "feerate")]
    #[serde(default)]
    pub fee_rate: f64,
    #[serde(default)]
    pub errors: Vec<String>,
    pub blocks: i64,
}

#[derive(Clone, Debug, Deserialize)]
pub struct ListSinceBlockRes {
    transactions: Vec<ListTransactionsItem>,
    #[serde(rename = "lastblock")]
    #[allow(dead_code)]
    last_block: H256Json,
}

#[derive(Clone, Debug, Deserialize)]
#[allow(dead_code)]
pub struct NetworkInfoLocalAddress {
    address: String,
    port: u16,
    score: u64,
}

#[derive(Clone, Debug, Deserialize)]
#[allow(dead_code)]
pub struct NetworkInfoNetwork {
    name: String,
    limited: bool,
    reachable: bool,
    proxy: String,
    proxy_randomize_credentials: bool,
}

#[derive(Clone, Debug, Deserialize)]
#[allow(dead_code)]
pub struct NetworkInfo {
    connections: u64,
    #[serde(rename = "localaddresses")]
    local_addresses: Vec<NetworkInfoLocalAddress>,
    #[serde(rename = "localservices")]
    local_services: String,
    networks: Vec<NetworkInfoNetwork>,
    #[serde(rename = "protocolversion")]
    protocol_version: u64,
    #[serde(rename = "relayfee")]
    relay_fee: BigDecimal,
    subversion: String,
    #[serde(rename = "timeoffset")]
    time_offset: i64,
    version: u64,
    warnings: String,
}

#[derive(Clone, Debug, Deserialize)]
pub struct GetAddressInfoRes {
    // as of now we are interested in ismine and iswatchonly fields only, but this response contains much more info
    #[serde(rename = "ismine")]
    pub is_mine: bool,
    #[serde(rename = "iswatchonly")]
    pub is_watch_only: bool,
}

#[derive(Debug)]
pub enum EstimateFeeMethod {
    /// estimatefee, deprecated in many coins: https://bitcoincore.org/en/doc/0.16.0/rpc/util/estimatefee/
    Standard,
    /// estimatesmartfee added since 0.16.0 bitcoind RPC: https://bitcoincore.org/en/doc/0.16.0/rpc/util/estimatesmartfee/
    SmartFee,
}

#[derive(Debug, Deserialize, Serialize)]
#[serde(untagged)]
pub enum BlockNonce {
    String(String),
    U64(u64),
}

#[derive(Debug, Deserialize, Serialize)]
pub struct VerboseBlock {
    /// Block hash
    pub hash: H256Json,
    /// Number of confirmations. -1 if block is on the side chain
    pub confirmations: i64,
    /// Block size
    pub size: u32,
    /// Block size, excluding witness data
    pub strippedsize: Option<u32>,
    /// Block weight
    pub weight: Option<u32>,
    /// Block height
    pub height: Option<u32>,
    /// Block version
    pub version: u32,
    /// Block version as hex
    #[serde(rename = "versionHex")]
    pub version_hex: Option<String>,
    /// Merkle root of this block
    pub merkleroot: H256Json,
    /// Transactions ids
    pub tx: Vec<H256Json>,
    /// Block time in seconds since epoch (Jan 1 1970 GMT)
    pub time: u32,
    /// Median block time in seconds since epoch (Jan 1 1970 GMT)
    pub mediantime: Option<u32>,
    /// Block nonce
    pub nonce: BlockNonce,
    /// Block nbits
    pub bits: String,
    /// Block difficulty
    pub difficulty: f64,
    /// Expected number of hashes required to produce the chain up to this block (in hex)
    pub chainwork: H256Json,
    /// Hash of previous block
    pub previousblockhash: Option<H256Json>,
    /// Hash of next block
    pub nextblockhash: Option<H256Json>,
    #[serde(rename = "finalsaplingroot")]
    pub final_sapling_root: Option<H256Json>,
}

pub type RpcReqSub<T> = async_oneshot::Sender<Result<T, JsonRpcError>>;

#[derive(Clone, Debug, Eq, Hash, PartialEq)]
pub struct ListUnspentArgs {
    min_conf: i32,
    max_conf: i32,
    addresses: Vec<String>,
}

/// RPC client for UTXO based coins
/// https://developer.bitcoin.org/reference/rpc/index.html - Bitcoin RPC API reference
/// Other coins have additional methods or miss some of these
/// This description will be updated with more info
#[derive(Debug)]
pub struct NativeClientImpl {
    /// Name of coin the rpc client is intended to work with
    pub coin_ticker: String,
    /// The uri to send requests to
    pub uri: String,
    /// Value of Authorization header, e.g. "Basic base64(user:password)"
    pub auth: String,
    /// Transport event handlers
    pub event_handlers: Vec<RpcTransportEventHandlerShared>,
    pub request_id: AtomicU64,
    pub list_unspent_concurrent_map: ConcurrentRequestMap<ListUnspentArgs, Vec<NativeUnspent>>,
}

#[cfg(test)]
impl Default for NativeClientImpl {
    fn default() -> Self {
        NativeClientImpl {
            coin_ticker: "TEST".to_string(),
            uri: "".to_string(),
            auth: "".to_string(),
            event_handlers: vec![],
            request_id: Default::default(),
            list_unspent_concurrent_map: ConcurrentRequestMap::new(),
        }
    }
}

#[derive(Clone, Debug)]
pub struct NativeClient(pub Arc<NativeClientImpl>);
impl Deref for NativeClient {
    type Target = NativeClientImpl;
    fn deref(&self) -> &NativeClientImpl { &self.0 }
}

/// The trait provides methods to generate the JsonRpcClient instance info such as name of coin.
pub trait UtxoJsonRpcClientInfo: JsonRpcClient {
    /// Name of coin the rpc client is intended to work with
    fn coin_name(&self) -> &str;

    /// Generate client info from coin name
    fn client_info(&self) -> String { format!("coin: {}", self.coin_name()) }
}

impl UtxoJsonRpcClientInfo for NativeClientImpl {
    fn coin_name(&self) -> &str { self.coin_ticker.as_str() }
}

impl JsonRpcClient for NativeClientImpl {
    fn version(&self) -> &'static str { "1.0" }

    fn next_id(&self) -> String { self.request_id.fetch_add(1, AtomicOrdering::Relaxed).to_string() }

    fn client_info(&self) -> String { UtxoJsonRpcClientInfo::client_info(self) }

    #[cfg(target_arch = "wasm32")]
    fn transport(&self, _request: JsonRpcRequestEnum) -> JsonRpcResponseFut {
        Box::new(futures01::future::err(JsonRpcErrorType::Internal(
            "'NativeClientImpl' must be used in native mode only".to_string(),
        )))
    }

    #[cfg(not(target_arch = "wasm32"))]
    fn transport(&self, request: JsonRpcRequestEnum) -> JsonRpcResponseFut {
        use mm2_net::transport::slurp_req;

        let request_body =
            try_f!(json::to_string(&request).map_err(|e| JsonRpcErrorType::InvalidRequest(e.to_string())));
        // measure now only body length, because the `hyper` crate doesn't allow to get total HTTP packet length
        self.event_handlers.on_outgoing_request(request_body.as_bytes());

        let uri = self.uri.clone();

        let http_request = try_f!(Request::builder()
            .method("POST")
            .header(AUTHORIZATION, self.auth.clone())
            .uri(uri.clone())
            .body(Vec::from(request_body))
            .map_err(|e| JsonRpcErrorType::InvalidRequest(e.to_string())));

        let event_handlers = self.event_handlers.clone();
        Box::new(slurp_req(http_request).boxed().compat().then(
            move |result| -> Result<(JsonRpcRemoteAddr, JsonRpcResponseEnum), JsonRpcErrorType> {
                let res = result.map_err(|e| e.into_inner())?;
                // measure now only body length, because the `hyper` crate doesn't allow to get total HTTP packet length
                event_handlers.on_incoming_response(&res.2);

                let body =
                    std::str::from_utf8(&res.2).map_err(|e| JsonRpcErrorType::parse_error(&uri, e.to_string()))?;

                if res.0 != StatusCode::OK {
                    let res_value = serde_json::from_slice(&res.2)
                        .map_err(|e| JsonRpcErrorType::parse_error(&uri, e.to_string()))?;
                    return Err(JsonRpcErrorType::Response(uri.into(), res_value));
                }

                let response = json::from_str(body).map_err(|e| JsonRpcErrorType::parse_error(&uri, e.to_string()))?;
                Ok((uri.into(), response))
            },
        ))
    }
}

impl JsonRpcBatchClient for NativeClientImpl {}

// if mockable is placed before async_trait there is `munmap_chunk(): invalid pointer` error on async fn mocking attempt
#[async_trait]
#[cfg_attr(test, mockable)]
impl UtxoRpcClientOps for NativeClient {
    fn list_unspent(&self, address: &Address, decimals: u8) -> UtxoRpcFut<Vec<UnspentInfo>> {
        let fut = self
            .list_unspent_impl(0, std::i32::MAX, vec![address.to_string()])
            .map_to_mm_fut(UtxoRpcError::from)
            .and_then(move |unspents| {
                let unspents: UtxoRpcResult<Vec<_>> = unspents
                    .into_iter()
                    .map(|unspent| {
                        Ok(UnspentInfo {
                            outpoint: OutPoint {
                                hash: unspent.txid.reversed().into(),
                                index: unspent.vout,
                            },
                            value: sat_from_big_decimal(&unspent.amount.to_decimal(), decimals)?,
                            height: None,
                        })
                    })
                    .collect();
                unspents
            });
        Box::new(fut)
    }

    fn list_unspent_group(&self, addresses: Vec<Address>, decimals: u8) -> UtxoRpcFut<UnspentMap> {
        let mut addresses_str = Vec::with_capacity(addresses.len());
        let mut addresses_map = HashMap::with_capacity(addresses.len());
        for addr in addresses {
            let addr_str = addr.to_string();
            addresses_str.push(addr_str.clone());
            addresses_map.insert(addr_str, addr);
        }

        let fut = self
            .list_unspent_impl(0, std::i32::MAX, addresses_str)
            .map_to_mm_fut(UtxoRpcError::from)
            .and_then(move |unspents| {
                unspents
                    .into_iter()
                    // Convert `Vec<NativeUnspent>` into `UnspentMap`.
                    .map(|unspent| {
                        let orig_address = addresses_map
                            .get(&unspent.address)
                            .or_mm_err(|| {
                                UtxoRpcError::InvalidResponse(format!("Unexpected address '{}'", unspent.address))
                            })?
                            .clone();
                        let unspent_info = UnspentInfo {
                            outpoint: OutPoint {
                                hash: unspent.txid.reversed().into(),
                                index: unspent.vout,
                            },
                            value: sat_from_big_decimal(&unspent.amount.to_decimal(), decimals)?,
                            height: None,
                        };
                        Ok((orig_address, unspent_info))
                    })
                    // Collect `(Address, UnspentInfo)` items into `HashMap<Address, Vec<UnspentInfo>>` grouped by the addresses.
                    .try_into_group_map()
            });
        Box::new(fut)
    }

    fn send_transaction(&self, tx: &UtxoTx) -> UtxoRpcFut<H256Json> {
        let tx_bytes = if tx.has_witness() {
            BytesJson::from(serialize_with_flags(tx, SERIALIZE_TRANSACTION_WITNESS))
        } else {
            BytesJson::from(serialize(tx))
        };
        Box::new(self.send_raw_transaction(tx_bytes))
    }

    /// https://developer.bitcoin.org/reference/rpc/sendrawtransaction
    fn send_raw_transaction(&self, tx: BytesJson) -> UtxoRpcFut<H256Json> {
        Box::new(rpc_func!(self, "sendrawtransaction", tx).map_to_mm_fut(UtxoRpcError::from))
    }

    fn blockchain_scripthash_subscribe(&self, _scripthash: String) -> UtxoRpcFut<Json> {
        Box::new(futures01::future::err(
            UtxoRpcError::Internal("blockchain_scripthash_subscribe` is not supported for Native Clients".to_owned())
                .into(),
        ))
    }

    fn get_transaction_bytes(&self, txid: &H256Json) -> UtxoRpcFut<BytesJson> {
        Box::new(self.get_raw_transaction_bytes(txid).map_to_mm_fut(UtxoRpcError::from))
    }

    fn get_verbose_transaction(&self, txid: &H256Json) -> UtxoRpcFut<RpcTransaction> {
        Box::new(self.get_raw_transaction_verbose(txid).map_to_mm_fut(UtxoRpcError::from))
    }

    fn get_verbose_transactions(&self, tx_ids: &[H256Json]) -> UtxoRpcFut<Vec<RpcTransaction>> {
        Box::new(
            self.get_raw_transaction_verbose_batch(tx_ids)
                .map_to_mm_fut(UtxoRpcError::from),
        )
    }

    fn get_block_count(&self) -> UtxoRpcFut<u64> {
        Box::new(self.0.get_block_count().map_to_mm_fut(UtxoRpcError::from))
    }

    fn display_balance(&self, address: Address, _decimals: u8) -> RpcRes<BigDecimal> {
        Box::new(
            self.list_unspent_impl(0, std::i32::MAX, vec![address.to_string()])
                .map(|unspents| {
                    unspents
                        .iter()
                        .fold(BigDecimal::from(0), |sum, unspent| sum + unspent.amount.to_decimal())
                }),
        )
    }

    fn display_balances(&self, addresses: Vec<Address>, decimals: u8) -> UtxoRpcFut<Vec<(Address, BigDecimal)>> {
        let this = self.clone();
        let fut = async move {
            let unspent_map = this.list_unspent_group(addresses.clone(), decimals).compat().await?;
            let balances = addresses
                .into_iter()
                .map(|address| {
                    let balance = address_balance_from_unspent_map(&address, &unspent_map, decimals);
                    (address, balance)
                })
                .collect();
            Ok(balances)
        };
        Box::new(fut.boxed().compat())
    }

    fn estimate_fee_sat(
        &self,
        decimals: u8,
        fee_method: &EstimateFeeMethod,
        mode: &Option<EstimateFeeMode>,
        n_blocks: u32,
    ) -> UtxoRpcFut<u64> {
        match fee_method {
            EstimateFeeMethod::Standard => Box::new(self.estimate_fee(n_blocks).map(move |fee| {
                if fee > 0.00001 {
                    (fee * 10.0_f64.powf(decimals as f64)) as u64
                } else {
                    1000
                }
            })),
            EstimateFeeMethod::SmartFee => Box::new(self.estimate_smart_fee(mode, n_blocks).map(move |res| {
                if res.fee_rate > 0.00001 {
                    (res.fee_rate * 10.0_f64.powf(decimals as f64)) as u64
                } else {
                    1000
                }
            })),
        }
    }

    fn get_relay_fee(&self) -> RpcRes<BigDecimal> { Box::new(self.get_network_info().map(|info| info.relay_fee)) }

    fn find_output_spend(
        &self,
        tx_hash: H256,
        _script_pubkey: &[u8],
        vout: usize,
        from_block: BlockHashOrHeight,
        tx_hash_algo: TxHashAlgo,
    ) -> Box<dyn Future<Item = Option<SpentOutputInfo>, Error = String> + Send> {
        let selfi = self.clone();
        let fut = async move {
            let from_block_hash = match from_block {
                BlockHashOrHeight::Height(h) => try_s!(selfi.get_block_hash(h as u64).compat().await),
                BlockHashOrHeight::Hash(h) => h,
            };
            let list_since_block: ListSinceBlockRes = try_s!(selfi.list_since_block(from_block_hash).compat().await);
            for transaction in list_since_block
                .transactions
                .into_iter()
                .filter(|tx| !tx.is_conflicting())
            {
                let maybe_spend_tx_bytes = try_s!(selfi.get_raw_transaction_bytes(&transaction.txid).compat().await);
                let mut maybe_spend_tx: UtxoTx =
                    try_s!(deserialize(maybe_spend_tx_bytes.as_slice()).map_err(|e| ERRL!("{:?}", e)));
                maybe_spend_tx.tx_hash_algo = tx_hash_algo;
                drop_mutability!(maybe_spend_tx);

                for (index, input) in maybe_spend_tx.inputs.iter().enumerate() {
                    if input.previous_output.hash == tx_hash && input.previous_output.index == vout as u32 {
                        return Ok(Some(SpentOutputInfo {
                            input: input.clone(),
                            input_index: index,
                            spending_tx: maybe_spend_tx,
                            spent_in_block: BlockHashOrHeight::Hash(transaction.blockhash),
                        }));
                    }
                }
            }
            Ok(None)
        };
        Box::new(fut.boxed().compat())
    }

    fn get_median_time_past(
        &self,
        starting_block: u64,
        count: NonZeroU64,
        _coin_variant: CoinVariant,
    ) -> UtxoRpcFut<u32> {
        let selfi = self.clone();
        let fut = async move {
            let starting_block_hash = selfi.get_block_hash(starting_block).compat().await?;
            let starting_block_data = selfi.get_block(starting_block_hash).compat().await?;
            if let Some(median) = starting_block_data.mediantime {
                return Ok(median);
            }

            let mut block_timestamps = vec![starting_block_data.time];
            let from = if starting_block <= count.get() {
                0
            } else {
                starting_block - count.get() + 1
            };
            for block_n in from..starting_block {
                let block_hash = selfi.get_block_hash(block_n).compat().await?;
                let block_data = selfi.get_block(block_hash).compat().await?;
                block_timestamps.push(block_data.time);
            }
            // can unwrap because count is non zero
            Ok(median(block_timestamps.as_mut_slice()).unwrap())
        };
        Box::new(fut.boxed().compat())
    }

    async fn get_block_timestamp(&self, height: u64) -> Result<u64, MmError<GetBlockHeaderError>> {
        let block = self.get_block_by_height(height).await?;
        Ok(block.time as u64)
    }
}

#[cfg_attr(test, mockable)]
impl NativeClient {
    /// https://developer.bitcoin.org/reference/rpc/listunspent
    pub fn list_unspent_impl(
        &self,
        min_conf: i32,
        max_conf: i32,
        addresses: Vec<String>,
    ) -> RpcRes<Vec<NativeUnspent>> {
        let request_fut = rpc_func!(self, "listunspent", &min_conf, &max_conf, &addresses);
        let arc = self.clone();
        let args = ListUnspentArgs {
            min_conf,
            max_conf,
            addresses,
        };
        let fut = async move { arc.list_unspent_concurrent_map.wrap_request(args, request_fut).await };
        Box::new(fut.boxed().compat())
    }

    pub fn list_all_transactions(&self, step: u64) -> RpcRes<Vec<ListTransactionsItem>> {
        let selfi = self.clone();
        let fut = async move {
            let mut from = 0;
            let mut transaction_list = Vec::new();

            loop {
                let transactions = selfi.list_transactions(step, from).compat().await?;
                if transactions.is_empty() {
                    return Ok(transaction_list);
                }

                transaction_list.extend(transactions.into_iter());
                from += step;
            }
        };
        Box::new(fut.boxed().compat())
    }
}

impl NativeClient {
    pub async fn get_block_by_height(&self, height: u64) -> UtxoRpcResult<VerboseBlock> {
        let block_hash = self.get_block_hash(height).compat().await?;
        self.get_block(block_hash).compat().await
    }
}

#[cfg_attr(test, mockable)]
impl NativeClientImpl {
    /// https://developer.bitcoin.org/reference/rpc/importaddress
    pub fn import_address(&self, address: &str, label: &str, rescan: bool) -> RpcRes<()> {
        rpc_func!(self, "importaddress", address, label, rescan)
    }

    /// https://developer.bitcoin.org/reference/rpc/validateaddress
    pub fn validate_address(&self, address: &str) -> RpcRes<ValidateAddressRes> {
        rpc_func!(self, "validateaddress", address)
    }

    pub fn output_amount(
        &self,
        txid: H256Json,
        index: usize,
    ) -> Box<dyn Future<Item = u64, Error = String> + Send + 'static> {
        let fut = self.get_raw_transaction_bytes(&txid).map_err(|e| ERRL!("{}", e));
        Box::new(fut.and_then(move |bytes| {
            let tx: UtxoTx = try_s!(deserialize(bytes.as_slice()).map_err(|e| ERRL!(
                "Error {:?} trying to deserialize the transaction {:?}",
                e,
                bytes
            )));
            Ok(tx.outputs[index].value)
        }))
    }

    /// https://developer.bitcoin.org/reference/rpc/getblock.html
    /// Always returns verbose block
    pub fn get_block(&self, hash: H256Json) -> UtxoRpcFut<VerboseBlock> {
        let verbose = true;
        Box::new(rpc_func!(self, "getblock", hash, verbose).map_to_mm_fut(UtxoRpcError::from))
    }

    /// https://developer.bitcoin.org/reference/rpc/getblockhash.html
    pub fn get_block_hash(&self, height: u64) -> UtxoRpcFut<H256Json> {
        Box::new(rpc_func!(self, "getblockhash", height).map_to_mm_fut(UtxoRpcError::from))
    }

    /// https://developer.bitcoin.org/reference/rpc/getblockcount.html
    pub fn get_block_count(&self) -> RpcRes<u64> { rpc_func!(self, "getblockcount") }

    /// https://developer.bitcoin.org/reference/rpc/getrawtransaction.html
    /// Always returns verbose transaction
    fn get_raw_transaction_verbose(&self, txid: &H256Json) -> RpcRes<RpcTransaction> {
        let verbose = 1;
        rpc_func!(self, "getrawtransaction", txid, verbose)
    }

    /// https://developer.bitcoin.org/reference/rpc/getrawtransaction.html
    /// Always returns verbose transactions in the same order they were requested.
    fn get_raw_transaction_verbose_batch(&self, tx_ids: &[H256Json]) -> RpcRes<Vec<RpcTransaction>> {
        let verbose = 1;
        let requests = tx_ids
            .iter()
            .map(|txid| rpc_req!(self, "getrawtransaction", txid, verbose));
        self.batch_rpc(requests)
    }

    /// https://developer.bitcoin.org/reference/rpc/getrawtransaction.html
    /// Always returns transaction bytes
    pub fn get_raw_transaction_bytes(&self, txid: &H256Json) -> RpcRes<BytesJson> {
        let verbose = 0;
        rpc_func!(self, "getrawtransaction", txid, verbose)
    }

    /// https://developer.bitcoin.org/reference/rpc/estimatefee.html
    /// It is recommended to set n_blocks as low as possible.
    /// However, in some cases, n_blocks = 1 leads to an unreasonably high fee estimation.
    /// https://github.com/KomodoPlatform/atomicDEX-API/issues/656#issuecomment-743759659
    pub fn estimate_fee(&self, n_blocks: u32) -> UtxoRpcFut<f64> {
        Box::new(rpc_func!(self, "estimatefee", n_blocks).map_to_mm_fut(UtxoRpcError::from))
    }

    /// https://developer.bitcoin.org/reference/rpc/estimatesmartfee.html
    /// It is recommended to set n_blocks as low as possible.
    /// However, in some cases, n_blocks = 1 leads to an unreasonably high fee estimation.
    /// https://github.com/KomodoPlatform/atomicDEX-API/issues/656#issuecomment-743759659
    pub fn estimate_smart_fee(&self, mode: &Option<EstimateFeeMode>, n_blocks: u32) -> UtxoRpcFut<EstimateSmartFeeRes> {
        match mode {
            Some(m) => Box::new(rpc_func!(self, "estimatesmartfee", n_blocks, m).map_to_mm_fut(UtxoRpcError::from)),
            None => Box::new(rpc_func!(self, "estimatesmartfee", n_blocks).map_to_mm_fut(UtxoRpcError::from)),
        }
    }

    /// https://developer.bitcoin.org/reference/rpc/listtransactions.html
    pub fn list_transactions(&self, count: u64, from: u64) -> RpcRes<Vec<ListTransactionsItem>> {
        let account = "*";
        let watch_only = true;
        rpc_func!(self, "listtransactions", account, count, from, watch_only)
    }

    /// https://developer.bitcoin.org/reference/rpc/listreceivedbyaddress.html
    pub fn list_received_by_address(
        &self,
        min_conf: u64,
        include_empty: bool,
        include_watch_only: bool,
    ) -> RpcRes<Vec<ReceivedByAddressItem>> {
        rpc_func!(
            self,
            "listreceivedbyaddress",
            min_conf,
            include_empty,
            include_watch_only
        )
    }

    pub fn detect_fee_method(&self) -> impl Future<Item = EstimateFeeMethod, Error = String> + Send {
        let estimate_fee_fut = self.estimate_fee(1);
        self.estimate_smart_fee(&None, 1).then(move |res| -> Box<dyn Future<Item=EstimateFeeMethod, Error=String> + Send> {
            match res {
                Ok(smart_fee) => if smart_fee.fee_rate > 0. {
                    Box::new(futures01::future::ok(EstimateFeeMethod::SmartFee))
                } else {
                    info!("fee_rate from smart fee should be above zero, but got {:?}, trying estimatefee", smart_fee);
                    Box::new(estimate_fee_fut.map_err(|e| ERRL!("{}", e)).and_then(|res| if res > 0. {
                        Ok(EstimateFeeMethod::Standard)
                    } else {
                        ERR!("Estimate fee result should be above zero, but got {}, consider setting txfee in config", res)
                    }))
                },
                Err(e) => {
                    error!("Error {} on estimate smart fee, trying estimatefee", e);
                    Box::new(estimate_fee_fut.map_err(|e| ERRL!("{}", e)).and_then(|res| if res > 0. {
                        Ok(EstimateFeeMethod::Standard)
                    } else {
                        ERR!("Estimate fee result should be above zero, but got {}, consider setting txfee in config", res)
                    }))
                }
            }
        })
    }

    /// https://developer.bitcoin.org/reference/rpc/listsinceblock.html
    /// uses default target confirmations 1 and always includes watch_only addresses
    pub fn list_since_block(&self, block_hash: H256Json) -> RpcRes<ListSinceBlockRes> {
        let target_confirmations = 1;
        let include_watch_only = true;
        rpc_func!(
            self,
            "listsinceblock",
            block_hash,
            target_confirmations,
            include_watch_only
        )
    }

    /// https://developer.bitcoin.org/reference/rpc/sendtoaddress.html
    pub fn send_to_address(&self, addr: &str, amount: &BigDecimal) -> RpcRes<H256Json> {
        rpc_func!(self, "sendtoaddress", addr, amount)
    }

    /// Returns the list of addresses assigned the specified label.
    /// https://developer.bitcoin.org/reference/rpc/getaddressesbylabel.html
    pub fn get_addresses_by_label(&self, label: &str) -> RpcRes<AddressesByLabelResult> {
        rpc_func!(self, "getaddressesbylabel", label)
    }

    /// https://developer.bitcoin.org/reference/rpc/getnetworkinfo.html
    pub fn get_network_info(&self) -> RpcRes<NetworkInfo> { rpc_func!(self, "getnetworkinfo") }

    /// https://developer.bitcoin.org/reference/rpc/getaddressinfo.html
    pub fn get_address_info(&self, address: &str) -> RpcRes<GetAddressInfoRes> {
        rpc_func!(self, "getaddressinfo", address)
    }

    /// https://developer.bitcoin.org/reference/rpc/getblockheader.html
    pub fn get_block_header_bytes(&self, block_hash: H256Json) -> RpcRes<BytesJson> {
        let verbose = false;
        rpc_func!(self, "getblockheader", block_hash, verbose)
    }
}

impl NativeClientImpl {
    /// Check whether input address is imported to daemon
    pub async fn is_address_imported(&self, address: &str) -> Result<bool, String> {
        let validate_res = try_s!(self.validate_address(address).compat().await);
        match (validate_res.is_mine, validate_res.is_watch_only) {
            (Some(is_mine), Some(is_watch_only)) => Ok(is_mine || is_watch_only),
            // ignoring (Some(_), None) and (None, Some(_)) variants, there seem to be no known daemons that return is_mine,
            // but do not return is_watch_only, so it's ok to fallback to getaddressinfo
            _ => {
                let address_info = try_s!(self.get_address_info(address).compat().await);
                Ok(address_info.is_mine || address_info.is_watch_only)
            },
        }
    }
}

#[derive(Clone, Debug, Deserialize)]
pub struct ElectrumUnspent {
    pub height: Option<u64>,
    pub tx_hash: H256Json,
    pub tx_pos: u32,
    pub value: u64,
}

#[derive(Clone, Debug, Deserialize)]
#[serde(untagged)]
pub enum ElectrumNonce {
    Number(u64),
    Hash(H256Json),
}

#[allow(clippy::from_over_into)]
impl Into<BlockHeaderNonce> for ElectrumNonce {
    fn into(self) -> BlockHeaderNonce {
        match self {
            ElectrumNonce::Number(n) => BlockHeaderNonce::U32(n as u32),
            ElectrumNonce::Hash(h) => BlockHeaderNonce::H256(h.into()),
        }
    }
}

#[derive(Debug, Deserialize)]
pub struct ElectrumBlockHeadersRes {
    pub count: u64,
    pub hex: BytesJson,
    #[allow(dead_code)]
    max: u64,
}

/// The block header compatible with Electrum 1.2
#[derive(Clone, Debug, Deserialize)]
pub struct ElectrumBlockHeaderV12 {
    pub bits: u64,
    pub block_height: u64,
    pub merkle_root: H256Json,
    pub nonce: ElectrumNonce,
    pub prev_block_hash: H256Json,
    pub timestamp: u64,
    pub version: u64,
}

impl ElectrumBlockHeaderV12 {
    fn as_block_header(&self) -> BlockHeader {
        BlockHeader {
            version: self.version as u32,
            previous_header_hash: self.prev_block_hash.into(),
            merkle_root_hash: self.merkle_root.into(),
            claim_trie_root: None,
            hash_final_sapling_root: None,
            time: self.timestamp as u32,
            bits: BlockHeaderBits::U32(self.bits as u32),
            nonce: self.nonce.clone().into(),
            solution: None,
            aux_pow: None,
            prog_pow: None,
            mtp_pow: None,
            is_verus: false,
            hash_state_root: None,
            hash_utxo_root: None,
            prevout_stake: None,
            vch_block_sig_dlgt: None,
            n_height: None,
            n_nonce_u64: None,
            mix_hash: None,
        }
    }

    #[inline]
    pub fn as_hex(&self) -> String {
        let block_header = self.as_block_header();
        let serialized = serialize(&block_header);
        hex::encode(serialized)
    }

    #[inline]
    pub fn hash(&self) -> H256Json {
        let block_header = self.as_block_header();
        BlockHeader::hash(&block_header).into()
    }
}

/// The block header compatible with Electrum 1.4
#[derive(Clone, Debug, Deserialize)]
pub struct ElectrumBlockHeaderV14 {
    pub height: u64,
    pub hex: BytesJson,
}

impl ElectrumBlockHeaderV14 {
    pub fn hash(&self) -> H256Json { self.hex.clone().into_vec()[..].into() }
}

#[derive(Clone, Debug, Deserialize)]
#[serde(untagged)]
pub enum ElectrumBlockHeader {
    V12(ElectrumBlockHeaderV12),
    V14(ElectrumBlockHeaderV14),
}

/// The merkle branch of a confirmed transaction
#[derive(Clone, Debug, Deserialize)]
pub struct TxMerkleBranch {
    pub merkle: Vec<H256Json>,
    pub block_height: u64,
    pub pos: usize,
}

#[derive(Clone)]
pub struct ConfirmedTransactionInfo {
    pub tx: UtxoTx,
    pub header: BlockHeader,
    pub index: u64,
    pub height: u64,
}

#[derive(Debug, PartialEq)]
pub struct BestBlock {
    pub height: u64,
    pub hash: H256Json,
}

impl From<ElectrumBlockHeader> for BestBlock {
    fn from(block_header: ElectrumBlockHeader) -> Self {
        BestBlock {
            height: block_header.block_height(),
            hash: block_header.block_hash(),
        }
    }
}

#[allow(clippy::upper_case_acronyms)]
#[derive(Debug, Deserialize, Serialize)]
pub enum EstimateFeeMode {
    ECONOMICAL,
    CONSERVATIVE,
    UNSET,
}

impl ElectrumBlockHeader {
    pub fn block_height(&self) -> u64 {
        match self {
            ElectrumBlockHeader::V12(h) => h.block_height,
            ElectrumBlockHeader::V14(h) => h.height,
        }
    }

    fn block_hash(&self) -> H256Json {
        match self {
            ElectrumBlockHeader::V12(h) => h.hash(),
            ElectrumBlockHeader::V14(h) => h.hash(),
        }
    }
}

#[derive(Debug, Deserialize)]
pub struct ElectrumTxHistoryItem {
    pub height: i64,
    pub tx_hash: H256Json,
    pub fee: Option<i64>,
}

#[derive(Clone, Debug, Deserialize)]
pub struct ElectrumBalance {
    pub(crate) confirmed: i128,
    pub(crate) unconfirmed: i128,
}

impl ElectrumBalance {
    #[inline]
    pub fn to_big_decimal(&self, decimals: u8) -> BigDecimal {
        let balance_sat = BigInt::from(self.confirmed) + BigInt::from(self.unconfirmed);
        BigDecimal::from(balance_sat) / BigDecimal::from(10u64.pow(decimals as u32))
    }
}

#[inline]
fn sha_256(input: &[u8]) -> Vec<u8> {
    let mut sha = Sha256::new();
    sha.update(input);
    sha.finalize().to_vec()
}

#[inline]
pub fn electrum_script_hash(script: &[u8]) -> Vec<u8> {
    let mut result = sha_256(script);
    result.reverse();
    result
}

#[derive(Debug, Deserialize, Serialize)]
/// Deserializable Electrum protocol version representation for RPC
/// https://electrumx-spesmilo.readthedocs.io/en/latest/protocol-methods.html#server.version
pub struct ElectrumProtocolVersion {
    pub server_software_version: String,
    pub protocol_version: String,
}

#[derive(Clone, Debug, Deserialize, Serialize)]
/// Electrum request RPC representation
pub struct ElectrumRpcRequest {
    pub url: String,
    #[serde(default)]
    pub protocol: ElectrumProtocol,
    #[serde(default)]
    pub disable_cert_verification: bool,
}

/// Electrum client configuration
#[allow(clippy::upper_case_acronyms)]
#[cfg(not(target_arch = "wasm32"))]
#[derive(Clone, Debug, Serialize)]
enum ElectrumConfig {
    TCP,
    SSL { dns_name: String, skip_validation: bool },
}

/// Electrum client configuration
#[allow(clippy::upper_case_acronyms)]
#[cfg(target_arch = "wasm32")]
#[derive(Clone, Debug, Serialize)]
enum ElectrumConfig {
    WS,
    WSS,
}

fn addr_to_socket_addr(input: &str) -> Result<SocketAddr, String> {
    let mut addr = match input.to_socket_addrs() {
        Ok(a) => a,
        Err(e) => return ERR!("{} resolve error {:?}", input, e),
    };
    match addr.next() {
        Some(a) => Ok(a),
        None => ERR!("{} resolved to None.", input),
    }
}

#[cfg(not(target_arch = "wasm32"))]
fn server_name_from_domain(dns_name: &str) -> Result<ServerName, String> {
    match ServerName::try_from(dns_name) {
        Ok(dns_name) if matches!(dns_name, ServerName::DnsName(_)) => Ok(dns_name),
        _ => ERR!("Couldn't parse DNS name from '{}'", dns_name),
    }
}

/// Attempts to process the request (parse url, etc), build up the config and create new electrum connection
/// The function takes `abortable_system` that will be used to spawn Electrum's related futures.
#[cfg(not(target_arch = "wasm32"))]
pub fn spawn_electrum(
    req: &ElectrumRpcRequest,
    event_handlers: Vec<RpcTransportEventHandlerShared>,
    scripthash_notification_sender: &ScripthashNotificationSender,
    abortable_system: AbortableQueue,
) -> Result<ElectrumConnection, String> {
    let config = match req.protocol {
        ElectrumProtocol::TCP => ElectrumConfig::TCP,
        ElectrumProtocol::SSL => {
            let uri: Uri = try_s!(req.url.parse());
            let host = uri
                .host()
                .ok_or(ERRL!("Couldn't retrieve host from addr {}", req.url))?;

            try_s!(server_name_from_domain(host));

            ElectrumConfig::SSL {
                dns_name: host.into(),
                skip_validation: req.disable_cert_verification,
            }
        },
        ElectrumProtocol::WS | ElectrumProtocol::WSS => {
            return ERR!("'ws' and 'wss' protocols are not supported yet. Consider using 'TCP' or 'SSL'")
        },
    };

    Ok(electrum_connect(
        req.url.clone(),
        config,
        event_handlers,
        scripthash_notification_sender,
        abortable_system,
    ))
}

/// Attempts to process the request (parse url, etc), build up the config and create new electrum connection
/// The function takes `abortable_system` that will be used to spawn Electrum's related futures.
#[cfg(target_arch = "wasm32")]
pub fn spawn_electrum(
    req: &ElectrumRpcRequest,
    event_handlers: Vec<RpcTransportEventHandlerShared>,
    scripthash_notification_sender: &ScripthashNotificationSender,
    abortable_system: AbortableQueue,
) -> Result<ElectrumConnection, String> {
    let mut url = req.url.clone();
    let uri: Uri = try_s!(req.url.parse());

    if uri.scheme().is_some() {
        return ERR!(
            "There has not to be a scheme in the url: {}. \
            'ws://' scheme is used by default. \
            Consider using 'protocol: \"WSS\"' in the electrum request to switch to the 'wss://' scheme.",
            url
        );
    }

    let config = match req.protocol {
        ElectrumProtocol::WS => {
            url.insert_str(0, "ws://");
            ElectrumConfig::WS
        },
        ElectrumProtocol::WSS => {
            url.insert_str(0, "wss://");
            ElectrumConfig::WSS
        },
        ElectrumProtocol::TCP | ElectrumProtocol::SSL => {
            return ERR!("'TCP' and 'SSL' are not supported in a browser. Please use 'WS' or 'WSS' protocols");
        },
    };

    Ok(electrum_connect(
        url,
        config,
        event_handlers,
        scripthash_notification_sender,
        abortable_system,
    ))
}

/// Represents the active Electrum connection to selected address
pub struct ElectrumConnection {
    /// The client connected to this SocketAddr
    addr: String,
    /// Configuration
    #[allow(dead_code)]
    config: ElectrumConfig,
    /// The Sender forwarding requests to writing part of underlying stream
    tx: Arc<AsyncMutex<Option<mpsc::Sender<Vec<u8>>>>>,
    /// Responses are stored here
    responses: JsonRpcPendingRequestsShared,
    /// Selected protocol version. The value is initialized after the server.version RPC call.
    protocol_version: AsyncMutex<Option<f32>>,
    /// This spawner is used to spawn Electrum's related futures that should be aborted on coin deactivation.
    /// and on [`MmArc::stop`].
    /// This field is not used directly, but it holds all abort handles of futures spawned at `electrum_connect`.
    ///
    /// Please also note that this abortable system is a subsystem of [`ElectrumClientImpl::abortable_system`].
    /// For more info see [`ElectrumClientImpl::add_server`].
    _abortable_system: AbortableQueue,
}

impl ElectrumConnection {
    async fn is_connected(&self) -> bool { self.tx.lock().await.is_some() }

    async fn set_protocol_version(&self, version: f32) { self.protocol_version.lock().await.replace(version); }

    async fn reset_protocol_version(&self) { *self.protocol_version.lock().await = None; }
}

#[derive(Debug)]
struct ConcurrentRequestState<V> {
    is_running: bool,
    subscribers: Vec<RpcReqSub<V>>,
}

impl<V> ConcurrentRequestState<V> {
    fn new() -> Self {
        ConcurrentRequestState {
            is_running: false,
            subscribers: Vec::new(),
        }
    }
}

#[derive(Debug)]
pub struct ConcurrentRequestMap<K, V> {
    inner: AsyncMutex<HashMap<K, ConcurrentRequestState<V>>>,
}

impl<K, V> Default for ConcurrentRequestMap<K, V> {
    fn default() -> Self {
        ConcurrentRequestMap {
            inner: AsyncMutex::new(HashMap::new()),
        }
    }
}

impl<K: Clone + Eq + std::hash::Hash, V: Clone> ConcurrentRequestMap<K, V> {
    pub fn new() -> ConcurrentRequestMap<K, V> { ConcurrentRequestMap::default() }

    async fn wrap_request(&self, request_arg: K, request_fut: RpcRes<V>) -> Result<V, JsonRpcError> {
        let mut map = self.inner.lock().await;
        let state = map
            .entry(request_arg.clone())
            .or_insert_with(ConcurrentRequestState::new);
        if state.is_running {
            let (tx, rx) = async_oneshot::channel();
            state.subscribers.push(tx);
            // drop here to avoid holding the lock during await
            drop(map);
            rx.await.unwrap()
        } else {
            // drop here to avoid holding the lock during await
            drop(map);
            let request_res = request_fut.compat().await;
            let mut map = self.inner.lock().await;
            let state = map.get_mut(&request_arg).unwrap();
            for sub in state.subscribers.drain(..) {
                if sub.send(request_res.clone()).is_err() {
                    warn!("subscriber is dropped");
                }
            }
            state.is_running = false;
            request_res
        }
    }
}

#[derive(Debug)]
pub struct ElectrumClientImpl {
    coin_ticker: String,
    connections: AsyncMutex<Vec<ElectrumConnection>>,
    next_id: AtomicU64,
    event_handlers: Vec<RpcTransportEventHandlerShared>,
    protocol_version: OrdRange<f32>,
    get_balance_concurrent_map: ConcurrentRequestMap<String, ElectrumBalance>,
    list_unspent_concurrent_map: ConcurrentRequestMap<String, Vec<ElectrumUnspent>>,
    block_headers_storage: BlockHeaderStorage,
    /// This spawner is used to spawn Electrum's related futures that should be aborted on coin deactivation,
    /// and on [`MmArc::stop`].
    ///
    /// Please also note that this abortable system is a subsystem of [`UtxoCoinFields::abortable_system`].
    abortable_system: AbortableQueue,
    negotiate_version: bool,
    /// This is used for balance event streaming implementation for UTXOs.
    /// If balance event streaming isn't enabled, this value will always be `None`; otherwise,
    /// it will be used for sending scripthash messages to trigger re-connections, re-fetching the balances, etc.
    pub(crate) scripthash_notification_sender: ScripthashNotificationSender,
}

async fn electrum_request_multi(
    client: ElectrumClient,
    request: JsonRpcRequestEnum,
) -> Result<(JsonRpcRemoteAddr, JsonRpcResponseEnum), JsonRpcErrorType> {
    let mut futures = vec![];
    let connections = client.connections.lock().await;
    for (i, connection) in connections.iter().enumerate() {
        if client.negotiate_version && connection.protocol_version.lock().await.is_none() {
            continue;
        }

        let connection_addr = connection.addr.clone();
        let json = json::to_string(&request).map_err(|e| JsonRpcErrorType::InvalidRequest(e.to_string()))?;
        if let Some(tx) = &*connection.tx.lock().await {
            let fut = electrum_request(
                json,
                request.rpc_id(),
                tx.clone(),
                connection.responses.clone(),
                ELECTRUM_TIMEOUT / (connections.len() - i) as u64,
            )
            .map(|response| (JsonRpcRemoteAddr(connection_addr), response));
            futures.push(fut)
        }
    }
    drop(connections);

    if futures.is_empty() {
        return Err(JsonRpcErrorType::Transport(
            "All electrums are currently disconnected".to_string(),
        ));
    }

    if let JsonRpcRequestEnum::Single(single) = &request {
        if single.method == "server.ping" {
            // server.ping must be sent to all servers to keep all connections alive
            return select_ok(futures).map(|(result, _)| result).compat().await;
        }
    }

    let (res, no_of_failed_requests) = select_ok_sequential(futures)
        .compat()
        .await
        .map_err(|e| JsonRpcErrorType::Transport(format!("{:?}", e)))?;
    client.rotate_servers(no_of_failed_requests).await;

    Ok(res)
}

async fn electrum_request_to(
    client: ElectrumClient,
    request: JsonRpcRequestEnum,
    to_addr: String,
) -> Result<(JsonRpcRemoteAddr, JsonRpcResponseEnum), JsonRpcErrorType> {
    let (tx, responses) = {
        let connections = client.connections.lock().await;
        let connection = connections
            .iter()
            .find(|c| c.addr == to_addr)
            .ok_or_else(|| JsonRpcErrorType::Internal(format!("Unknown destination address {}", to_addr)))?;
        let responses = connection.responses.clone();
        let tx = {
            match &*connection.tx.lock().await {
                Some(tx) => tx.clone(),
                None => {
                    return Err(JsonRpcErrorType::Transport(format!(
                        "Connection {} is not established yet",
                        to_addr
                    )))
                },
            }
        };
        (tx, responses)
    };
    let json = json::to_string(&request).map_err(|err| JsonRpcErrorType::InvalidRequest(err.to_string()))?;
    let response = electrum_request(json, request.rpc_id(), tx, responses, ELECTRUM_TIMEOUT)
        .compat()
        .await?;
    Ok((JsonRpcRemoteAddr(to_addr.to_owned()), response))
}

impl ElectrumClientImpl {
    pub fn spawner(&self) -> abortable_queue::WeakSpawner { self.abortable_system.weak_spawner() }

    /// Create an Electrum connection and spawn a green thread actor to handle it.
    pub async fn add_server(&self, req: &ElectrumRpcRequest) -> Result<(), String> {
        let subsystem = try_s!(self.abortable_system.create_subsystem());
        let connection = try_s!(spawn_electrum(
            req,
            self.event_handlers.clone(),
            &self.scripthash_notification_sender,
            subsystem,
        ));
        self.connections.lock().await.push(connection);
        Ok(())
    }

    /// Remove an Electrum connection and stop corresponding spawned actor.
    pub async fn remove_server(&self, server_addr: &str) -> Result<(), String> {
        let mut connections = self.connections.lock().await;
        // do not use retain, we would have to return an error if we did not find connection by the passd address
        let pos = connections
            .iter()
            .position(|con| con.addr == server_addr)
            .ok_or(ERRL!("Unknown electrum address {}", server_addr))?;
        // shutdown_tx will be closed immediately on the connection drop
        connections.remove(pos);
        Ok(())
    }

    /// Moves the Electrum servers that fail in a multi request to the end.
    pub async fn rotate_servers(&self, no_of_rotations: usize) {
        let mut connections = self.connections.lock().await;
        connections.rotate_left(no_of_rotations);
    }

    /// Check if one of the spawned connections is connected.
    pub async fn is_connected(&self) -> bool {
        for connection in self.connections.lock().await.iter() {
            if connection.is_connected().await {
                return true;
            }
        }
        false
    }

    /// Check if all connections have been removed.
    pub async fn is_connections_pool_empty(&self) -> bool { self.connections.lock().await.is_empty() }

    pub async fn count_connections(&self) -> usize { self.connections.lock().await.len() }

    /// Check if the protocol version was checked for one of the spawned connections.
    pub async fn is_protocol_version_checked(&self) -> bool {
        for connection in self.connections.lock().await.iter() {
            if connection.protocol_version.lock().await.is_some() {
                return true;
            }
        }
        false
    }

    /// Set the protocol version for the specified server.
    pub async fn set_protocol_version(&self, server_addr: &str, version: f32) -> Result<(), String> {
        let connections = self.connections.lock().await;
        let con = connections
            .iter()
            .find(|con| con.addr == server_addr)
            .ok_or(ERRL!("Unknown electrum address {}", server_addr))?;
        con.set_protocol_version(version).await;

        if let Some(sender) = &self.scripthash_notification_sender {
            sender
                .unbounded_send(ScripthashNotification::RefreshSubscriptions)
                .map_err(|e| ERRL!("Failed sending scripthash message. {}", e))?;
        }

        Ok(())
    }

    /// Reset the protocol version for the specified server.
    pub async fn reset_protocol_version(&self, server_addr: &str) -> Result<(), String> {
        let connections = self.connections.lock().await;
        let con = connections
            .iter()
            .find(|con| con.addr == server_addr)
            .ok_or(ERRL!("Unknown electrum address {}", server_addr))?;
        con.reset_protocol_version().await;
        Ok(())
    }

    /// Get available protocol versions.
    pub fn protocol_version(&self) -> &OrdRange<f32> { &self.protocol_version }

    /// Get block headers storage.
    pub fn block_headers_storage(&self) -> &BlockHeaderStorage { &self.block_headers_storage }
}

#[derive(Clone, Debug)]
pub struct ElectrumClient(pub Arc<ElectrumClientImpl>);
impl Deref for ElectrumClient {
    type Target = ElectrumClientImpl;
    fn deref(&self) -> &ElectrumClientImpl { &self.0 }
}

const BLOCKCHAIN_HEADERS_SUB_ID: &str = "blockchain.headers.subscribe";

const BLOCKCHAIN_SCRIPTHASH_SUB_ID: &str = "blockchain.scripthash.subscribe";

impl UtxoJsonRpcClientInfo for ElectrumClient {
    fn coin_name(&self) -> &str { self.coin_ticker.as_str() }
}

impl JsonRpcClient for ElectrumClient {
    fn version(&self) -> &'static str { "2.0" }

    fn next_id(&self) -> String { self.next_id.fetch_add(1, AtomicOrdering::Relaxed).to_string() }

    fn client_info(&self) -> String { UtxoJsonRpcClientInfo::client_info(self) }

    fn transport(&self, request: JsonRpcRequestEnum) -> JsonRpcResponseFut {
        Box::new(electrum_request_multi(self.clone(), request).boxed().compat())
    }
}

impl JsonRpcBatchClient for ElectrumClient {}

impl JsonRpcMultiClient for ElectrumClient {
    fn transport_exact(&self, to_addr: String, request: JsonRpcRequestEnum) -> JsonRpcResponseFut {
        Box::new(electrum_request_to(self.clone(), request, to_addr).boxed().compat())
    }
}

impl ElectrumClient {
    /// https://electrumx.readthedocs.io/en/latest/protocol-methods.html#server-ping
    pub fn server_ping(&self) -> RpcRes<()> { rpc_func!(self, "server.ping") }

    /// https://electrumx.readthedocs.io/en/latest/protocol-methods.html#server-version
    pub fn server_version(
        &self,
        server_address: &str,
        client_name: &str,
        version: &OrdRange<f32>,
    ) -> RpcRes<ElectrumProtocolVersion> {
        let protocol_version: Vec<String> = version.flatten().into_iter().map(|v| format!("{}", v)).collect();
        rpc_func_from!(self, server_address, "server.version", client_name, protocol_version)
    }

    /// https://electrumx.readthedocs.io/en/latest/protocol-methods.html#blockchain-headers-subscribe
    pub fn get_block_count_from(&self, server_address: &str) -> RpcRes<u64> {
        Box::new(
            rpc_func_from!(self, server_address, BLOCKCHAIN_HEADERS_SUB_ID)
                .map(|r: ElectrumBlockHeader| r.block_height()),
        )
    }

    /// https://electrumx.readthedocs.io/en/latest/protocol-methods.html#blockchain-block-headers
    pub fn get_block_headers_from(
        &self,
        server_address: &str,
        start_height: u64,
        count: NonZeroU64,
    ) -> RpcRes<ElectrumBlockHeadersRes> {
        rpc_func_from!(self, server_address, "blockchain.block.headers", start_height, count)
    }

    /// https://electrumx.readthedocs.io/en/latest/protocol-methods.html#blockchain-scripthash-listunspent
    /// It can return duplicates sometimes: https://github.com/artemii235/SuperNET/issues/269
    /// We should remove them to build valid transactions
    pub fn scripthash_list_unspent(&self, hash: &str) -> RpcRes<Vec<ElectrumUnspent>> {
        let request_fut = Box::new(rpc_func!(self, "blockchain.scripthash.listunspent", hash).and_then(
            move |unspents: Vec<ElectrumUnspent>| {
                let mut map: HashMap<(H256Json, u32), bool> = HashMap::new();
                let unspents = unspents
                    .into_iter()
                    .filter(|unspent| match map.entry((unspent.tx_hash, unspent.tx_pos)) {
                        Entry::Occupied(_) => false,
                        Entry::Vacant(e) => {
                            e.insert(true);
                            true
                        },
                    })
                    .collect();
                Ok(unspents)
            },
        ));
        let arc = self.clone();
        let hash = hash.to_owned();
        let fut = async move { arc.list_unspent_concurrent_map.wrap_request(hash, request_fut).await };
        Box::new(fut.boxed().compat())
    }

    /// https://electrumx.readthedocs.io/en/latest/protocol-methods.html#blockchain-scripthash-listunspent
    /// It can return duplicates sometimes: https://github.com/artemii235/SuperNET/issues/269
    /// We should remove them to build valid transactions.
    /// Please note the function returns `ScriptHashUnspents` elements in the same order in which they were requested.
    pub fn scripthash_list_unspent_batch(&self, hashes: Vec<ElectrumScriptHash>) -> RpcRes<Vec<ScriptHashUnspents>> {
        let requests = hashes
            .iter()
            .map(|hash| rpc_req!(self, "blockchain.scripthash.listunspent", hash));
        Box::new(self.batch_rpc(requests).map(move |unspents: Vec<ScriptHashUnspents>| {
            unspents
                .into_iter()
                .map(|hash_unspents| {
                    hash_unspents
                        .into_iter()
                        .unique_by(|unspent| (unspent.tx_hash, unspent.tx_pos))
                        .collect::<Vec<_>>()
                })
                .collect()
        }))
    }

    /// https://electrumx.readthedocs.io/en/latest/protocol-methods.html#blockchain-scripthash-get-history
    pub fn scripthash_get_history(&self, hash: &str) -> RpcRes<ElectrumTxHistory> {
        rpc_func!(self, "blockchain.scripthash.get_history", hash)
    }

    /// https://electrumx.readthedocs.io/en/latest/protocol-methods.html#blockchain-scripthash-get-history
    /// Requests history of the `hashes` in a batch and returns them in the same order they were requested.
    pub fn scripthash_get_history_batch<I>(&self, hashes: I) -> RpcRes<Vec<ElectrumTxHistory>>
    where
        I: IntoIterator<Item = String>,
    {
        let requests = hashes
            .into_iter()
            .map(|hash| rpc_req!(self, "blockchain.scripthash.get_history", hash));
        self.batch_rpc(requests)
    }

    /// https://electrumx.readthedocs.io/en/latest/protocol-methods.html#blockchain-scripthash-gethistory
    pub fn scripthash_get_balance(&self, hash: &str) -> RpcRes<ElectrumBalance> {
        let arc = self.clone();
        let hash = hash.to_owned();
        let fut = async move {
            let request = rpc_func!(arc, "blockchain.scripthash.get_balance", &hash);
            arc.get_balance_concurrent_map.wrap_request(hash, request).await
        };
        Box::new(fut.boxed().compat())
    }

    /// https://electrumx.readthedocs.io/en/latest/protocol-methods.html#blockchain-scripthash-gethistory
    /// Requests balances in a batch and returns them in the same order they were requested.
    pub fn scripthash_get_balances<I>(&self, hashes: I) -> RpcRes<Vec<ElectrumBalance>>
    where
        I: IntoIterator<Item = String>,
    {
        let requests = hashes
            .into_iter()
            .map(|hash| rpc_req!(self, "blockchain.scripthash.get_balance", &hash));
        self.batch_rpc(requests)
    }

    /// https://electrumx.readthedocs.io/en/latest/protocol-methods.html#blockchain-headers-subscribe
    pub fn blockchain_headers_subscribe(&self) -> RpcRes<ElectrumBlockHeader> {
        rpc_func!(self, BLOCKCHAIN_HEADERS_SUB_ID)
    }

    /// https://electrumx.readthedocs.io/en/latest/protocol-methods.html#blockchain-transaction-broadcast
    pub fn blockchain_transaction_broadcast(&self, tx: BytesJson) -> RpcRes<H256Json> {
        rpc_func!(self, "blockchain.transaction.broadcast", tx)
    }

    /// https://electrumx.readthedocs.io/en/latest/protocol-methods.html#blockchain-estimatefee
    /// It is recommended to set n_blocks as low as possible.
    /// However, in some cases, n_blocks = 1 leads to an unreasonably high fee estimation.
    /// https://github.com/KomodoPlatform/atomicDEX-API/issues/656#issuecomment-743759659
    pub fn estimate_fee(&self, mode: &Option<EstimateFeeMode>, n_blocks: u32) -> UtxoRpcFut<f64> {
        match mode {
            Some(m) => {
                Box::new(rpc_func!(self, "blockchain.estimatefee", n_blocks, m).map_to_mm_fut(UtxoRpcError::from))
            },
            None => Box::new(rpc_func!(self, "blockchain.estimatefee", n_blocks).map_to_mm_fut(UtxoRpcError::from)),
        }
    }

    /// https://electrumx.readthedocs.io/en/latest/protocol-methods.html#blockchain-block-header
    pub fn blockchain_block_header(&self, height: u64) -> RpcRes<BytesJson> {
        rpc_func!(self, "blockchain.block.header", height)
    }

    /// https://electrumx.readthedocs.io/en/latest/protocol-methods.html#blockchain-block-headers
    pub fn blockchain_block_headers(&self, start_height: u64, count: NonZeroU64) -> RpcRes<ElectrumBlockHeadersRes> {
        rpc_func!(self, "blockchain.block.headers", start_height, count)
    }

    /// https://electrumx.readthedocs.io/en/latest/protocol-methods.html#blockchain-transaction-get-merkle
    pub fn blockchain_transaction_get_merkle(&self, txid: H256Json, height: u64) -> RpcRes<TxMerkleBranch> {
        rpc_func!(self, "blockchain.transaction.get_merkle", txid, height)
    }

    // get_tx_height_from_rpc is costly since it loops through history after requesting the whole history of the script pubkey
    // This method should always be used if the block headers are saved to the DB
    async fn get_tx_height_from_storage(&self, tx: &UtxoTx) -> Result<u64, MmError<GetTxHeightError>> {
        let tx_hash = tx.hash().reversed();
        let blockhash = self.get_verbose_transaction(&tx_hash.into()).compat().await?.blockhash;
        Ok(self
            .block_headers_storage()
            .get_block_height_by_hash(blockhash.into())
            .await?
            .ok_or_else(|| {
                GetTxHeightError::HeightNotFound(format!(
                    "Transaction block header is not found in storage for {}",
                    self.0.coin_ticker
                ))
            })?
            .try_into()?)
    }

    // get_tx_height_from_storage is always preferred to be used instead of this, but if there is no headers in storage (storing headers is not enabled)
    // this function can be used instead
    async fn get_tx_height_from_rpc(&self, tx: &UtxoTx) -> Result<u64, GetTxHeightError> {
        for output in tx.outputs.clone() {
            let script_pubkey_str = hex::encode(electrum_script_hash(&output.script_pubkey));
            if let Ok(history) = self.scripthash_get_history(script_pubkey_str.as_str()).compat().await {
                if let Some(item) = history
                    .into_iter()
                    .find(|item| item.tx_hash.reversed() == H256Json(*tx.hash()) && item.height > 0)
                {
                    return Ok(item.height as u64);
                }
            }
        }
        Err(GetTxHeightError::HeightNotFound(format!(
            "Couldn't find height through electrum for {}",
            self.coin_ticker
        )))
    }

    async fn block_header_from_storage(&self, height: u64) -> Result<BlockHeader, MmError<GetBlockHeaderError>> {
        self.block_headers_storage()
            .get_block_header(height)
            .await?
            .ok_or_else(|| {
                GetBlockHeaderError::Internal(format!("Header not found in storage for {}", self.coin_ticker)).into()
            })
    }

    async fn block_header_from_storage_or_rpc(&self, height: u64) -> Result<BlockHeader, MmError<GetBlockHeaderError>> {
        match self.block_header_from_storage(height).await {
            Ok(h) => Ok(h),
            Err(_) => Ok(deserialize(
                self.blockchain_block_header(height).compat().await?.as_slice(),
            )?),
        }
    }

    pub async fn get_confirmed_tx_info_from_rpc(
        &self,
        tx: &UtxoTx,
    ) -> Result<ConfirmedTransactionInfo, GetConfirmedTxError> {
        let height = self.get_tx_height_from_rpc(tx).await?;

        let merkle_branch = self
            .blockchain_transaction_get_merkle(tx.hash().reversed().into(), height)
            .compat()
            .await?;

        let header = deserialize(self.blockchain_block_header(height).compat().await?.as_slice())?;

        Ok(ConfirmedTransactionInfo {
            tx: tx.clone(),
            header,
            index: merkle_branch.pos as u64,
            height,
        })
    }

    pub async fn get_merkle_and_validated_header(
        &self,
        tx: &UtxoTx,
    ) -> Result<(TxMerkleBranch, BlockHeader, u64), MmError<SPVError>> {
        let height = self.get_tx_height_from_storage(tx).await?;

        let merkle_branch = self
            .blockchain_transaction_get_merkle(tx.hash().reversed().into(), height)
            .compat()
            .await
            .map_to_mm(|err| SPVError::UnableToGetMerkle {
                coin: self.coin_ticker.clone(),
                err: err.to_string(),
            })?;

        let header = self.block_header_from_storage(height).await?;

        Ok((merkle_branch, header, height))
    }
}

#[cfg_attr(test, mockable)]
impl ElectrumClient {
    pub fn retrieve_headers_from(
        &self,
        server_address: &str,
        from_height: u64,
        to_height: u64,
    ) -> UtxoRpcFut<(HashMap<u64, BlockHeader>, Vec<BlockHeader>)> {
        let coin_name = self.coin_ticker.clone();
        if from_height == 0 || to_height < from_height {
            return Box::new(futures01::future::err(
                UtxoRpcError::Internal("Invalid values for from/to parameters".to_string()).into(),
            ));
        }
        let count: NonZeroU64 = match (to_height - from_height + 1).try_into() {
            Ok(c) => c,
            Err(e) => return Box::new(futures01::future::err(UtxoRpcError::Internal(e.to_string()).into())),
        };
        Box::new(
            self.get_block_headers_from(server_address, from_height, count)
                .map_to_mm_fut(UtxoRpcError::from)
                .and_then(move |headers| {
                    let (block_registry, block_headers) = {
                        if headers.count == 0 {
                            return MmError::err(UtxoRpcError::Internal("No headers available".to_string()));
                        }
                        let len = CompactInteger::from(headers.count);
                        let mut serialized = serialize(&len).take();
                        serialized.extend(headers.hex.0.into_iter());
                        drop_mutability!(serialized);
                        let mut reader =
                            Reader::new_with_coin_variant(serialized.as_slice(), coin_name.as_str().into());
                        let maybe_block_headers = reader.read_list::<BlockHeader>();
                        let block_headers = match maybe_block_headers {
                            Ok(headers) => headers,
                            Err(e) => return MmError::err(UtxoRpcError::InvalidResponse(format!("{:?}", e))),
                        };
                        let mut block_registry: HashMap<u64, BlockHeader> = HashMap::new();
                        let mut starting_height = from_height;
                        for block_header in &block_headers {
                            block_registry.insert(starting_height, block_header.clone());
                            starting_height += 1;
                        }
                        (block_registry, block_headers)
                    };
                    Ok((block_registry, block_headers))
                }),
        )
    }

    pub(crate) fn get_servers_with_latest_block_count(&self) -> UtxoRpcFut<(Vec<String>, u64)> {
        let selfi = self.clone();
        let fut = async move {
            let connections = selfi.connections.lock().await;
            let futures = connections
                .iter()
                .map(|connection| {
                    let addr = connection.addr.clone();
                    selfi
                        .get_block_count_from(&addr)
                        .map(|response| (addr, response))
                        .compat()
                })
                .collect::<Vec<_>>();
            drop(connections);

            let responses = join_all(futures).await;

            // First, we use filter_map to get rid of any errors and collect the
            // server addresses and block counts into two vectors
            let (responding_servers, block_counts_from_all_servers): (Vec<_>, Vec<_>) =
                responses.clone().into_iter().filter_map(|res| res.ok()).unzip();

            // Next, we use max to find the maximum block count from all servers
            if let Some(max_block_count) = block_counts_from_all_servers.clone().iter().max() {
                // Then, we use filter and collect to get the servers that have the maximum block count
                let servers_with_max_count: Vec<_> = responding_servers
                    .into_iter()
                    .zip(block_counts_from_all_servers)
                    .filter(|(_, count)| count == max_block_count)
                    .map(|(addr, _)| addr)
                    .collect();

                // Finally, we return a tuple of servers with max count and the max count
                return Ok((servers_with_max_count, *max_block_count));
            }

            return Err(MmError::new(UtxoRpcError::Internal(format!(
                "Couldn't get block count from any server for {}, responses: {:?}",
                &selfi.coin_ticker, responses
            ))));
        };

        Box::new(fut.boxed().compat())
    }
}

// if mockable is placed before async_trait there is `munmap_chunk(): invalid pointer` error on async fn mocking attempt
#[async_trait]
#[cfg_attr(test, mockable)]
impl UtxoRpcClientOps for ElectrumClient {
    fn list_unspent(&self, address: &Address, _decimals: u8) -> UtxoRpcFut<Vec<UnspentInfo>> {
        let script = try_f!(output_script(address));
        let script_hash = electrum_script_hash(&script);
        Box::new(
            self.scripthash_list_unspent(&hex::encode(script_hash))
                .map_to_mm_fut(UtxoRpcError::from)
                .map(move |unspents| {
                    unspents
                        .iter()
                        .map(|unspent| UnspentInfo {
                            outpoint: OutPoint {
                                hash: unspent.tx_hash.reversed().into(),
                                index: unspent.tx_pos,
                            },
                            value: unspent.value,
                            height: unspent.height,
                        })
                        .collect()
                }),
        )
    }

    fn list_unspent_group(&self, addresses: Vec<Address>, _decimals: u8) -> UtxoRpcFut<UnspentMap> {
        let script_hashes = try_f!(addresses
            .iter()
            .map(|addr| {
                let script = output_script(addr)?;
                let script_hash = electrum_script_hash(&script);
                Ok(hex::encode(script_hash))
            })
            .collect::<Result<Vec<_>, keys::Error>>());

        let this = self.clone();
        let fut = async move {
            let unspents = this.scripthash_list_unspent_batch(script_hashes).compat().await?;

            let unspent_map = addresses
                .into_iter()
                // `scripthash_list_unspent_batch` returns `ScriptHashUnspents` elements in the same order in which they were requested.
                // So we can zip `addresses` and `unspents` into one iterator.
                .zip(unspents)
                // Map `(Address, Vec<ElectrumUnspent>)` pairs into `(Address, Vec<UnspentInfo>)`.
                .map(|(address, electrum_unspents)| (address, electrum_unspents.collect_into()))
                .collect();
            Ok(unspent_map)
        };
        Box::new(fut.boxed().compat())
    }

    fn send_transaction(&self, tx: &UtxoTx) -> UtxoRpcFut<H256Json> {
        let bytes = if tx.has_witness() {
            BytesJson::from(serialize_with_flags(tx, SERIALIZE_TRANSACTION_WITNESS))
        } else {
            BytesJson::from(serialize(tx))
        };
        Box::new(
            self.blockchain_transaction_broadcast(bytes)
                .map_to_mm_fut(UtxoRpcError::from),
        )
    }

    fn send_raw_transaction(&self, tx: BytesJson) -> UtxoRpcFut<H256Json> {
        Box::new(
            self.blockchain_transaction_broadcast(tx)
                .map_to_mm_fut(UtxoRpcError::from),
        )
    }

    fn blockchain_scripthash_subscribe(&self, scripthash: String) -> UtxoRpcFut<Json> {
        Box::new(rpc_func!(self, BLOCKCHAIN_SCRIPTHASH_SUB_ID, scripthash).map_to_mm_fut(UtxoRpcError::from))
    }

    /// https://electrumx.readthedocs.io/en/latest/protocol-methods.html#blockchain-transaction-get
    /// returns transaction bytes by default
    fn get_transaction_bytes(&self, txid: &H256Json) -> UtxoRpcFut<BytesJson> {
        let verbose = false;
        Box::new(rpc_func!(self, "blockchain.transaction.get", txid, verbose).map_to_mm_fut(UtxoRpcError::from))
    }

    /// https://electrumx.readthedocs.io/en/latest/protocol-methods.html#blockchain-transaction-get
    /// returns verbose transaction by default
    fn get_verbose_transaction(&self, txid: &H256Json) -> UtxoRpcFut<RpcTransaction> {
        let verbose = true;
        Box::new(rpc_func!(self, "blockchain.transaction.get", txid, verbose).map_to_mm_fut(UtxoRpcError::from))
    }

    /// https://electrumx.readthedocs.io/en/latest/protocol-methods.html#blockchain-transaction-get
    /// Returns verbose transactions in a batch.
    fn get_verbose_transactions(&self, tx_ids: &[H256Json]) -> UtxoRpcFut<Vec<RpcTransaction>> {
        let verbose = true;
        let requests = tx_ids
            .iter()
            .map(|txid| rpc_req!(self, "blockchain.transaction.get", txid, verbose));
        Box::new(self.batch_rpc(requests).map_to_mm_fut(UtxoRpcError::from))
    }

    fn get_block_count(&self) -> UtxoRpcFut<u64> {
        Box::new(
            self.blockchain_headers_subscribe()
                .map(|r| r.block_height())
                .map_to_mm_fut(UtxoRpcError::from),
        )
    }

    fn display_balance(&self, address: Address, decimals: u8) -> RpcRes<BigDecimal> {
        let output_script = try_f!(output_script(&address).map_err(|err| JsonRpcError::new(
            UtxoJsonRpcClientInfo::client_info(self),
            rpc_req!(self, "blockchain.scripthash.get_balance").into(),
            JsonRpcErrorType::Internal(err.to_string())
        )));
        let hash = electrum_script_hash(&output_script);
        let hash_str = hex::encode(hash);
        Box::new(
            self.scripthash_get_balance(&hash_str)
                .map(move |electrum_balance| electrum_balance.to_big_decimal(decimals)),
        )
    }

    fn display_balances(&self, addresses: Vec<Address>, decimals: u8) -> UtxoRpcFut<Vec<(Address, BigDecimal)>> {
        let this = self.clone();
        let fut = async move {
            let hashes = addresses
                .iter()
                .map(|address| {
                    let output_script = output_script(address)?;
                    let hash = electrum_script_hash(&output_script);

                    Ok(hex::encode(hash))
                })
                .collect::<Result<Vec<_>, keys::Error>>()?;

            let electrum_balances = this.scripthash_get_balances(hashes).compat().await?;
            let balances = electrum_balances
                .into_iter()
                // `scripthash_get_balances` returns `ElectrumBalance` elements in the same order in which they were requested.
                // So we can zip `addresses` and the balances into one iterator.
                .zip(addresses)
                .map(|(electrum_balance, address)| (address, electrum_balance.to_big_decimal(decimals)))
                .collect();
            Ok(balances)
        };

        Box::new(fut.boxed().compat())
    }

    fn estimate_fee_sat(
        &self,
        decimals: u8,
        _fee_method: &EstimateFeeMethod,
        mode: &Option<EstimateFeeMode>,
        n_blocks: u32,
    ) -> UtxoRpcFut<u64> {
        Box::new(self.estimate_fee(mode, n_blocks).map(move |fee| {
            if fee > 0.00001 {
                (fee * 10.0_f64.powf(decimals as f64)) as u64
            } else {
                1000
            }
        }))
    }

    fn get_relay_fee(&self) -> RpcRes<BigDecimal> { rpc_func!(self, "blockchain.relayfee") }

    fn find_output_spend(
        &self,
        tx_hash: H256,
        script_pubkey: &[u8],
        vout: usize,
        _from_block: BlockHashOrHeight,
        tx_hash_algo: TxHashAlgo,
    ) -> Box<dyn Future<Item = Option<SpentOutputInfo>, Error = String> + Send> {
        let selfi = self.clone();
        let script_hash = hex::encode(electrum_script_hash(script_pubkey));
        let fut = async move {
            let history = try_s!(selfi.scripthash_get_history(&script_hash).compat().await);

            if history.len() < 2 {
                return Ok(None);
            }

            for item in history.iter() {
                let transaction = try_s!(selfi.get_transaction_bytes(&item.tx_hash).compat().await);

                let mut maybe_spend_tx: UtxoTx =
                    try_s!(deserialize(transaction.as_slice()).map_err(|e| ERRL!("{:?}", e)));
                maybe_spend_tx.tx_hash_algo = tx_hash_algo;
                drop_mutability!(maybe_spend_tx);

                for (index, input) in maybe_spend_tx.inputs.iter().enumerate() {
                    if input.previous_output.hash == tx_hash && input.previous_output.index == vout as u32 {
                        return Ok(Some(SpentOutputInfo {
                            input: input.clone(),
                            input_index: index,
                            spending_tx: maybe_spend_tx,
                            spent_in_block: BlockHashOrHeight::Height(item.height),
                        }));
                    }
                }
            }
            Ok(None)
        };
        Box::new(fut.boxed().compat())
    }

    fn get_median_time_past(
        &self,
        starting_block: u64,
        count: NonZeroU64,
        coin_variant: CoinVariant,
    ) -> UtxoRpcFut<u32> {
        let from = if starting_block <= count.get() {
            0
        } else {
            starting_block - count.get() + 1
        };
        Box::new(
            self.blockchain_block_headers(from, count)
                .map_to_mm_fut(UtxoRpcError::from)
                .and_then(|res| {
                    if res.count == 0 {
                        return MmError::err(UtxoRpcError::InvalidResponse("Server returned zero count".to_owned()));
                    }
                    let len = CompactInteger::from(res.count);
                    let mut serialized = serialize(&len).take();
                    serialized.extend(res.hex.0.into_iter());
                    let mut reader = Reader::new_with_coin_variant(serialized.as_slice(), coin_variant);
                    let headers = reader.read_list::<BlockHeader>()?;
                    let mut timestamps: Vec<_> = headers.into_iter().map(|block| block.time).collect();
                    // can unwrap because count is non zero
                    Ok(median(timestamps.as_mut_slice()).unwrap())
                }),
        )
    }

    async fn get_block_timestamp(&self, height: u64) -> Result<u64, MmError<GetBlockHeaderError>> {
        Ok(self.block_header_from_storage_or_rpc(height).await?.time as u64)
    }
}

#[cfg_attr(test, mockable)]
impl ElectrumClientImpl {
    pub fn new(
        coin_ticker: String,
        event_handlers: Vec<RpcTransportEventHandlerShared>,
        block_headers_storage: BlockHeaderStorage,
        abortable_system: AbortableQueue,
        negotiate_version: bool,
        scripthash_notification_sender: ScripthashNotificationSender,
    ) -> ElectrumClientImpl {
        let protocol_version = OrdRange::new(1.2, 1.4).unwrap();
        ElectrumClientImpl {
            coin_ticker,
            connections: AsyncMutex::new(vec![]),
            next_id: 0.into(),
            event_handlers,
            protocol_version,
            get_balance_concurrent_map: ConcurrentRequestMap::new(),
            list_unspent_concurrent_map: ConcurrentRequestMap::new(),
            block_headers_storage,
            abortable_system,
            negotiate_version,
            scripthash_notification_sender,
        }
    }

    #[cfg(test)]
    pub fn with_protocol_version(
        coin_ticker: String,
        event_handlers: Vec<RpcTransportEventHandlerShared>,
        protocol_version: OrdRange<f32>,
        block_headers_storage: BlockHeaderStorage,
        abortable_system: AbortableQueue,
        scripthash_notification_sender: ScripthashNotificationSender,
    ) -> ElectrumClientImpl {
        ElectrumClientImpl {
            protocol_version,
            ..ElectrumClientImpl::new(
                coin_ticker,
                event_handlers,
                block_headers_storage,
                abortable_system,
                false,
                scripthash_notification_sender,
            )
        }
    }
}

/// Helper function casting mpsc::Receiver as Stream.
fn rx_to_stream(rx: mpsc::Receiver<Vec<u8>>) -> impl Stream<Item = Vec<u8>, Error = io::Error> {
    rx.map_err(|_| panic!("errors not possible on rx"))
}

async fn electrum_process_json(
    raw_json: Json,
    arc: &JsonRpcPendingRequestsShared,
    scripthash_notification_sender: &ScripthashNotificationSender,
) {
    // detect if we got standard JSONRPC response or subscription response as JSONRPC request
    #[derive(Deserialize)]
    #[serde(untagged)]
    enum ElectrumRpcResponseEnum {
        /// The subscription response as JSONRPC request.
        ///
        /// NOTE Because JsonRpcResponse uses default values for each of its field,
        /// this variant has to stay at top in this enumeration to be properly deserialized
        /// from serde.
        SubscriptionNotification(JsonRpcRequest),
        /// The standard JSONRPC single response.
        SingleResponse(JsonRpcResponse),
        /// The batch of standard JSONRPC responses.
        BatchResponses(JsonRpcBatchResponse),
    }

    let response: ElectrumRpcResponseEnum = match json::from_value(raw_json) {
        Ok(res) => res,
        Err(e) => {
            error!("{}", e);
            return;
        },
    };

    let response = match response {
        ElectrumRpcResponseEnum::SingleResponse(single) => JsonRpcResponseEnum::Single(single),
        ElectrumRpcResponseEnum::BatchResponses(batch) => JsonRpcResponseEnum::Batch(batch),
        ElectrumRpcResponseEnum::SubscriptionNotification(req) => {
            let id = match req.method.as_ref() {
                BLOCKCHAIN_HEADERS_SUB_ID => BLOCKCHAIN_HEADERS_SUB_ID,
                BLOCKCHAIN_SCRIPTHASH_SUB_ID => {
                    let scripthash = match req.params.first() {
                        Some(t) => t.as_str().unwrap_or_default(),
                        None => {
                            debug!("Notification must contain the scripthash value.");
                            return;
                        },
                    };

                    if let Some(sender) = scripthash_notification_sender {
                        debug!("Sending scripthash message");
                        if let Err(e) = sender.unbounded_send(ScripthashNotification::Triggered(scripthash.to_string()))
                        {
                            error!("Failed sending scripthash message. {e}");
                            return;
                        };
                    };
                    BLOCKCHAIN_SCRIPTHASH_SUB_ID
                },
                _ => {
                    error!("Couldn't get id of request {:?}", req);
                    return;
                },
            };
            JsonRpcResponseEnum::Single(JsonRpcResponse {
                id: id.into(),
                jsonrpc: "2.0".into(),
                result: req.params[0].clone(),
                error: Json::Null,
            })
        },
    };

    // the corresponding sender may not exist, receiver may be dropped
    // these situations are not considered as errors so we just silently skip them
    let mut pending = arc.lock().await;
    if let Some(tx) = pending.remove(&response.rpc_id()) {
        tx.send(response).ok();
    }
}

async fn electrum_process_chunk(
    chunk: &[u8],
    arc: &JsonRpcPendingRequestsShared,
    scripthash_notification_sender: ScripthashNotificationSender,
) {
    // we should split the received chunk because we can get several responses in 1 chunk.
    let split = chunk.split(|item| *item == b'\n');
    for chunk in split {
        // split returns empty slice if it ends with separator which is our case
        if !chunk.is_empty() {
            let raw_json: Json = match json::from_slice(chunk) {
                Ok(json) => json,
                Err(e) => {
                    error!("{}", e);
                    return;
                },
            };
            electrum_process_json(raw_json, arc, &scripthash_notification_sender).await
        }
    }
}

fn increase_delay(delay: &AtomicU64) {
    if delay.load(AtomicOrdering::Relaxed) < 60 {
        delay.fetch_add(5, AtomicOrdering::Relaxed);
    }
}

macro_rules! try_loop {
    ($e:expr, $addr: ident, $delay: ident) => {
        match $e {
            Ok(res) => res,
            Err(e) => {
                error!("{:?} error {:?}", $addr, e);
                increase_delay(&$delay);
                continue;
            },
        }
    };
}

/// The enum wrapping possible variants of underlying Streams
#[cfg(not(target_arch = "wasm32"))]
#[allow(clippy::large_enum_variant)]
enum ElectrumStream {
    Tcp(TcpStream),
    Tls(TlsStream<TcpStream>),
}

#[cfg(not(target_arch = "wasm32"))]
impl AsRef<TcpStream> for ElectrumStream {
    fn as_ref(&self) -> &TcpStream {
        match self {
            ElectrumStream::Tcp(stream) => stream,
            ElectrumStream::Tls(stream) => stream.get_ref().0,
        }
    }
}

#[cfg(not(target_arch = "wasm32"))]
impl AsyncRead for ElectrumStream {
    fn poll_read(self: Pin<&mut Self>, cx: &mut Context<'_>, buf: &mut ReadBuf<'_>) -> Poll<io::Result<()>> {
        match self.get_mut() {
            ElectrumStream::Tcp(stream) => AsyncRead::poll_read(Pin::new(stream), cx, buf),
            ElectrumStream::Tls(stream) => AsyncRead::poll_read(Pin::new(stream), cx, buf),
        }
    }
}

#[cfg(not(target_arch = "wasm32"))]
impl AsyncWrite for ElectrumStream {
    fn poll_write(self: Pin<&mut Self>, cx: &mut Context<'_>, buf: &[u8]) -> Poll<io::Result<usize>> {
        match self.get_mut() {
            ElectrumStream::Tcp(stream) => AsyncWrite::poll_write(Pin::new(stream), cx, buf),
            ElectrumStream::Tls(stream) => AsyncWrite::poll_write(Pin::new(stream), cx, buf),
        }
    }

    fn poll_flush(self: Pin<&mut Self>, cx: &mut Context<'_>) -> Poll<Result<(), Error>> {
        match self.get_mut() {
            ElectrumStream::Tcp(stream) => AsyncWrite::poll_flush(Pin::new(stream), cx),
            ElectrumStream::Tls(stream) => AsyncWrite::poll_flush(Pin::new(stream), cx),
        }
    }

    fn poll_shutdown(self: Pin<&mut Self>, cx: &mut Context<'_>) -> Poll<Result<(), Error>> {
        match self.get_mut() {
            ElectrumStream::Tcp(stream) => AsyncWrite::poll_shutdown(Pin::new(stream), cx),
            ElectrumStream::Tls(stream) => AsyncWrite::poll_shutdown(Pin::new(stream), cx),
        }
    }
}

const ELECTRUM_TIMEOUT: u64 = 60;

async fn electrum_last_chunk_loop(last_chunk: Arc<AtomicU64>) {
    loop {
        Timer::sleep(ELECTRUM_TIMEOUT as f64).await;
        let last = (last_chunk.load(AtomicOrdering::Relaxed) / 1000) as f64;
        if now_float() - last > ELECTRUM_TIMEOUT as f64 {
            warn!(
                "Didn't receive any data since {}. Shutting down the connection.",
                last as i64
            );
            break;
        }
    }
}

#[cfg(not(target_arch = "wasm32"))]
fn rustls_client_config(unsafe_conf: bool) -> Arc<ClientConfig> {
    let mut cert_store = RootCertStore::empty();

    cert_store.add_trust_anchors(
        TLS_SERVER_ROOTS
            .iter()
            .map(|ta| OwnedTrustAnchor::from_subject_spki_name_constraints(ta.subject, ta.spki, ta.name_constraints)),
    );

    let mut tls_config = rustls::ClientConfig::builder()
        .with_safe_defaults()
        .with_root_certificates(cert_store)
        .with_no_client_auth();

    if unsafe_conf {
        tls_config
            .dangerous()
            .set_certificate_verifier(Arc::new(NoCertificateVerification {}));
    }
    Arc::new(tls_config)
}

#[cfg(not(target_arch = "wasm32"))]
lazy_static! {
    static ref SAFE_TLS_CONFIG: Arc<ClientConfig> = rustls_client_config(false);
    static ref UNSAFE_TLS_CONFIG: Arc<ClientConfig> = rustls_client_config(true);
}

#[cfg(not(target_arch = "wasm32"))]
async fn connect_loop<Spawner: SpawnFuture>(
    config: ElectrumConfig,
    addr: String,
    responses: JsonRpcPendingRequestsShared,
    connection_tx: Arc<AsyncMutex<Option<mpsc::Sender<Vec<u8>>>>>,
    event_handlers: Vec<RpcTransportEventHandlerShared>,
    scripthash_notification_sender: ScripthashNotificationSender,
    _spawner: Spawner,
) -> Result<(), ()> {
    let delay = Arc::new(AtomicU64::new(0));

    loop {
        let current_delay = delay.load(AtomicOrdering::Relaxed);
        if current_delay > 0 {
            Timer::sleep(current_delay as f64).await;
        };

        let socket_addr = addr_to_socket_addr(&addr).map_err(|e| {
            error!("{:?} error {:?}", addr, e);
        })?;

        let connect_f = match config.clone() {
            ElectrumConfig::TCP => Either::Left(TcpStream::connect(&socket_addr).map_ok(ElectrumStream::Tcp)),
            ElectrumConfig::SSL {
                dns_name,
                skip_validation,
            } => {
                let tls_connector = if skip_validation {
                    TlsConnector::from(UNSAFE_TLS_CONFIG.clone())
                } else {
                    TlsConnector::from(SAFE_TLS_CONFIG.clone())
                };
                // The address should always be correct since we checked it beforehand in initializaiton.
                let dns = server_name_from_domain(dns_name.as_str()).map_err(|e| {
                    error!("{:?} error {:?}", addr, e);
                })?;

                Either::Right(
                    TcpStream::connect(&socket_addr)
                        .and_then(move |stream| tls_connector.connect(dns, stream).map_ok(ElectrumStream::Tls)),
                )
            },
        };

        let stream = try_loop!(connect_f.await, addr, delay);
        try_loop!(stream.as_ref().set_nodelay(true), addr, delay);
        info!("Electrum client connected to {}", addr);
        try_loop!(event_handlers.on_connected(addr.clone()), addr, delay);
        let last_chunk = Arc::new(AtomicU64::new(now_ms()));
        let mut last_chunk_f = electrum_last_chunk_loop(last_chunk.clone()).boxed().fuse();

        let (tx, rx) = mpsc::channel(0);
        *connection_tx.lock().await = Some(tx);
        let rx = rx_to_stream(rx).inspect(|data| {
            // measure the length of each sent packet
            event_handlers.on_outgoing_request(data);
        });

        let (read, mut write) = tokio::io::split(stream);
        let recv_f = {
            let delay = delay.clone();
            let addr = addr.clone();
            let responses = responses.clone();
            let scripthash_notification_sender = scripthash_notification_sender.clone();
            let event_handlers = event_handlers.clone();
            async move {
                let mut buffer = String::with_capacity(1024);
                let mut buf_reader = BufReader::new(read);
                loop {
                    match buf_reader.read_line(&mut buffer).await {
                        Ok(c) => {
                            if c == 0 {
                                info!("EOF from {}", addr);
                                break;
                            }
                            // reset the delay if we've connected successfully and only if we received some data from connection
                            delay.store(0, AtomicOrdering::Relaxed);
                        },
                        Err(e) => {
                            error!("Error on read {} from {}", e, addr);
                            break;
                        },
                    };
                    // measure the length of each incoming packet
                    event_handlers.on_incoming_response(buffer.as_bytes());
                    last_chunk.store(now_ms(), AtomicOrdering::Relaxed);

                    electrum_process_chunk(buffer.as_bytes(), &responses, scripthash_notification_sender.clone()).await;
                    buffer.clear();
                }
            }
        };
        let mut recv_f = Box::pin(recv_f).fuse();

        let send_f = {
            let addr = addr.clone();
            let mut rx = rx.compat();
            async move {
                while let Some(Ok(bytes)) = rx.next().await {
                    if let Err(e) = write.write_all(&bytes).await {
                        error!("Write error {} to {}", e, addr);
                    }
                }
            }
        };
        let mut send_f = Box::pin(send_f).fuse();
        macro_rules! reset_tx_and_continue {
            () => {
                info!("{} connection dropped", addr);
                event_handlers.on_disconnected(addr.clone()).error_log();
                *connection_tx.lock().await = None;
                increase_delay(&delay);
                continue;
            };
        }

        select! {
            _last_chunk = last_chunk_f => { reset_tx_and_continue!(); },
            _recv = recv_f => { reset_tx_and_continue!(); },
            _send = send_f => { reset_tx_and_continue!(); },
        }
    }
}

#[cfg(target_arch = "wasm32")]
async fn connect_loop<Spawner: SpawnFuture>(
    _config: ElectrumConfig,
    addr: String,
    responses: JsonRpcPendingRequestsShared,
    connection_tx: Arc<AsyncMutex<Option<mpsc::Sender<Vec<u8>>>>>,
    event_handlers: Vec<RpcTransportEventHandlerShared>,
    scripthash_notification_sender: ScripthashNotificationSender,
    spawner: Spawner,
) -> Result<(), ()> {
    use std::sync::atomic::AtomicUsize;

    lazy_static! {
        static ref CONN_IDX: Arc<AtomicUsize> = Arc::new(AtomicUsize::new(0));
    }

    use mm2_net::wasm::wasm_ws::ws_transport;

    let delay = Arc::new(AtomicU64::new(0));
    loop {
        let current_delay = delay.load(AtomicOrdering::Relaxed);
        if current_delay > 0 {
            Timer::sleep(current_delay as f64).await;
        }

        let conn_idx = CONN_IDX.fetch_add(1, AtomicOrdering::Relaxed);
        let (mut transport_tx, mut transport_rx) =
            try_loop!(ws_transport(conn_idx, &addr, &spawner).await, addr, delay);

        info!("Electrum client connected to {}", addr);
        try_loop!(event_handlers.on_connected(addr.clone()), addr, delay);

        let last_chunk = Arc::new(AtomicU64::new(now_ms()));
        let mut last_chunk_fut = electrum_last_chunk_loop(last_chunk.clone()).boxed().fuse();

        let (outgoing_tx, outgoing_rx) = mpsc::channel(0);
        *connection_tx.lock().await = Some(outgoing_tx);

        let incoming_fut = {
            let delay = delay.clone();
            let addr = addr.clone();
            let responses = responses.clone();
            let scripthash_notification_sender = scripthash_notification_sender.clone();
            let event_handlers = event_handlers.clone();
            async move {
                while let Some(incoming_res) = transport_rx.next().await {
                    last_chunk.store(now_ms(), AtomicOrdering::Relaxed);
                    match incoming_res {
                        Ok(incoming_json) => {
                            // reset the delay if we've connected successfully and only if we received some data from connection
                            delay.store(0, AtomicOrdering::Relaxed);
                            // measure the length of each incoming packet
                            let incoming_str = incoming_json.to_string();
                            event_handlers.on_incoming_response(incoming_str.as_bytes());

                            electrum_process_json(incoming_json, &responses, &scripthash_notification_sender).await;
                        },
                        Err(e) => {
                            error!("{} error: {:?}", addr, e);
                        },
                    }
                }
            }
        };
        let mut incoming_fut = Box::pin(incoming_fut).fuse();

        let outgoing_fut = {
            let addr = addr.clone();
            let mut outgoing_rx = rx_to_stream(outgoing_rx).compat();
            let event_handlers = event_handlers.clone();
            async move {
                while let Some(Ok(data)) = outgoing_rx.next().await {
                    let raw_json: Json = match json::from_slice(&data) {
                        Ok(js) => js,
                        Err(e) => {
                            error!("Error {} deserializing the outgoing data: {:?}", e, data);
                            continue;
                        },
                    };
                    // measure the length of each sent packet
                    event_handlers.on_outgoing_request(&data);

                    if let Err(e) = transport_tx.send(raw_json).await {
                        error!("Error sending to {}: {:?}", addr, e);
                    }
                }
            }
        };
        let mut outgoing_fut = Box::pin(outgoing_fut).fuse();

        macro_rules! reset_tx_and_continue {
            () => {
                info!("{} connection dropped", addr);
                *connection_tx.lock().await = None;
                event_handlers.on_disconnected(addr.clone()).error_log();
                increase_delay(&delay);
                continue;
            };
        }

        select! {
            _last_chunk = last_chunk_fut => { reset_tx_and_continue!(); },
            _incoming = incoming_fut => { reset_tx_and_continue!(); },
            _outgoing = outgoing_fut => { reset_tx_and_continue!(); },
        }
    }
}

/// Builds up the electrum connection, spawns endless loop that attempts to reconnect to the server
/// in case of connection errors.
/// The function takes `abortable_system` that will be used to spawn Electrum's related futures.
fn electrum_connect(
    addr: String,
    config: ElectrumConfig,
    event_handlers: Vec<RpcTransportEventHandlerShared>,
    scripthash_notification_sender: &ScripthashNotificationSender,
    abortable_system: AbortableQueue,
) -> ElectrumConnection {
    let responses = Arc::new(AsyncMutex::new(JsonRpcPendingRequests::default()));
    let tx = Arc::new(AsyncMutex::new(None));

    let spawner = abortable_system.weak_spawner();
    let fut = connect_loop(
        config.clone(),
        addr.clone(),
        responses.clone(),
        tx.clone(),
        event_handlers,
        scripthash_notification_sender.clone(),
        spawner.clone(),
    )
    .then(|_| futures::future::ready(()));

    spawner.spawn(fut);
    ElectrumConnection {
        addr,
        config,
        tx,
        responses,
        protocol_version: AsyncMutex::new(None),
        _abortable_system: abortable_system,
    }
}

/// # Important
/// `electrum_request` should always return [`JsonRpcErrorType::Transport`] error.
fn electrum_request(
    mut req_json: String,
    rpc_id: JsonRpcId,
    tx: mpsc::Sender<Vec<u8>>,
    responses: JsonRpcPendingRequestsShared,
    timeout: u64,
) -> Box<dyn Future<Item = JsonRpcResponseEnum, Error = JsonRpcErrorType> + Send + 'static> {
    let send_fut = async move {
        #[cfg(not(target_arch = "wasm"))]
        {
            // Electrum request and responses must end with \n
            // https://electrumx.readthedocs.io/en/latest/protocol-basics.html#message-stream
            req_json.push('\n');
        }
        let (req_tx, resp_rx) = async_oneshot::channel();
        responses.lock().await.insert(rpc_id, req_tx);
        tx.send(req_json.into_bytes())
            .compat()
            .await
            .map_err(|err| JsonRpcErrorType::Transport(err.to_string()))?;
        let resps = resp_rx.await.map_err(|e| JsonRpcErrorType::Transport(e.to_string()))?;
        Ok(resps)
    };
    let send_fut = send_fut
        .boxed()
        .timeout(Duration::from_secs(timeout))
        .compat()
        .then(move |res| res.map_err(|err| JsonRpcErrorType::Transport(err.to_string()))?);
    Box::new(send_fut)
}

fn address_balance_from_unspent_map(address: &Address, unspent_map: &UnspentMap, decimals: u8) -> BigDecimal {
    let unspents = match unspent_map.get(address) {
        Some(unspents) => unspents,
        // If `balances` doesn't contain `address`, there are no unspents related to the address.
        // Consider the balance of that address equal to 0.
        None => return BigDecimal::from(0),
    };
    unspents.iter().fold(BigDecimal::from(0), |sum, unspent| {
        sum + big_decimal_from_sat_unsigned(unspent.value, decimals)
    })
}<|MERGE_RESOLUTION|>--- conflicted
+++ resolved
@@ -1,7 +1,6 @@
 #![cfg_attr(target_arch = "wasm32", allow(unused_macros))]
 #![cfg_attr(target_arch = "wasm32", allow(dead_code))]
 
-use crate::coin_errors::MyAddressError;
 use crate::qrc20::Qrc20AbiError;
 use crate::utxo::utxo_block_header_storage::BlockHeaderStorage;
 use crate::utxo::{output_script, sat_from_big_decimal, GetBlockHeaderError, GetConfirmedTxError, GetTxError,
@@ -294,7 +293,6 @@
     Transport(JsonRpcError),
     ResponseParseError(JsonRpcError),
     InvalidResponse(String),
-<<<<<<< HEAD
     // `Qrc20ABIError` is always an internal error
     #[from_stringify(
         "MyAddressError",
@@ -304,9 +302,6 @@
         "Qrc20AbiError",
         "ethabi::Error"
     )]
-=======
-    #[from_stringify("MyAddressError")]
->>>>>>> a0d87236
     Internal(String),
 }
 
@@ -670,6 +665,7 @@
 
 #[derive(Clone, Debug)]
 pub struct NativeClient(pub Arc<NativeClientImpl>);
+
 impl Deref for NativeClient {
     type Target = NativeClientImpl;
     fn deref(&self) -> &NativeClientImpl { &self.0 }
@@ -1495,7 +1491,7 @@
             }
         },
         ElectrumProtocol::WS | ElectrumProtocol::WSS => {
-            return ERR!("'ws' and 'wss' protocols are not supported yet. Consider using 'TCP' or 'SSL'")
+            return ERR!("'ws' and 'wss' protocols are not supported yet. Consider using 'TCP' or 'SSL'");
         },
     };
 
@@ -1731,7 +1727,7 @@
                     return Err(JsonRpcErrorType::Transport(format!(
                         "Connection {} is not established yet",
                         to_addr
-                    )))
+                    )));
                 },
             }
         };
@@ -1842,6 +1838,7 @@
 
 #[derive(Clone, Debug)]
 pub struct ElectrumClient(pub Arc<ElectrumClientImpl>);
+
 impl Deref for ElectrumClient {
     type Target = ElectrumClientImpl;
     fn deref(&self) -> &ElectrumClientImpl { &self.0 }
