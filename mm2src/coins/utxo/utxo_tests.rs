--- conflicted
+++ resolved
@@ -2431,7 +2431,6 @@
 }
 
 #[test]
-<<<<<<< HEAD
 #[ignore]
 fn mint_slp_token() {
     use bitcoin_cash_slp::{slp_genesis_output, SlpTokenType};
@@ -2531,7 +2530,9 @@
         mint_output,
     ]))
     .unwrap();
-=======
+}
+
+#[test]
 fn sys_mtp() {
     let electrum = electrum_client_for_test(&[
         "electrum1.cipig.net:10064",
@@ -2557,5 +2558,4 @@
         .wait()
         .unwrap();
     assert_eq!(mtp, 1620019527);
->>>>>>> 419f36ef
 }