use super::*;
use crate::coin_errors::MyAddressError;
use crate::my_tx_history_v2::{CoinWithTxHistoryV2, MyTxHistoryErrorV2, MyTxHistoryTarget, TxDetailsBuilder,
                              TxHistoryStorage};
use crate::tx_history_storage::{GetTxHistoryFilters, WalletId};
use crate::utxo::rpc_clients::UtxoRpcFut;
use crate::utxo::slp::{parse_slp_script, SlpGenesisParams, SlpTokenInfo, SlpTransaction, SlpUnspent};
use crate::utxo::utxo_builder::{UtxoArcBuilder, UtxoCoinBuilder};
use crate::utxo::utxo_common::big_decimal_from_sat_unsigned;
use crate::utxo::utxo_tx_history_v2::{UtxoMyAddressesHistoryError, UtxoTxDetailsError, UtxoTxDetailsParams,
                                      UtxoTxHistoryOps};
use crate::{BlockHeightAndTime, CanRefundHtlc, CheckIfMyPaymentSentArgs, CoinBalance, CoinProtocol,
            CoinWithDerivationMethod, ConfirmPaymentInput, IguanaPrivKey, MakerSwapTakerCoin, MmCoinEnum,
            NegotiateSwapContractAddrErr, PaymentInstructionArgs, PaymentInstructions, PaymentInstructionsErr,
<<<<<<< HEAD
            PrivKeyBuildPolicy, RawTransactionFut, RefundError, RefundPaymentArgs, RefundResult,
            SearchForSwapTxSpendInput, SendMakerPaymentSpendPreimageInput, SendPaymentArgs, SignatureResult,
            SpendPaymentArgs, SwapOps, TakerSwapMakerCoin, TradePreimageValue, TransactionFut, TransactionResult,
            TransactionType, TxFeeDetails, TxMarshalingErr, UnexpectedDerivationMethod, ValidateAddressResult,
            ValidateFeeArgs, ValidateInstructionsErr, ValidateOtherPubKeyErr, ValidatePaymentError,
            ValidatePaymentFut, ValidatePaymentInput, VerificationResult, WaitForHTLCTxSpendArgs, WatcherOps,
            WatcherReward, WatcherRewardError, WatcherSearchForSwapTxSpendInput, WatcherValidatePaymentInput,
            WatcherValidateTakerFeeInput, WithdrawFut};
=======
            PrivKeyBuildPolicy, RawTransactionFut, RawTransactionRequest, RefundError, RefundPaymentArgs,
            RefundResult, SearchForSwapTxSpendInput, SendMakerPaymentSpendPreimageInput, SendPaymentArgs,
            SignatureResult, SpendPaymentArgs, SwapOps, TakerSwapMakerCoin, TradePreimageValue, TransactionFut,
            TransactionResult, TransactionType, TxFeeDetails, TxMarshalingErr, UnexpectedDerivationMethod,
            ValidateAddressResult, ValidateFeeArgs, ValidateInstructionsErr, ValidateOtherPubKeyErr,
            ValidatePaymentError, ValidatePaymentFut, ValidatePaymentInput, ValidateWatcherSpendInput,
            VerificationResult, WaitForHTLCTxSpendArgs, WatcherOps, WatcherReward, WatcherRewardError,
            WatcherSearchForSwapTxSpendInput, WatcherValidatePaymentInput, WatcherValidateTakerFeeInput, WithdrawFut};
>>>>>>> 3ce3de10
use common::executor::{AbortableSystem, AbortedError};
use common::log::warn;
use derive_more::Display;
use futures::{FutureExt, TryFutureExt};
use itertools::Either as EitherIter;
use keys::hash::H256;
use keys::CashAddress;
pub use keys::NetworkPrefix as CashAddrPrefix;
use mm2_metrics::MetricsArc;
use mm2_number::MmNumber;
use mm2_rpc::data::version2::wallet::GetRawTransactionRequest;
use serde_json::{self as json, Value as Json};
use serialization::{deserialize, CoinVariant};
use std::sync::MutexGuard;

pub type BchUnspentMap = HashMap<Address, BchUnspents>;

#[derive(Clone, Debug, Deserialize, Serialize)]
pub struct BchActivationRequest {
    #[serde(default)]
    allow_slp_unsafe_conf: bool,
    bchd_urls: Vec<String>,
    #[serde(flatten)]
    pub utxo_params: UtxoActivationParams,
}

#[derive(Debug, Display)]
pub enum BchFromLegacyReqErr {
    InvalidUtxoParams(UtxoFromLegacyReqErr),
    InvalidBchdUrls(json::Error),
}

impl From<UtxoFromLegacyReqErr> for BchFromLegacyReqErr {
    fn from(err: UtxoFromLegacyReqErr) -> Self { BchFromLegacyReqErr::InvalidUtxoParams(err) }
}

impl BchActivationRequest {
    pub fn from_legacy_req(req: &Json) -> Result<Self, MmError<BchFromLegacyReqErr>> {
        let bchd_urls = json::from_value(req["bchd_urls"].clone()).map_to_mm(BchFromLegacyReqErr::InvalidBchdUrls)?;
        let allow_slp_unsafe_conf = req["allow_slp_unsafe_conf"].as_bool().unwrap_or_default();
        let utxo_params = UtxoActivationParams::from_legacy_req(req)?;

        Ok(BchActivationRequest {
            allow_slp_unsafe_conf,
            bchd_urls,
            utxo_params,
        })
    }
}

#[derive(Clone)]
pub struct BchCoin {
    utxo_arc: UtxoArc,
    slp_addr_prefix: CashAddrPrefix,
    bchd_urls: Vec<String>,
    slp_tokens_infos: Arc<Mutex<HashMap<String, SlpTokenInfo>>>,
}

#[allow(clippy::large_enum_variant)]
pub enum IsSlpUtxoError {
    Rpc(UtxoRpcError),
    TxDeserialization(serialization::Error),
}

#[derive(Debug, Default)]
pub struct BchUnspents {
    /// Standard BCH UTXOs
    standard: Vec<UnspentInfo>,
    /// SLP related UTXOs
    slp: HashMap<H256, Vec<SlpUnspent>>,
    /// SLP minting batons outputs, DO NOT use them as MM2 doesn't support SLP minting by default
    slp_batons: Vec<UnspentInfo>,
    /// The unspents of transaction with an undetermined protocol (OP_RETURN in 0 output but not SLP)
    /// DO NOT ever use them to avoid burning users funds
    undetermined: Vec<UnspentInfo>,
}

impl BchUnspents {
    fn add_standard(&mut self, utxo: UnspentInfo) { self.standard.push(utxo) }

    fn add_slp(&mut self, token_id: H256, bch_unspent: UnspentInfo, slp_amount: u64) {
        let slp_unspent = SlpUnspent {
            bch_unspent,
            slp_amount,
        };
        self.slp.entry(token_id).or_insert_with(Vec::new).push(slp_unspent);
    }

    fn add_slp_baton(&mut self, utxo: UnspentInfo) { self.slp_batons.push(utxo) }

    fn add_undetermined(&mut self, utxo: UnspentInfo) { self.undetermined.push(utxo) }

    pub fn platform_balance(&self, decimals: u8) -> CoinBalance {
        let spendable_sat = total_unspent_value(&self.standard);

        let unspendable_slp = self.slp.iter().fold(0, |cur, (_, slp_unspents)| {
            let bch_value = total_unspent_value(slp_unspents.iter().map(|slp| &slp.bch_unspent));
            cur + bch_value
        });

        let unspendable_slp_batons = total_unspent_value(&self.slp_batons);
        let unspendable_undetermined = total_unspent_value(&self.undetermined);

        let total_unspendable = unspendable_slp + unspendable_slp_batons + unspendable_undetermined;
        CoinBalance {
            spendable: big_decimal_from_sat_unsigned(spendable_sat, decimals),
            unspendable: big_decimal_from_sat_unsigned(total_unspendable, decimals),
        }
    }

    pub fn slp_token_balance(&self, token_id: &H256, decimals: u8) -> CoinBalance {
        self.slp
            .get(token_id)
            .map(|unspents| {
                let total_sat = unspents.iter().fold(0, |cur, unspent| cur + unspent.slp_amount);
                CoinBalance {
                    spendable: big_decimal_from_sat_unsigned(total_sat, decimals),
                    unspendable: 0.into(),
                }
            })
            .unwrap_or_default()
    }
}

impl From<UtxoRpcError> for IsSlpUtxoError {
    fn from(err: UtxoRpcError) -> IsSlpUtxoError { IsSlpUtxoError::Rpc(err) }
}

impl From<serialization::Error> for IsSlpUtxoError {
    fn from(err: serialization::Error) -> IsSlpUtxoError { IsSlpUtxoError::TxDeserialization(err) }
}

impl BchCoin {
    pub fn slp_prefix(&self) -> &CashAddrPrefix { &self.slp_addr_prefix }

    pub fn slp_address(&self, address: &Address) -> Result<CashAddress, String> {
        let conf = &self.as_ref().conf;
        address.to_cashaddress(
            &self.slp_prefix().to_string(),
            conf.pub_addr_prefix,
            conf.p2sh_addr_prefix,
        )
    }

    pub fn bchd_urls(&self) -> &[String] { &self.bchd_urls }

    async fn utxos_into_bch_unspents(&self, utxos: Vec<UnspentInfo>) -> UtxoRpcResult<BchUnspents> {
        let mut result = BchUnspents::default();
        let mut temporary_undetermined = Vec::new();

        let to_verbose: HashSet<H256Json> = utxos
            .into_iter()
            .filter_map(|unspent| {
                if unspent.outpoint.index == 0 {
                    // Zero output is reserved for OP_RETURN of specific protocols
                    // so if we get it we can safely consider this as standard BCH UTXO.
                    // There is no need to request verbose transaction for such UTXO.
                    result.add_standard(unspent);
                    None
                } else {
                    let hash = unspent.outpoint.hash.reversed().into();
                    temporary_undetermined.push(unspent);
                    Some(hash)
                }
            })
            .collect();

        let verbose_txs = self
            .get_verbose_transactions_from_cache_or_rpc(to_verbose)
            .compat()
            .await?;

        for unspent in temporary_undetermined {
            let prev_tx_hash = unspent.outpoint.hash.reversed().into();
            let prev_tx_bytes = verbose_txs
                .get(&prev_tx_hash)
                .or_mm_err(|| {
                    UtxoRpcError::Internal(format!(
                        "'get_verbose_transactions_from_cache_or_rpc' should have returned '{:?}'",
                        prev_tx_hash
                    ))
                })?
                .to_inner();
            let prev_tx: UtxoTx = match deserialize(prev_tx_bytes.hex.as_slice()) {
                Ok(b) => b,
                Err(e) => {
                    warn!(
                        "Failed to deserialize prev_tx {:?} with error {:?}, considering {:?} as undetermined",
                        prev_tx_bytes, e, unspent
                    );
                    result.add_undetermined(unspent);
                    continue;
                },
            };

            if prev_tx.outputs.is_empty() {
                warn!(
                    "Prev_tx {:?} outputs are empty, considering {:?} as undetermined",
                    prev_tx_bytes, unspent
                );
                result.add_undetermined(unspent);
                continue;
            }

            let zero_out_script: Script = prev_tx.outputs[0].script_pubkey.clone().into();
            if zero_out_script.is_pay_to_public_key()
                || zero_out_script.is_pay_to_public_key_hash()
                || zero_out_script.is_pay_to_script_hash()
            {
                result.add_standard(unspent);
            } else {
                match parse_slp_script(&prev_tx.outputs[0].script_pubkey) {
                    Ok(slp_data) => match slp_data.transaction {
                        SlpTransaction::Send { token_id, amounts } => {
                            match amounts.get(unspent.outpoint.index as usize - 1) {
                                Some(slp_amount) => result.add_slp(token_id, unspent, *slp_amount),
                                None => result.add_standard(unspent),
                            }
                        },
                        SlpTransaction::Genesis(genesis) => {
                            if unspent.outpoint.index == 1 {
                                let token_id = prev_tx.hash().reversed();
                                result.add_slp(token_id, unspent, genesis.initial_token_mint_quantity);
                            } else if Some(unspent.outpoint.index) == genesis.mint_baton_vout.map(|u| u as u32) {
                                result.add_slp_baton(unspent);
                            } else {
                                result.add_standard(unspent);
                            }
                        },
                        SlpTransaction::Mint {
                            token_id,
                            additional_token_quantity,
                            mint_baton_vout,
                        } => {
                            if unspent.outpoint.index == 1 {
                                result.add_slp(token_id, unspent, additional_token_quantity);
                            } else if Some(unspent.outpoint.index) == mint_baton_vout.map(|u| u as u32) {
                                result.add_slp_baton(unspent);
                            } else {
                                result.add_standard(unspent);
                            }
                        },
                    },
                    Err(e) => {
                        warn!(
                            "Error {} parsing script {:?} as SLP, considering {:?} as undetermined",
                            e, prev_tx.outputs[0].script_pubkey, unspent
                        );
                        result.undetermined.push(unspent);
                    },
                };
            }
        }
        Ok(result)
    }

    /// Returns unspents to calculate balance, use for displaying purposes only!
    /// DO NOT USE to build transactions, it can lead to double spending attempt and also have other unpleasant consequences
    pub async fn bch_unspents_for_display(&self, address: &Address) -> UtxoRpcResult<BchUnspents> {
        // ordering is not required to display balance to we can simply call "normal" list_unspent
        let all_unspents = self
            .utxo_arc
            .rpc_client
            .list_unspent(address, self.utxo_arc.decimals)
            .compat()
            .await?;
        self.utxos_into_bch_unspents(all_unspents).await
    }

    /// Locks recently spent cache to safely return UTXOs for spending
    pub async fn bch_unspents_for_spend(
        &self,
        address: &Address,
    ) -> UtxoRpcResult<(BchUnspents, RecentlySpentOutPointsGuard<'_>)> {
        let (all_unspents, recently_spent) = utxo_common::get_unspent_ordered_list(self, address).await?;
        let result = self.utxos_into_bch_unspents(all_unspents).await?;

        Ok((result, recently_spent))
    }

    pub async fn get_token_utxos_for_spend(
        &self,
        token_id: &H256,
    ) -> UtxoRpcResult<(Vec<SlpUnspent>, Vec<UnspentInfo>, RecentlySpentOutPointsGuard<'_>)> {
        let my_address = self
            .as_ref()
            .derivation_method
            .single_addr_or_err()
            .mm_err(|e| UtxoRpcError::Internal(e.to_string()))?;
        let (mut bch_unspents, recently_spent) = self.bch_unspents_for_spend(my_address).await?;
        let (mut slp_unspents, standard_utxos) = (
            bch_unspents.slp.remove(token_id).unwrap_or_default(),
            bch_unspents.standard,
        );

        slp_unspents.sort_by(|a, b| a.slp_amount.cmp(&b.slp_amount));
        Ok((slp_unspents, standard_utxos, recently_spent))
    }

    pub async fn get_token_utxos_for_display(
        &self,
        token_id: &H256,
    ) -> UtxoRpcResult<(Vec<SlpUnspent>, Vec<UnspentInfo>)> {
        let my_address = self
            .as_ref()
            .derivation_method
            .single_addr_or_err()
            .mm_err(|e| UtxoRpcError::Internal(e.to_string()))?;
        let mut bch_unspents = self.bch_unspents_for_display(my_address).await?;
        let (mut slp_unspents, standard_utxos) = (
            bch_unspents.slp.remove(token_id).unwrap_or_default(),
            bch_unspents.standard,
        );

        slp_unspents.sort_by(|a, b| a.slp_amount.cmp(&b.slp_amount));
        Ok((slp_unspents, standard_utxos))
    }

    pub fn add_slp_token_info(&self, ticker: String, info: SlpTokenInfo) {
        self.slp_tokens_infos.lock().unwrap().insert(ticker, info);
    }

    pub fn get_slp_tokens_infos(&self) -> MutexGuard<'_, HashMap<String, SlpTokenInfo>> {
        self.slp_tokens_infos.lock().unwrap()
    }

    pub fn get_my_slp_address(&self) -> Result<CashAddress, String> {
        let my_address = try_s!(self.as_ref().derivation_method.single_addr_or_err());
        let slp_address = my_address.to_cashaddress(
            &self.slp_prefix().to_string(),
            self.as_ref().conf.pub_addr_prefix,
            self.as_ref().conf.p2sh_addr_prefix,
        )?;
        Ok(slp_address)
    }

    /// Returns multiple details by tx hash if token transfers also occurred in the transaction
    pub async fn transaction_details_with_token_transfers<T: TxHistoryStorage>(
        &self,
        params: UtxoTxDetailsParams<'_, T>,
    ) -> MmResult<Vec<TransactionDetails>, UtxoTxDetailsError> {
        let tx = self.tx_from_storage_or_rpc(params.hash, params.storage).await?;

        let bch_tx_details = self
            .bch_tx_details(
                params.hash,
                &tx,
                params.block_height_and_time,
                params.storage,
                params.my_addresses,
            )
            .await?;
        let maybe_op_return: Script = tx
            .outputs
            .get(0)
            .ok_or(UtxoTxDetailsError::Internal(format!(
                "Transaction {} has no outputs",
                params.hash
            )))?
            .script_pubkey
            .clone()
            .into();
        if !(maybe_op_return.is_pay_to_public_key_hash()
            || maybe_op_return.is_pay_to_public_key()
            || maybe_op_return.is_pay_to_script_hash())
        {
            if let Ok(slp_details) = parse_slp_script(&maybe_op_return) {
                let slp_tx_details = self
                    .slp_tx_details(
                        &tx,
                        slp_details.transaction,
                        params.block_height_and_time,
                        bch_tx_details.fee_details.clone(),
                        params.storage,
                        params.my_addresses,
                    )
                    .await?;
                return Ok(vec![bch_tx_details, slp_tx_details]);
            }
        }

        Ok(vec![bch_tx_details])
    }

    async fn bch_tx_details<T: TxHistoryStorage>(
        &self,
        tx_hash: &H256Json,
        tx: &UtxoTx,
        height_and_time: Option<BlockHeightAndTime>,
        storage: &T,
        my_addresses: &HashSet<Address>,
    ) -> MmResult<TransactionDetails, UtxoTxDetailsError> {
        let mut tx_builder = TxDetailsBuilder::new(self.ticker().to_owned(), tx, height_and_time, my_addresses.clone());
        for output in &tx.outputs {
            let addresses = match self.addresses_from_script(&output.script_pubkey.clone().into()) {
                Ok(a) => a,
                Err(_) => continue,
            };

            if addresses.is_empty() {
                continue;
            }

            if addresses.len() != 1 {
                let msg = format!(
                    "{} tx {:02x} output script resulted into unexpected number of addresses",
                    self.ticker(),
                    tx_hash,
                );
                return MmError::err(UtxoTxDetailsError::TxAddressDeserializationError(msg));
            }

            let amount = big_decimal_from_sat_unsigned(output.value, self.decimals());
            for address in addresses {
                tx_builder.transferred_to(address, &amount);
            }
        }

        let mut total_input = 0;
        for input in &tx.inputs {
            let index = input.previous_output.index;
            let prev_tx = self
                .tx_from_storage_or_rpc(&input.previous_output.hash.reversed().into(), storage)
                .await?;
            let prev_script = prev_tx.outputs[index as usize].script_pubkey.clone().into();
            let addresses = self
                .addresses_from_script(&prev_script)
                .map_to_mm(UtxoTxDetailsError::TxAddressDeserializationError)?;
            if addresses.len() != 1 {
                let msg = format!(
                    "{} tx {:02x} output script resulted into unexpected number of addresses",
                    self.ticker(),
                    tx_hash,
                );
                return MmError::err(UtxoTxDetailsError::TxAddressDeserializationError(msg));
            }

            let prev_value = prev_tx.outputs[index as usize].value;
            total_input += prev_value;
            let amount = big_decimal_from_sat_unsigned(prev_value, self.decimals());
            for address in addresses {
                tx_builder.transferred_from(address, &amount);
            }
        }

        let total_output = tx.outputs.iter().fold(0, |total, output| total + output.value);
        let fee = Some(TxFeeDetails::Utxo(UtxoFeeDetails {
            coin: Some(self.ticker().into()),
            amount: big_decimal_from_sat_unsigned(total_input - total_output, self.decimals()),
        }));
        tx_builder.set_tx_fee(fee);
        Ok(tx_builder.build())
    }

    async fn get_slp_genesis_params<T: TxHistoryStorage>(
        &self,
        token_id: H256,
        storage: &T,
    ) -> MmResult<SlpGenesisParams, UtxoTxDetailsError> {
        let token_genesis_tx = self.tx_from_storage_or_rpc(&token_id.into(), storage).await?;
        let maybe_genesis_script: Script = token_genesis_tx.outputs[0].script_pubkey.clone().into();
        let slp_details = parse_slp_script(&maybe_genesis_script)?;
        match slp_details.transaction {
            SlpTransaction::Genesis(params) => Ok(params),
            _ => {
                let error = format!("SLP token ID '{}' is not a genesis TX", token_id);
                MmError::err(UtxoTxDetailsError::InvalidTransaction(error))
            },
        }
    }

    async fn slp_transferred_amounts<T: TxHistoryStorage>(
        &self,
        utxo_tx: &UtxoTx,
        slp_tx: SlpTransaction,
        storage: &T,
    ) -> MmResult<HashMap<usize, (CashAddress, BigDecimal)>, UtxoTxDetailsError> {
        let slp_amounts = match slp_tx {
            SlpTransaction::Send { token_id, amounts } => {
                let genesis_params = self.get_slp_genesis_params(token_id, storage).await?;
                EitherIter::Left(
                    amounts
                        .into_iter()
                        .map(move |amount| big_decimal_from_sat_unsigned(amount, genesis_params.decimals[0])),
                )
            },
            SlpTransaction::Mint {
                token_id,
                additional_token_quantity,
                ..
            } => {
                let slp_genesis_params = self.get_slp_genesis_params(token_id, storage).await?;
                EitherIter::Right(std::iter::once(big_decimal_from_sat_unsigned(
                    additional_token_quantity,
                    slp_genesis_params.decimals[0],
                )))
            },
            SlpTransaction::Genesis(genesis_params) => EitherIter::Right(std::iter::once(
                big_decimal_from_sat_unsigned(genesis_params.initial_token_mint_quantity, genesis_params.decimals[0]),
            )),
        };

        let mut result = HashMap::new();
        for (i, amount) in slp_amounts.into_iter().enumerate() {
            let output_index = i + 1;
            match utxo_tx.outputs.get(output_index) {
                Some(output) => {
                    let addresses = self
                        .addresses_from_script(&output.script_pubkey.clone().into())
                        .map_to_mm(UtxoTxDetailsError::TxAddressDeserializationError)?;
                    if addresses.len() != 1 {
                        let msg = format!(
                            "{} tx {:?} output script resulted into unexpected number of addresses",
                            self.ticker(),
                            utxo_tx.hash().reversed(),
                        );
                        return MmError::err(UtxoTxDetailsError::TxAddressDeserializationError(msg));
                    }

                    let slp_address = self
                        .slp_address(&addresses[0])
                        .map_to_mm(UtxoTxDetailsError::InvalidTransaction)?;
                    result.insert(output_index, (slp_address, amount));
                },
                None => {
                    let error = format!(
                        "Unexpected '{}' output index at {} TX",
                        output_index,
                        utxo_tx.hash().reversed()
                    );
                    return MmError::err(UtxoTxDetailsError::InvalidTransaction(error));
                },
            }
        }
        Ok(result)
    }

    async fn slp_tx_details<Storage: TxHistoryStorage>(
        &self,
        tx: &UtxoTx,
        slp_tx: SlpTransaction,
        height_and_time: Option<BlockHeightAndTime>,
        tx_fee: Option<TxFeeDetails>,
        storage: &Storage,
        my_addresses: &HashSet<Address>,
    ) -> MmResult<TransactionDetails, UtxoTxDetailsError> {
        let token_id = match slp_tx.token_id() {
            Some(id) => id,
            None => tx.hash().reversed(),
        };

        let slp_addresses: Vec<_> = my_addresses
            .iter()
            .map(|addr| self.slp_address(addr))
            .collect::<Result<_, _>>()
            .map_to_mm(UtxoTxDetailsError::Internal)?;

        let mut slp_tx_details_builder =
            TxDetailsBuilder::new(self.ticker().to_owned(), tx, height_and_time, slp_addresses);
        let slp_transferred_amounts = self.slp_transferred_amounts(tx, slp_tx, storage).await?;
        for (_, (address, amount)) in slp_transferred_amounts {
            slp_tx_details_builder.transferred_to(address, &amount);
        }

        for input in &tx.inputs {
            let prev_tx = self
                .tx_from_storage_or_rpc(&input.previous_output.hash.reversed().into(), storage)
                .await?;
            if let Ok(slp_tx_details) = parse_slp_script(&prev_tx.outputs[0].script_pubkey) {
                let mut prev_slp_transferred = self
                    .slp_transferred_amounts(&prev_tx, slp_tx_details.transaction, storage)
                    .await?;
                let i = input.previous_output.index as usize;
                if let Some((address, amount)) = prev_slp_transferred.remove(&i) {
                    slp_tx_details_builder.transferred_from(address, &amount);
                }
            }
        }

        slp_tx_details_builder.set_transaction_type(TransactionType::TokenTransfer(token_id.take().to_vec().into()));
        slp_tx_details_builder.set_tx_fee(tx_fee);

        Ok(slp_tx_details_builder.build())
    }

    pub async fn get_block_timestamp(&self, height: u64) -> Result<u64, MmError<GetBlockHeaderError>> {
        self.as_ref().rpc_client.get_block_timestamp(height).await
    }
}

impl AsRef<UtxoCoinFields> for BchCoin {
    fn as_ref(&self) -> &UtxoCoinFields { &self.utxo_arc }
}

pub async fn bch_coin_with_policy(
    ctx: &MmArc,
    ticker: &str,
    conf: &Json,
    params: BchActivationRequest,
    slp_addr_prefix: CashAddrPrefix,
    priv_key_policy: PrivKeyBuildPolicy,
) -> Result<BchCoin, String> {
    if params.bchd_urls.is_empty() && !params.allow_slp_unsafe_conf {
        return Err("Using empty bchd_urls is unsafe for SLP users!".into());
    }

    let bchd_urls = params.bchd_urls;
    let slp_tokens_infos = Arc::new(Mutex::new(HashMap::new()));
    let constructor = {
        move |utxo_arc| BchCoin {
            utxo_arc,
            slp_addr_prefix: slp_addr_prefix.clone(),
            bchd_urls: bchd_urls.clone(),
            slp_tokens_infos: slp_tokens_infos.clone(),
        }
    };

    let coin = try_s!(
        UtxoArcBuilder::new(ctx, ticker, conf, &params.utxo_params, priv_key_policy, constructor)
            .build()
            .await
    );
    Ok(coin)
}

pub async fn bch_coin_with_priv_key(
    ctx: &MmArc,
    ticker: &str,
    conf: &Json,
    params: BchActivationRequest,
    slp_addr_prefix: CashAddrPrefix,
    priv_key: IguanaPrivKey,
) -> Result<BchCoin, String> {
    let priv_key_policy = PrivKeyBuildPolicy::IguanaPrivKey(priv_key);
    bch_coin_with_policy(ctx, ticker, conf, params, slp_addr_prefix, priv_key_policy).await
}

#[derive(Debug)]
pub enum BchActivationError {
    CoinInitError(String),
    TokenConfIsNotFound {
        token: String,
    },
    TokenCoinProtocolParseError {
        token: String,
        error: json::Error,
    },
    TokenCoinProtocolIsNotSlp {
        token: String,
        protocol: CoinProtocol,
    },
    TokenPlatformCoinIsInvalidInConf {
        token: String,
        expected_platform: String,
        actual_platform: String,
    },
    RpcError(UtxoRpcError),
    SlpPrefixParseError(String),
}

impl From<UtxoRpcError> for BchActivationError {
    fn from(e: UtxoRpcError) -> Self { BchActivationError::RpcError(e) }
}

// if mockable is placed before async_trait there is `munmap_chunk(): invalid pointer` error on async fn mocking attempt
#[async_trait]
#[cfg_attr(test, mockable)]
impl UtxoTxBroadcastOps for BchCoin {
    async fn broadcast_tx(&self, tx: &UtxoTx) -> Result<H256Json, MmError<BroadcastTxErr>> {
        utxo_common::broadcast_tx(self, tx).await
    }
}

// if mockable is placed before async_trait there is `munmap_chunk(): invalid pointer` error on async fn mocking attempt
#[async_trait]
#[cfg_attr(test, mockable)]
impl UtxoTxGenerationOps for BchCoin {
    async fn get_tx_fee(&self) -> UtxoRpcResult<ActualTxFee> { utxo_common::get_tx_fee(&self.utxo_arc).await }

    async fn calc_interest_if_required(
        &self,
        unsigned: TransactionInputSigner,
        data: AdditionalTxData,
        my_script_pub: Bytes,
        dust: u64,
    ) -> UtxoRpcResult<(TransactionInputSigner, AdditionalTxData)> {
        utxo_common::calc_interest_if_required(self, unsigned, data, my_script_pub, dust).await
    }
}

#[async_trait]
#[cfg_attr(test, mockable)]
impl GetUtxoListOps for BchCoin {
    async fn get_unspent_ordered_list(
        &self,
        address: &Address,
    ) -> UtxoRpcResult<(Vec<UnspentInfo>, RecentlySpentOutPointsGuard<'_>)> {
        let (bch_unspents, recently_spent) = self.bch_unspents_for_spend(address).await?;
        Ok((bch_unspents.standard, recently_spent))
    }

    async fn get_all_unspent_ordered_list(
        &self,
        address: &Address,
    ) -> UtxoRpcResult<(Vec<UnspentInfo>, RecentlySpentOutPointsGuard<'_>)> {
        utxo_common::get_all_unspent_ordered_list(self, address).await
    }

    async fn get_mature_unspent_ordered_list(
        &self,
        address: &Address,
    ) -> UtxoRpcResult<(MatureUnspentList, RecentlySpentOutPointsGuard<'_>)> {
        let (unspents, recently_spent) = utxo_common::get_all_unspent_ordered_list(self, address).await?;
        Ok((MatureUnspentList::new_mature(unspents), recently_spent))
    }
}

// if mockable is placed before async_trait there is `munmap_chunk(): invalid pointer` error on async fn mocking attempt
#[async_trait]
#[cfg_attr(test, mockable)]
impl UtxoCommonOps for BchCoin {
    async fn get_htlc_spend_fee(&self, tx_size: u64, stage: &FeeApproxStage) -> UtxoRpcResult<u64> {
        utxo_common::get_htlc_spend_fee(self, tx_size, stage).await
    }

    fn addresses_from_script(&self, script: &Script) -> Result<Vec<Address>, String> {
        utxo_common::addresses_from_script(self, script)
    }

    fn denominate_satoshis(&self, satoshi: i64) -> f64 { utxo_common::denominate_satoshis(&self.utxo_arc, satoshi) }

    fn my_public_key(&self) -> Result<&Public, MmError<UnexpectedDerivationMethod>> {
        utxo_common::my_public_key(self.as_ref())
    }

    fn address_from_str(&self, address: &str) -> MmResult<Address, AddrFromStrError> {
        utxo_common::checked_address_from_str(self, address)
    }

    async fn get_current_mtp(&self) -> UtxoRpcResult<u32> {
        utxo_common::get_current_mtp(&self.utxo_arc, CoinVariant::Standard).await
    }

    fn is_unspent_mature(&self, output: &RpcTransaction) -> bool {
        utxo_common::is_unspent_mature(self.utxo_arc.conf.mature_confirmations, output)
    }

    async fn calc_interest_of_tx(&self, tx: &UtxoTx, input_transactions: &mut HistoryUtxoTxMap) -> UtxoRpcResult<u64> {
        utxo_common::calc_interest_of_tx(self, tx, input_transactions).await
    }

    async fn get_mut_verbose_transaction_from_map_or_rpc<'a, 'b>(
        &'a self,
        tx_hash: H256Json,
        utxo_tx_map: &'b mut HistoryUtxoTxMap,
    ) -> UtxoRpcResult<&'b mut HistoryUtxoTx> {
        utxo_common::get_mut_verbose_transaction_from_map_or_rpc(self, tx_hash, utxo_tx_map).await
    }

    async fn p2sh_spending_tx(&self, input: utxo_common::P2SHSpendingTxInput<'_>) -> Result<UtxoTx, String> {
        utxo_common::p2sh_spending_tx(self, input).await
    }

    fn get_verbose_transactions_from_cache_or_rpc(
        &self,
        tx_ids: HashSet<H256Json>,
    ) -> UtxoRpcFut<HashMap<H256Json, VerboseTransactionFrom>> {
        let selfi = self.clone();
        let fut = async move { utxo_common::get_verbose_transactions_from_cache_or_rpc(&selfi.utxo_arc, tx_ids).await };
        Box::new(fut.boxed().compat())
    }

    async fn preimage_trade_fee_required_to_send_outputs(
        &self,
        outputs: Vec<TransactionOutput>,
        fee_policy: FeePolicy,
        gas_fee: Option<u64>,
        stage: &FeeApproxStage,
    ) -> TradePreimageResult<BigDecimal> {
        utxo_common::preimage_trade_fee_required_to_send_outputs(
            self,
            self.ticker(),
            outputs,
            fee_policy,
            gas_fee,
            stage,
        )
        .await
    }

    fn increase_dynamic_fee_by_stage(&self, dynamic_fee: u64, stage: &FeeApproxStage) -> u64 {
        utxo_common::increase_dynamic_fee_by_stage(self, dynamic_fee, stage)
    }

    async fn p2sh_tx_locktime(&self, htlc_locktime: u32) -> Result<u32, MmError<UtxoRpcError>> {
        utxo_common::p2sh_tx_locktime(self, &self.utxo_arc.conf.ticker, htlc_locktime).await
    }

    fn addr_format(&self) -> &UtxoAddressFormat { utxo_common::addr_format(self) }

    fn addr_format_for_standard_scripts(&self) -> UtxoAddressFormat {
        utxo_common::addr_format_for_standard_scripts(self)
    }

    fn address_from_pubkey(&self, pubkey: &Public) -> Address {
        let conf = &self.utxo_arc.conf;
        let addr_format = self.addr_format().clone();
        utxo_common::address_from_pubkey(
            pubkey,
            conf.pub_addr_prefix,
            conf.pub_t_addr_prefix,
            conf.checksum_type,
            conf.bech32_hrp.clone(),
            addr_format,
        )
    }
}

#[async_trait]
impl SwapOps for BchCoin {
    #[inline]
    fn send_taker_fee(&self, fee_addr: &[u8], amount: BigDecimal, _uuid: &[u8]) -> TransactionFut {
        utxo_common::send_taker_fee(self.clone(), fee_addr, amount)
    }

    #[inline]
    fn send_maker_payment(&self, maker_payment_args: SendPaymentArgs) -> TransactionFut {
        utxo_common::send_maker_payment(self.clone(), maker_payment_args)
    }

    #[inline]
    fn send_taker_payment(&self, taker_payment_args: SendPaymentArgs) -> TransactionFut {
        utxo_common::send_taker_payment(self.clone(), taker_payment_args)
    }

    #[inline]
    fn send_maker_spends_taker_payment(&self, maker_spends_payment_args: SpendPaymentArgs) -> TransactionFut {
        utxo_common::send_maker_spends_taker_payment(self.clone(), maker_spends_payment_args)
    }

    #[inline]
    fn send_taker_spends_maker_payment(&self, taker_spends_payment_args: SpendPaymentArgs) -> TransactionFut {
        utxo_common::send_taker_spends_maker_payment(self.clone(), taker_spends_payment_args)
    }

    #[inline]
    async fn send_taker_refunds_payment(&self, taker_refunds_payment_args: RefundPaymentArgs<'_>) -> TransactionResult {
        utxo_common::send_taker_refunds_payment(self.clone(), taker_refunds_payment_args).await
    }

    #[inline]
    async fn send_maker_refunds_payment(&self, maker_refunds_payment_args: RefundPaymentArgs<'_>) -> TransactionResult {
        utxo_common::send_maker_refunds_payment(self.clone(), maker_refunds_payment_args).await
    }

    fn validate_fee(&self, validate_fee_args: ValidateFeeArgs) -> ValidatePaymentFut<()> {
        let tx = match validate_fee_args.fee_tx {
            TransactionEnum::UtxoTx(tx) => tx.clone(),
            _ => panic!(),
        };
        utxo_common::validate_fee(
            self.clone(),
            tx,
            utxo_common::DEFAULT_FEE_VOUT,
            validate_fee_args.expected_sender,
            validate_fee_args.amount,
            validate_fee_args.min_block_number,
            validate_fee_args.fee_addr,
        )
    }

    #[inline]
    fn validate_maker_payment(&self, input: ValidatePaymentInput) -> ValidatePaymentFut<()> {
        utxo_common::validate_maker_payment(self, input)
    }

    #[inline]
    fn validate_taker_payment(&self, input: ValidatePaymentInput) -> ValidatePaymentFut<()> {
        utxo_common::validate_taker_payment(self, input)
    }

    #[inline]
    fn check_if_my_payment_sent(
        &self,
        if_my_payment_sent_args: CheckIfMyPaymentSentArgs,
    ) -> Box<dyn Future<Item = Option<TransactionEnum>, Error = String> + Send> {
        utxo_common::check_if_my_payment_sent(
            self.clone(),
            try_fus!(if_my_payment_sent_args.time_lock.try_into()),
            if_my_payment_sent_args.other_pub,
            if_my_payment_sent_args.secret_hash,
            if_my_payment_sent_args.swap_unique_data,
        )
    }

    #[inline]
    async fn search_for_swap_tx_spend_my(
        &self,
        input: SearchForSwapTxSpendInput<'_>,
    ) -> Result<Option<FoundSwapTxSpend>, String> {
        utxo_common::search_for_swap_tx_spend_my(self, input, utxo_common::DEFAULT_SWAP_VOUT).await
    }

    #[inline]
    async fn search_for_swap_tx_spend_other(
        &self,
        input: SearchForSwapTxSpendInput<'_>,
    ) -> Result<Option<FoundSwapTxSpend>, String> {
        utxo_common::search_for_swap_tx_spend_other(self, input, utxo_common::DEFAULT_SWAP_VOUT).await
    }

    #[inline]
    fn check_tx_signed_by_pub(&self, tx: &[u8], expected_pub: &[u8]) -> Result<bool, MmError<ValidatePaymentError>> {
        utxo_common::check_all_inputs_signed_by_pub(tx, expected_pub)
    }

    #[inline]
    async fn extract_secret(
        &self,
        secret_hash: &[u8],
        spend_tx: &[u8],
        _watcher_reward: bool,
    ) -> Result<Vec<u8>, String> {
        utxo_common::extract_secret(secret_hash, spend_tx)
    }

    fn is_auto_refundable(&self) -> bool { false }

    async fn wait_for_htlc_refund(&self, _tx: &[u8], _locktime: u64) -> RefundResult<()> {
        MmError::err(RefundError::Internal(
            "wait_for_htlc_refund is not supported for this coin!".into(),
        ))
    }

    #[inline]
    fn can_refund_htlc(&self, locktime: u64) -> Box<dyn Future<Item = CanRefundHtlc, Error = String> + Send + '_> {
        Box::new(
            utxo_common::can_refund_htlc(self, locktime)
                .boxed()
                .map_err(|e| ERRL!("{}", e))
                .compat(),
        )
    }

    #[inline]
    fn negotiate_swap_contract_addr(
        &self,
        _other_side_address: Option<&[u8]>,
    ) -> Result<Option<BytesJson>, MmError<NegotiateSwapContractAddrErr>> {
        Ok(None)
    }

    fn derive_htlc_key_pair(&self, swap_unique_data: &[u8]) -> KeyPair {
        utxo_common::derive_htlc_key_pair(self.as_ref(), swap_unique_data)
    }

    fn derive_htlc_pubkey(&self, swap_unique_data: &[u8]) -> Vec<u8> {
        utxo_common::derive_htlc_pubkey(self, swap_unique_data)
    }

    #[inline]
    fn validate_other_pubkey(&self, raw_pubkey: &[u8]) -> MmResult<(), ValidateOtherPubKeyErr> {
        utxo_common::validate_other_pubkey(raw_pubkey)
    }

    async fn maker_payment_instructions(
        &self,
        _args: PaymentInstructionArgs<'_>,
    ) -> Result<Option<Vec<u8>>, MmError<PaymentInstructionsErr>> {
        Ok(None)
    }

    async fn taker_payment_instructions(
        &self,
        _args: PaymentInstructionArgs<'_>,
    ) -> Result<Option<Vec<u8>>, MmError<PaymentInstructionsErr>> {
        Ok(None)
    }

    fn validate_maker_payment_instructions(
        &self,
        _instructions: &[u8],
        _args: PaymentInstructionArgs,
    ) -> Result<PaymentInstructions, MmError<ValidateInstructionsErr>> {
        MmError::err(ValidateInstructionsErr::UnsupportedCoin(self.ticker().to_string()))
    }

    fn validate_taker_payment_instructions(
        &self,
        _instructions: &[u8],
        _args: PaymentInstructionArgs,
    ) -> Result<PaymentInstructions, MmError<ValidateInstructionsErr>> {
        MmError::err(ValidateInstructionsErr::UnsupportedCoin(self.ticker().to_string()))
    }

    fn is_supported_by_watchers(&self) -> bool { true }
}

#[async_trait]
impl TakerSwapMakerCoin for BchCoin {
    async fn on_taker_payment_refund_start(&self, _maker_payment: &[u8]) -> RefundResult<()> { Ok(()) }

    async fn on_taker_payment_refund_success(&self, _maker_payment: &[u8]) -> RefundResult<()> { Ok(()) }
}

#[async_trait]
impl MakerSwapTakerCoin for BchCoin {
    async fn on_maker_payment_refund_start(&self, _taker_payment: &[u8]) -> RefundResult<()> { Ok(()) }

    async fn on_maker_payment_refund_success(&self, _taker_payment: &[u8]) -> RefundResult<()> { Ok(()) }
}

fn total_unspent_value<'a>(unspents: impl IntoIterator<Item = &'a UnspentInfo>) -> u64 {
    unspents.into_iter().fold(0, |cur, unspent| cur + unspent.value)
}

#[async_trait]
impl WatcherOps for BchCoin {
    #[inline]
    fn create_maker_payment_spend_preimage(
        &self,
        maker_payment_tx: &[u8],
        time_lock: u64,
        maker_pub: &[u8],
        secret_hash: &[u8],
        swap_unique_data: &[u8],
    ) -> TransactionFut {
        utxo_common::create_maker_payment_spend_preimage(
            self,
            maker_payment_tx,
            try_tx_fus!(time_lock.try_into()),
            maker_pub,
            secret_hash,
            swap_unique_data,
        )
    }

    #[inline]
    fn send_maker_payment_spend_preimage(&self, input: SendMakerPaymentSpendPreimageInput) -> TransactionFut {
        utxo_common::send_maker_payment_spend_preimage(self, input)
    }

    #[inline]
    fn create_taker_payment_refund_preimage(
        &self,
        taker_payment_tx: &[u8],
        time_lock: u64,
        maker_pub: &[u8],
        secret_hash: &[u8],
        _swap_contract_address: &Option<BytesJson>,
        swap_unique_data: &[u8],
    ) -> TransactionFut {
        utxo_common::create_taker_payment_refund_preimage(
            self,
            taker_payment_tx,
            try_tx_fus!(time_lock.try_into()),
            maker_pub,
            secret_hash,
            swap_unique_data,
        )
    }

    #[inline]
    fn send_taker_payment_refund_preimage(&self, watcher_refunds_payment_args: RefundPaymentArgs) -> TransactionFut {
        utxo_common::send_taker_payment_refund_preimage(self, watcher_refunds_payment_args)
    }

    #[inline]
    fn watcher_validate_taker_fee(&self, input: WatcherValidateTakerFeeInput) -> ValidatePaymentFut<()> {
        utxo_common::watcher_validate_taker_fee(self, input, utxo_common::DEFAULT_FEE_VOUT)
    }

    #[inline]
    fn watcher_validate_taker_payment(&self, input: WatcherValidatePaymentInput) -> ValidatePaymentFut<()> {
        utxo_common::watcher_validate_taker_payment(self, input)
    }

    #[inline]
    fn taker_validates_payment_spend_or_refund(&self, input: ValidateWatcherSpendInput) -> ValidatePaymentFut<()> {
        utxo_common::validate_payment_spend_or_refund(self, input)
    }

    async fn watcher_search_for_swap_tx_spend(
        &self,
        input: WatcherSearchForSwapTxSpendInput<'_>,
    ) -> Result<Option<FoundSwapTxSpend>, String> {
        utxo_common::watcher_search_for_swap_tx_spend(self, input, utxo_common::DEFAULT_SWAP_VOUT).await
    }

    async fn get_taker_watcher_reward(
        &self,
        other_coin: &MmCoinEnum,
        coin_amount: Option<BigDecimal>,
        other_coin_amount: Option<BigDecimal>,
        reward_amount: Option<BigDecimal>,
        wait_until: u64,
    ) -> Result<WatcherReward, MmError<WatcherRewardError>> {
        utxo_common::get_taker_watcher_reward(
            self,
            other_coin,
            coin_amount,
            other_coin_amount,
            reward_amount,
            wait_until,
        )
        .await
    }

    async fn get_maker_watcher_reward(
        &self,
        _other_coin: &MmCoinEnum,
        _reward_amount: Option<BigDecimal>,
        _wait_until: u64,
    ) -> Result<Option<WatcherReward>, MmError<WatcherRewardError>> {
        Ok(None)
    }
}

impl MarketCoinOps for BchCoin {
    fn ticker(&self) -> &str { &self.utxo_arc.conf.ticker }

    fn my_address(&self) -> MmResult<String, MyAddressError> { utxo_common::my_address(self) }

    fn get_public_key(&self) -> Result<String, MmError<UnexpectedDerivationMethod>> {
        let pubkey = utxo_common::my_public_key(&self.utxo_arc)?;
        Ok(pubkey.to_string())
    }

    fn sign_message_hash(&self, message: &str) -> Option<[u8; 32]> {
        utxo_common::sign_message_hash(self.as_ref(), message)
    }

    fn sign_message(&self, message: &str) -> SignatureResult<String> {
        utxo_common::sign_message(self.as_ref(), message)
    }

    fn verify_message(&self, signature_base64: &str, message: &str, address: &str) -> VerificationResult<bool> {
        utxo_common::verify_message(self, signature_base64, message, address)
    }

    fn my_balance(&self) -> BalanceFut<CoinBalance> {
        let coin = self.clone();
        let fut = async move {
            let my_address = coin.as_ref().derivation_method.single_addr_or_err()?;
            let bch_unspents = coin.bch_unspents_for_display(my_address).await?;
            Ok(bch_unspents.platform_balance(coin.as_ref().decimals))
        };
        Box::new(fut.boxed().compat())
    }

    fn base_coin_balance(&self) -> BalanceFut<BigDecimal> { utxo_common::base_coin_balance(self) }

    fn platform_ticker(&self) -> &str { self.ticker() }

    #[inline(always)]
    fn send_raw_tx(&self, tx: &str) -> Box<dyn Future<Item = String, Error = String> + Send> {
        utxo_common::send_raw_tx(&self.utxo_arc, tx)
    }

    #[inline(always)]
    fn send_raw_tx_bytes(&self, tx: &[u8]) -> Box<dyn Future<Item = String, Error = String> + Send> {
        utxo_common::send_raw_tx_bytes(&self.utxo_arc, tx)
    }

    fn wait_for_confirmations(&self, input: ConfirmPaymentInput) -> Box<dyn Future<Item = (), Error = String> + Send> {
        utxo_common::wait_for_confirmations(&self.utxo_arc, input)
    }

    fn wait_for_htlc_tx_spend(&self, args: WaitForHTLCTxSpendArgs<'_>) -> TransactionFut {
        utxo_common::wait_for_output_spend(
            &self.utxo_arc,
            args.tx_bytes,
            utxo_common::DEFAULT_SWAP_VOUT,
            args.from_block,
            args.wait_until,
            args.check_every,
        )
    }

    fn tx_enum_from_bytes(&self, bytes: &[u8]) -> Result<TransactionEnum, MmError<TxMarshalingErr>> {
        utxo_common::tx_enum_from_bytes(self.as_ref(), bytes)
    }

    fn current_block(&self) -> Box<dyn Future<Item = u64, Error = String> + Send> {
        utxo_common::current_block(&self.utxo_arc)
    }

    fn display_priv_key(&self) -> Result<String, String> { utxo_common::display_priv_key(&self.utxo_arc) }

    fn min_tx_amount(&self) -> BigDecimal { utxo_common::min_tx_amount(self.as_ref()) }

    fn min_trading_vol(&self) -> MmNumber { utxo_common::min_trading_vol(self.as_ref()) }
}

#[async_trait]
impl MmCoin for BchCoin {
    fn is_asset_chain(&self) -> bool { utxo_common::is_asset_chain(&self.utxo_arc) }

    fn spawner(&self) -> CoinFutSpawner { CoinFutSpawner::new(&self.as_ref().abortable_system) }

    fn get_raw_transaction(&self, req: GetRawTransactionRequest) -> RawTransactionFut {
        Box::new(utxo_common::get_raw_transaction(&self.utxo_arc, req).boxed().compat())
    }

    fn get_tx_hex_by_hash(&self, tx_hash: Vec<u8>) -> RawTransactionFut {
        Box::new(
            utxo_common::get_tx_hex_by_hash(&self.utxo_arc, tx_hash)
                .boxed()
                .compat(),
        )
    }

    fn withdraw(&self, req: WithdrawRequest) -> WithdrawFut {
        Box::new(utxo_common::withdraw(self.clone(), req).boxed().compat())
    }

    fn decimals(&self) -> u8 { utxo_common::decimals(&self.utxo_arc) }

    fn convert_to_address(&self, from: &str, to_address_format: Json) -> Result<String, String> {
        utxo_common::convert_to_address(self, from, to_address_format)
    }

    fn validate_address(&self, address: &str) -> ValidateAddressResult { utxo_common::validate_address(self, address) }

    fn process_history_loop(&self, _ctx: MmArc) -> Box<dyn Future<Item = (), Error = ()> + Send> {
        warn!("'process_history_loop' is not implemented for BchCoin! Consider using 'my_tx_history_v2'");
        Box::new(futures01::future::err(()))
    }

    fn history_sync_status(&self) -> HistorySyncState { utxo_common::history_sync_status(&self.utxo_arc) }

    fn get_trade_fee(&self) -> Box<dyn Future<Item = TradeFee, Error = String> + Send> {
        utxo_common::get_trade_fee(self.clone())
    }

    async fn get_sender_trade_fee(
        &self,
        value: TradePreimageValue,
        stage: FeeApproxStage,
    ) -> TradePreimageResult<TradeFee> {
        utxo_common::get_sender_trade_fee(self, value, stage).await
    }

    fn get_receiver_trade_fee(&self, _stage: FeeApproxStage) -> TradePreimageFut<TradeFee> {
        utxo_common::get_receiver_trade_fee(self.clone())
    }

    async fn get_fee_to_send_taker_fee(
        &self,
        dex_fee_amount: BigDecimal,
        stage: FeeApproxStage,
    ) -> TradePreimageResult<TradeFee> {
        utxo_common::get_fee_to_send_taker_fee(self, dex_fee_amount, stage).await
    }

    fn required_confirmations(&self) -> u64 { utxo_common::required_confirmations(&self.utxo_arc) }

    fn requires_notarization(&self) -> bool { utxo_common::requires_notarization(&self.utxo_arc) }

    fn set_required_confirmations(&self, confirmations: u64) {
        utxo_common::set_required_confirmations(&self.utxo_arc, confirmations)
    }

    fn set_requires_notarization(&self, requires_nota: bool) {
        utxo_common::set_requires_notarization(&self.utxo_arc, requires_nota)
    }

    fn swap_contract_address(&self) -> Option<BytesJson> { utxo_common::swap_contract_address() }

    fn fallback_swap_contract(&self) -> Option<BytesJson> { utxo_common::fallback_swap_contract() }

    fn mature_confirmations(&self) -> Option<u32> { Some(self.utxo_arc.conf.mature_confirmations) }

    fn coin_protocol_info(&self, _amount_to_receive: Option<MmNumber>) -> Vec<u8> {
        utxo_common::coin_protocol_info(self)
    }

    fn is_coin_protocol_supported(
        &self,
        info: &Option<Vec<u8>>,
        _amount_to_send: Option<MmNumber>,
        _locktime: u64,
        _is_maker: bool,
    ) -> bool {
        utxo_common::is_coin_protocol_supported(self, info)
    }

    fn on_disabled(&self) -> Result<(), AbortedError> { AbortableSystem::abort_all(&self.as_ref().abortable_system) }

    fn on_token_deactivated(&self, ticker: &str) {
        if let Ok(tokens) = self.slp_tokens_infos.lock().as_deref_mut() {
            tokens.remove(ticker);
        };
    }
}

impl CoinWithDerivationMethod for BchCoin {
    type Address = Address;
    type HDWallet = UtxoHDWallet;

    fn derivation_method(&self) -> &DerivationMethod<Self::Address, Self::HDWallet> {
        utxo_common::derivation_method(self.as_ref())
    }
}

#[async_trait]
impl CoinWithTxHistoryV2 for BchCoin {
    fn history_wallet_id(&self) -> WalletId { WalletId::new(self.ticker().to_owned()) }

    /// TODO consider using `utxo_common::utxo_tx_history_common::get_tx_history_filters`
    /// when `BchCoin` implements `CoinWithDerivationMethod`.
    async fn get_tx_history_filters(
        &self,
        target: MyTxHistoryTarget,
    ) -> MmResult<GetTxHistoryFilters, MyTxHistoryErrorV2> {
        match target {
            MyTxHistoryTarget::Iguana => (),
            target => {
                let error = format!("Expected 'Iguana' target, found {target:?}");
                return MmError::err(MyTxHistoryErrorV2::InvalidTarget(error));
            },
        }
        let my_address = self.my_address()?;
        Ok(GetTxHistoryFilters::for_address(my_address))
    }
}

#[async_trait]
impl UtxoTxHistoryOps for BchCoin {
    async fn my_addresses(&self) -> MmResult<HashSet<Address>, UtxoMyAddressesHistoryError> {
        let my_address = self.as_ref().derivation_method.single_addr_or_err()?;
        Ok(std::iter::once(my_address.clone()).collect())
    }

    async fn tx_details_by_hash<Storage>(
        &self,
        params: UtxoTxDetailsParams<'_, Storage>,
    ) -> MmResult<Vec<TransactionDetails>, UtxoTxDetailsError>
    where
        Storage: TxHistoryStorage,
    {
        Ok(self.transaction_details_with_token_transfers(params).await?)
    }

    async fn tx_from_storage_or_rpc<Storage: TxHistoryStorage>(
        &self,
        tx_hash: &H256Json,
        storage: &Storage,
    ) -> MmResult<UtxoTx, UtxoTxDetailsError> {
        utxo_common::utxo_tx_history_v2_common::tx_from_storage_or_rpc(self, tx_hash, storage).await
    }

    async fn request_tx_history(
        &self,
        metrics: MetricsArc,
        for_addresses: &HashSet<Address>,
    ) -> RequestTxHistoryResult {
        utxo_common::utxo_tx_history_v2_common::request_tx_history(self, metrics, for_addresses).await
    }

    async fn get_block_timestamp(&self, height: u64) -> MmResult<u64, GetBlockHeaderError> {
        self.get_block_timestamp(height).await
    }

    async fn my_addresses_balances(&self) -> BalanceResult<HashMap<String, BigDecimal>> {
        let my_address = self
            .my_address()
            .map_err(|err| BalanceError::Internal(err.to_string()))?;
        let my_balance = self.my_balance().compat().await?;
        Ok(std::iter::once((my_address, my_balance.into_total())).collect())
    }

    fn address_from_str(&self, address: &str) -> MmResult<Address, AddrFromStrError> {
        utxo_common::checked_address_from_str(self, address)
    }

    fn set_history_sync_state(&self, new_state: HistorySyncState) {
        *self.as_ref().history_sync_state.lock().unwrap() = new_state;
    }
}

// testnet
#[cfg(test)]
pub fn tbch_coin_for_test() -> (MmArc, BchCoin) {
    use common::block_on;
    use crypto::privkey::key_pair_from_seed;
    use mm2_core::mm_ctx::MmCtxBuilder;
    use mm2_test_helpers::for_tests::{electrum_servers_rpc, BCHD_TESTNET_URLS, T_BCH_ELECTRUMS};

    let ctx = MmCtxBuilder::default().into_mm_arc();
    let keypair = key_pair_from_seed("BCH SLP test").unwrap();

    let conf = json!({"coin":"BCH","pubtype":0,"p2shtype":5,"mm2":1,"fork_id":"0x40","protocol":{"type":"UTXO"}, "sign_message_prefix": "Bitcoin Signed Message:\n",
         "address_format":{"format":"cashaddress","network":"bchtest"}});
    let req = json!({
        "method": "electrum",
        "coin": "BCH",
        "servers": electrum_servers_rpc(T_BCH_ELECTRUMS),
        "bchd_urls": BCHD_TESTNET_URLS,
        "allow_slp_unsafe_conf": false,
    });

    let params = BchActivationRequest::from_legacy_req(&req).unwrap();
    let coin = block_on(bch_coin_with_priv_key(
        &ctx,
        "BCH",
        &conf,
        params,
        CashAddrPrefix::SlpTest,
        keypair.private().secret,
    ))
    .unwrap();
    (ctx, coin)
}

// mainnet
#[cfg(test)]
pub fn bch_coin_for_test() -> BchCoin {
    use common::block_on;
    use crypto::privkey::key_pair_from_seed;
    use mm2_core::mm_ctx::MmCtxBuilder;

    let ctx = MmCtxBuilder::default().into_mm_arc();
    let keypair = key_pair_from_seed("BCH SLP test").unwrap();

    let conf = json!({"coin":"BCH","pubtype":0,"p2shtype":5,"mm2":1,"fork_id":"0x40","protocol":{"type":"UTXO"},
         "address_format":{"format":"cashaddress","network":"bitcoincash"}});
    let req = json!({
        "method": "electrum",
        "coin": "BCH",
        "servers": [{"url":"electrum1.cipig.net:10055"},{"url":"electrum2.cipig.net:10055"},{"url":"electrum3.cipig.net:10055"}],
        "bchd_urls": [],
        "allow_slp_unsafe_conf": true,
    });

    let params = BchActivationRequest::from_legacy_req(&req).unwrap();
    block_on(bch_coin_with_priv_key(
        &ctx,
        "BCH",
        &conf,
        params,
        CashAddrPrefix::SimpleLedger,
        keypair.private().secret,
    ))
    .unwrap()
}

#[cfg(test)]
mod bch_tests {
    use super::*;
    use crate::my_tx_history_v2::for_tests::init_storage_for;
    use crate::{TransactionType, TxFeeDetails};
    use common::block_on;

    #[test]
    fn test_get_slp_genesis_params() {
        let (_ctx, coin) = tbch_coin_for_test();
        let token_id = "bb309e48930671582bea508f9a1d9b491e49b69be3d6f372dc08da2ac6e90eb7".into();
        let (_ctx, storage) = init_storage_for(&coin);

        let slp_params = block_on(coin.get_slp_genesis_params(token_id, &storage)).unwrap();
        assert_eq!("USDF", slp_params.token_ticker);
        assert_eq!(4, slp_params.decimals[0]);
    }

    #[test]
    fn test_plain_bch_tx_details() {
        let (_ctx, coin) = tbch_coin_for_test();
        let (_ctx, storage) = init_storage_for(&coin);

        let hash = "a8dcc3c6776e93e7bd21fb81551e853447c55e2d8ac141b418583bc8095ce390".into();
        let tx = block_on(coin.tx_from_storage_or_rpc(&hash, &storage)).unwrap();

        let my_addresses = block_on(coin.my_addresses()).unwrap();
        let details = block_on(coin.bch_tx_details(&hash, &tx, None, &storage, &my_addresses)).unwrap();
        let expected_total: BigDecimal = "0.11407782".parse().unwrap();
        assert_eq!(expected_total, details.total_amount);

        let expected_received: BigDecimal = "0.11405301".parse().unwrap();
        assert_eq!(expected_received, details.received_by_me);

        let expected_spent: BigDecimal = "0.11407782".parse().unwrap();
        assert_eq!(expected_spent, details.spent_by_me);

        let expected_balance_change: BigDecimal = "-0.00002481".parse().unwrap();
        assert_eq!(expected_balance_change, details.my_balance_change);

        let expected_from = vec!["bchtest:qzx0llpyp8gxxsmad25twksqnwd62xm3lsnnczzt66".to_owned()];
        assert_eq!(expected_from, details.from);

        let expected_to = vec![
            "bchtest:qrhdt5adye8lc68upfj9fctfdgcd3aq9hctf8ft6md".to_owned(),
            "bchtest:qzx0llpyp8gxxsmad25twksqnwd62xm3lsnnczzt66".to_owned(),
        ];
        assert_eq!(expected_to, details.to);

        let expected_internal_id = BytesJson::from("a8dcc3c6776e93e7bd21fb81551e853447c55e2d8ac141b418583bc8095ce390");
        assert_eq!(expected_internal_id, details.internal_id);

        let expected_fee = Some(TxFeeDetails::Utxo(UtxoFeeDetails {
            coin: Some("BCH".into()),
            amount: "0.00001481".parse().unwrap(),
        }));
        assert_eq!(expected_fee, details.fee_details);

        assert_eq!(coin.ticker(), details.coin);
    }

    #[test]
    fn test_slp_tx_details() {
        let (_ctx, coin) = tbch_coin_for_test();
        let (_ctx, storage) = init_storage_for(&coin);

        let hash = "a8dcc3c6776e93e7bd21fb81551e853447c55e2d8ac141b418583bc8095ce390".into();
        let tx = block_on(coin.tx_from_storage_or_rpc(&hash, &storage)).unwrap();

        let slp_details = parse_slp_script(&tx.outputs[0].script_pubkey).unwrap();

        let my_addresses = block_on(coin.my_addresses()).unwrap();
        let slp_tx_details =
            block_on(coin.slp_tx_details(&tx, slp_details.transaction, None, None, &storage, &my_addresses)).unwrap();

        let expected_total: BigDecimal = "6.2974".parse().unwrap();
        assert_eq!(expected_total, slp_tx_details.total_amount);

        let expected_spent: BigDecimal = "6.2974".parse().unwrap();
        assert_eq!(expected_spent, slp_tx_details.spent_by_me);

        let expected_received: BigDecimal = "5.2974".parse().unwrap();
        assert_eq!(expected_received, slp_tx_details.received_by_me);

        let expected_balance_change = BigDecimal::from(-1i32);
        assert_eq!(expected_balance_change, slp_tx_details.my_balance_change);

        let expected_from = vec!["slptest:qzx0llpyp8gxxsmad25twksqnwd62xm3lsg8lecug8".to_owned()];
        assert_eq!(expected_from, slp_tx_details.from);

        let expected_to = vec![
            "slptest:qrhdt5adye8lc68upfj9fctfdgcd3aq9hcsaqj3dfs".to_owned(),
            "slptest:qzx0llpyp8gxxsmad25twksqnwd62xm3lsg8lecug8".to_owned(),
        ];
        assert_eq!(expected_to, slp_tx_details.to);

        let expected_tx_type =
            TransactionType::TokenTransfer("bb309e48930671582bea508f9a1d9b491e49b69be3d6f372dc08da2ac6e90eb7".into());
        assert_eq!(expected_tx_type, slp_tx_details.transaction_type);

        assert_eq!(coin.ticker(), slp_tx_details.coin);
    }

    #[test]
    fn test_sign_message() {
        let (_ctx, coin) = tbch_coin_for_test();
        let signature = coin.sign_message("test").unwrap();
        assert_eq!(
            signature,
            "ILuePKMsycXwJiNDOT7Zb7TfIlUW7Iq+5ylKd15AK72vGVYXbnf7Gj9Lk9MFV+6Ub955j7MiAkp0wQjvuIoRPPA="
        );
    }

    #[test]
    #[cfg(not(target_arch = "wasm32"))]
    fn test_verify_message() {
        let (_ctx, coin) = tbch_coin_for_test();
        let is_valid = coin
            .verify_message(
                "ILuePKMsycXwJiNDOT7Zb7TfIlUW7Iq+5ylKd15AK72vGVYXbnf7Gj9Lk9MFV+6Ub955j7MiAkp0wQjvuIoRPPA=",
                "test",
                "bchtest:qzx0llpyp8gxxsmad25twksqnwd62xm3lsnnczzt66",
            )
            .unwrap();
        assert!(is_valid);
    }
}<|MERGE_RESOLUTION|>--- conflicted
+++ resolved
@@ -12,16 +12,6 @@
 use crate::{BlockHeightAndTime, CanRefundHtlc, CheckIfMyPaymentSentArgs, CoinBalance, CoinProtocol,
             CoinWithDerivationMethod, ConfirmPaymentInput, IguanaPrivKey, MakerSwapTakerCoin, MmCoinEnum,
             NegotiateSwapContractAddrErr, PaymentInstructionArgs, PaymentInstructions, PaymentInstructionsErr,
-<<<<<<< HEAD
-            PrivKeyBuildPolicy, RawTransactionFut, RefundError, RefundPaymentArgs, RefundResult,
-            SearchForSwapTxSpendInput, SendMakerPaymentSpendPreimageInput, SendPaymentArgs, SignatureResult,
-            SpendPaymentArgs, SwapOps, TakerSwapMakerCoin, TradePreimageValue, TransactionFut, TransactionResult,
-            TransactionType, TxFeeDetails, TxMarshalingErr, UnexpectedDerivationMethod, ValidateAddressResult,
-            ValidateFeeArgs, ValidateInstructionsErr, ValidateOtherPubKeyErr, ValidatePaymentError,
-            ValidatePaymentFut, ValidatePaymentInput, VerificationResult, WaitForHTLCTxSpendArgs, WatcherOps,
-            WatcherReward, WatcherRewardError, WatcherSearchForSwapTxSpendInput, WatcherValidatePaymentInput,
-            WatcherValidateTakerFeeInput, WithdrawFut};
-=======
             PrivKeyBuildPolicy, RawTransactionFut, RawTransactionRequest, RefundError, RefundPaymentArgs,
             RefundResult, SearchForSwapTxSpendInput, SendMakerPaymentSpendPreimageInput, SendPaymentArgs,
             SignatureResult, SpendPaymentArgs, SwapOps, TakerSwapMakerCoin, TradePreimageValue, TransactionFut,
@@ -30,7 +20,6 @@
             ValidatePaymentError, ValidatePaymentFut, ValidatePaymentInput, ValidateWatcherSpendInput,
             VerificationResult, WaitForHTLCTxSpendArgs, WatcherOps, WatcherReward, WatcherRewardError,
             WatcherSearchForSwapTxSpendInput, WatcherValidatePaymentInput, WatcherValidateTakerFeeInput, WithdrawFut};
->>>>>>> 3ce3de10
 use common::executor::{AbortableSystem, AbortedError};
 use common::log::warn;
 use derive_more::Display;
