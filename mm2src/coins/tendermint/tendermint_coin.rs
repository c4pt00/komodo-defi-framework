use super::htlc::{IrisHtlc, MsgCreateHtlc};
#[cfg(not(target_arch = "wasm32"))]
use super::tendermint_native_rpc::*;
#[cfg(target_arch = "wasm32")] use super::tendermint_wasm_rpc::*;
use crate::coin_errors::{MyAddressError, ValidatePaymentError};
use crate::tendermint::htlc::MsgClaimHtlc;
use crate::tendermint::htlc_proto::{CreateHtlcProtoRep, QueryHtlcRequestProto, QueryHtlcResponseProto};
use crate::utxo::sat_from_big_decimal;
use crate::utxo::utxo_common::big_decimal_from_sat;
use crate::{big_decimal_from_sat_unsigned, BalanceError, BalanceFut, BigDecimal, CoinBalance, CoinFutSpawner,
            FeeApproxStage, FoundSwapTxSpend, HistorySyncState, MarketCoinOps, MmCoin, NegotiateSwapContractAddrErr,
<<<<<<< HEAD
            PrivKeyBuildPolicy, PrivKeyNotAllowed, RawTransactionFut, RawTransactionRequest,
            SearchForSwapTxSpendInput, SignatureResult, SwapOps, TradeFee, TradePreimageFut, TradePreimageResult,
            TradePreimageValue, TransactionDetails, TransactionEnum, TransactionFut, TransactionType, TxFeeDetails,
            TxMarshalingErr, UnexpectedDerivationMethod, ValidateAddressResult, ValidateOtherPubKeyErr,
            ValidatePaymentFut, ValidatePaymentInput, VerificationResult, WatcherValidatePaymentInput, WithdrawError,
            WithdrawFut, WithdrawRequest};
=======
            PaymentInstructions, PaymentInstructionsErr, RawTransactionError, RawTransactionFut,
            RawTransactionRequest, RawTransactionRes, SearchForSwapTxSpendInput, SignatureResult, SwapOps, TradeFee,
            TradePreimageFut, TradePreimageResult, TradePreimageValue, TransactionDetails, TransactionEnum,
            TransactionErr, TransactionFut, TransactionType, TxFeeDetails, TxMarshalingErr,
            UnexpectedDerivationMethod, ValidateAddressResult, ValidateInstructionsErr, ValidateOtherPubKeyErr,
            ValidatePaymentFut, ValidatePaymentInput, VerificationResult, WatcherOps,
            WatcherSearchForSwapTxSpendInput, WatcherValidatePaymentInput, WithdrawError, WithdrawFut, WithdrawRequest};
use async_std::prelude::FutureExt as AsyncStdFutureExt;
>>>>>>> 20462d99
use async_trait::async_trait;
use bitcrypto::{dhash160, sha256};
use common::executor::Timer;
use common::executor::{abortable_queue::AbortableQueue, AbortableSystem};
use common::{get_utc_timestamp, log, Future01CompatExt};
use cosmrs::bank::MsgSend;
use cosmrs::crypto::secp256k1::SigningKey;
use cosmrs::proto::cosmos::auth::v1beta1::{BaseAccount, QueryAccountRequest, QueryAccountResponse};
use cosmrs::proto::cosmos::bank::v1beta1::{MsgSend as MsgSendProto, QueryBalanceRequest, QueryBalanceResponse};
use cosmrs::proto::cosmos::base::tendermint::v1beta1::{GetBlockByHeightRequest, GetBlockByHeightResponse,
                                                       GetLatestBlockRequest, GetLatestBlockResponse};
use cosmrs::proto::cosmos::base::v1beta1::Coin as CoinProto;
use cosmrs::proto::cosmos::tx::v1beta1::{GetTxRequest, GetTxResponse, GetTxsEventRequest, GetTxsEventResponse,
                                         SimulateRequest, SimulateResponse, Tx, TxBody, TxRaw};
use cosmrs::tendermint::block::Height;
use cosmrs::tendermint::chain::Id as ChainId;
use cosmrs::tendermint::PublicKey;
use cosmrs::tx::{self, Fee, Msg, Raw, SignDoc, SignerInfo};
<<<<<<< HEAD
use cosmrs::{AccountId, Any, Coin, Denom};
use crypto::{Bip44PathToCoin, Secp256k1Secret};
=======
use cosmrs::{AccountId, Any, Coin, Denom, ErrorReport};
use crypto::privkey::key_pair_from_secret;
>>>>>>> 20462d99
use derive_more::Display;
use futures::lock::Mutex as AsyncMutex;
use futures::{FutureExt, TryFutureExt};
use futures01::Future;
use hex::FromHexError;
use keys::KeyPair;
use mm2_core::mm_ctx::MmArc;
use mm2_err_handle::prelude::*;
use mm2_number::MmNumber;
use parking_lot::Mutex as PaMutex;
use prost::{DecodeError, Message};
use rpc::v1::types::Bytes as BytesJson;
<<<<<<< HEAD
use serde_json::{self as json, Value as Json};
=======
use serde_json::Value as Json;
use std::collections::HashMap;
>>>>>>> 20462d99
use std::convert::TryFrom;
use std::ops::Deref;
use std::str::FromStr;
use std::sync::Arc;
use std::time::Duration;
use uuid::Uuid;

// ABCI Request Paths
const ABCI_GET_LATEST_BLOCK_PATH: &str = "/cosmos.base.tendermint.v1beta1.Service/GetLatestBlock";
const ABCI_GET_BLOCK_BY_HEIGHT_PATH: &str = "/cosmos.base.tendermint.v1beta1.Service/GetBlockByHeight";
const ABCI_SIMULATE_TX_PATH: &str = "/cosmos.tx.v1beta1.Service/Simulate";
const ABCI_QUERY_ACCOUNT_PATH: &str = "/cosmos.auth.v1beta1.Query/Account";
const ABCI_QUERY_BALANCE_PATH: &str = "/cosmos.bank.v1beta1.Query/Balance";
const ABCI_GET_TX_PATH: &str = "/cosmos.tx.v1beta1.Service/GetTx";
const ABCI_QUERY_HTLC_PATH: &str = "/irismod.htlc.Query/HTLC";
const ABCI_GET_TXS_EVENT_PATH: &str = "/cosmos.tx.v1beta1.Service/GetTxsEvent";

pub(crate) const MIN_TX_SATOSHIS: i64 = 1;

// ABCI Request Defaults
const ABCI_REQUEST_HEIGHT: Option<Height> = None;
const ABCI_REQUEST_PROVE: bool = false;

/// 0.25 is good average gas price on atom and iris
const DEFAULT_GAS_PRICE: f64 = 0.25;
pub(super) const TIMEOUT_HEIGHT_DELTA: u64 = 100;
pub const GAS_LIMIT_DEFAULT: u64 = 100_000;
pub(crate) const TX_DEFAULT_MEMO: &str = "";

// https://github.com/irisnet/irismod/blob/5016c1be6fdbcffc319943f33713f4a057622f0a/modules/htlc/types/validation.go#L19-L22
const MAX_TIME_LOCK: i64 = 34560;
const MIN_TIME_LOCK: i64 = 50;

#[derive(Clone, Debug, PartialEq, Serialize, Deserialize)]
pub struct TendermintFeeDetails {
    pub coin: String,
    pub amount: BigDecimal,
    pub gas_limit: u64,
}

#[derive(Clone, Debug, Deserialize, Serialize)]
pub struct TendermintProtocolInfo {
    decimals: u8,
    denom: String,
    pub account_prefix: String,
    chain_id: String,
    gas_price: Option<f64>,
}

#[derive(Clone)]
pub struct ActivatedTokenInfo {
    decimals: u8,
    denom: Denom,
}

pub struct TendermintConf {
    /// Derivation path of the coin.
    /// This derivation path consists of `purpose` and `coin_type` only
    /// where the full `BIP44` address has the following structure:
    /// `m/purpose'/coin_type'/account'/change/address_index`.
    derivation_path: Option<Bip44PathToCoin>,
}

impl TendermintConf {
    pub fn parse(ticker: &str, conf: &Json) -> MmResult<Self, TendermintInitError> {
        let derivation_path = json::from_value(conf["derivation_path"].clone()).map_to_mm(|e| TendermintInitError {
            ticker: ticker.to_string(),
            kind: TendermintInitErrorKind::ErrorDeserializingDerivationPath(e.to_string()),
        })?;
        Ok(TendermintConf { derivation_path })
    }
}

pub struct TendermintCoinImpl {
    ticker: String,
    /// TODO
    /// Test Vec<String(rpc_urls)> instead of HttpClient and pick
    /// better one in terms of performance & resource consumption on runtime.
    rpc_clients: Vec<HttpClient>,
    /// My address
    avg_block_time: u8,
    pub account_id: AccountId,
    pub(super) account_prefix: String,
    priv_key: Vec<u8>,
    decimals: u8,
    pub(super) denom: Denom,
    chain_id: ChainId,
    gas_price: Option<f64>,
    pub(super) sequence_lock: AsyncMutex<()>,
    tokens_info: PaMutex<HashMap<String, ActivatedTokenInfo>>,
    /// This spawner is used to spawn coin's related futures that should be aborted on coin deactivation
    /// or on [`MmArc::stop`].
    pub(super) abortable_system: AbortableQueue,
}

#[derive(Clone)]
pub struct TendermintCoin(Arc<TendermintCoinImpl>);

impl Deref for TendermintCoin {
    type Target = TendermintCoinImpl;

    fn deref(&self) -> &Self::Target { &self.0 }
}

#[derive(Debug)]
pub struct TendermintInitError {
    pub ticker: String,
    pub kind: TendermintInitErrorKind,
}

#[derive(Display, Debug)]
pub enum TendermintInitErrorKind {
    InvalidPrivKey(String),
    CouldNotGenerateAccountId(String),
    EmptyRpcUrls,
    RpcClientInitError(String),
    InvalidChainId(String),
    InvalidDenom(String),
    #[display(fmt = "'derivation_path' field is not found in config")]
    DerivationPathIsNotSet,
    #[display(fmt = "Error deserializing 'derivation_path': {}", _0)]
    ErrorDeserializingDerivationPath(String),
    PrivKeyPolicyNotAllowed(PrivKeyNotAllowed),
    RpcError(String),
    #[display(fmt = "avg_block_time missing or invalid. Please provide it with min 1 or max 255 value.")]
    AvgBlockTimeMissingOrInvalid,
}

#[derive(Display, Debug)]
pub enum TendermintCoinRpcError {
    Prost(DecodeError),
    InvalidResponse(String),
    PerformError(String),
}

impl From<DecodeError> for TendermintCoinRpcError {
    fn from(err: DecodeError) -> Self { TendermintCoinRpcError::Prost(err) }
}

impl From<TendermintCoinRpcError> for WithdrawError {
    fn from(err: TendermintCoinRpcError) -> Self { WithdrawError::Transport(err.to_string()) }
}

impl From<TendermintCoinRpcError> for BalanceError {
    fn from(err: TendermintCoinRpcError) -> Self {
        match err {
            TendermintCoinRpcError::InvalidResponse(e) => BalanceError::InvalidResponse(e),
            TendermintCoinRpcError::Prost(e) => BalanceError::InvalidResponse(e.to_string()),
            TendermintCoinRpcError::PerformError(e) => BalanceError::Transport(e),
        }
    }
}

impl From<TendermintCoinRpcError> for ValidatePaymentError {
    fn from(err: TendermintCoinRpcError) -> Self {
        match err {
            TendermintCoinRpcError::InvalidResponse(e) => ValidatePaymentError::InvalidRpcResponse(e),
            TendermintCoinRpcError::Prost(e) => ValidatePaymentError::InvalidRpcResponse(e.to_string()),
            TendermintCoinRpcError::PerformError(e) => ValidatePaymentError::Transport(e),
        }
    }
}

#[cfg(not(target_arch = "wasm32"))]
impl From<cosmrs::rpc::Error> for TendermintCoinRpcError {
    fn from(err: cosmrs::rpc::Error) -> Self { TendermintCoinRpcError::PerformError(err.to_string()) }
}

#[cfg(target_arch = "wasm32")]
impl From<PerformError> for TendermintCoinRpcError {
    fn from(err: PerformError) -> Self { TendermintCoinRpcError::PerformError(err.to_string()) }
}

impl From<TendermintCoinRpcError> for RawTransactionError {
    fn from(err: TendermintCoinRpcError) -> Self { RawTransactionError::Transport(err.to_string()) }
}

#[derive(Clone, Debug, PartialEq)]
pub struct CosmosTransaction {
    pub data: cosmrs::proto::cosmos::tx::v1beta1::TxRaw,
}

impl crate::Transaction for CosmosTransaction {
    fn tx_hex(&self) -> Vec<u8> { self.data.encode_to_vec() }

    fn tx_hash(&self) -> BytesJson {
        let bytes = self.data.encode_to_vec();
        let hash = sha256(&bytes);
        hash.to_vec().into()
    }
}

fn account_id_from_privkey(priv_key: &[u8], prefix: &str) -> MmResult<AccountId, TendermintInitErrorKind> {
    let signing_key =
        SigningKey::from_bytes(priv_key).map_to_mm(|e| TendermintInitErrorKind::InvalidPrivKey(e.to_string()))?;

    signing_key
        .public_key()
        .account_id(prefix)
        .map_to_mm(|e| TendermintInitErrorKind::CouldNotGenerateAccountId(e.to_string()))
}

#[derive(Display, Debug)]
pub enum AccountIdFromPubkeyHexErr {
    InvalidHexString(FromHexError),
    CouldNotCreateAccountId(ErrorReport),
}

impl From<FromHexError> for AccountIdFromPubkeyHexErr {
    fn from(err: FromHexError) -> Self { AccountIdFromPubkeyHexErr::InvalidHexString(err) }
}

impl From<ErrorReport> for AccountIdFromPubkeyHexErr {
    fn from(err: ErrorReport) -> Self { AccountIdFromPubkeyHexErr::CouldNotCreateAccountId(err) }
}

pub fn account_id_from_pubkey_hex(prefix: &str, pubkey: &str) -> MmResult<AccountId, AccountIdFromPubkeyHexErr> {
    let pubkey_bytes = hex::decode(pubkey)?;
    let pubkey_hash = dhash160(&pubkey_bytes);
    Ok(AccountId::new(prefix, pubkey_hash.as_slice())?)
}

pub struct AllBalancesResult {
    pub platform_balance: BigDecimal,
    pub tokens_balances: HashMap<String, BigDecimal>,
}

impl TendermintCoin {
    pub async fn init(
        ctx: &MmArc,
        ticker: String,
<<<<<<< HEAD
        conf: TendermintConf,
        protocol_info: TendermintProtocolInfo,
        activation_params: TendermintActivationParams,
        priv_key_policy: PrivKeyBuildPolicy,
=======
        avg_block_time: u8,
        protocol_info: TendermintProtocolInfo,
        rpc_urls: Vec<String>,
        priv_key: &[u8],
>>>>>>> 20462d99
    ) -> MmResult<Self, TendermintInitError> {
        if rpc_urls.is_empty() {
            return MmError::err(TendermintInitError {
                ticker,
                kind: TendermintInitErrorKind::EmptyRpcUrls,
            });
        }

        let priv_key = secret_from_priv_key_policy(&conf, priv_key_policy)?;

        let account_id =
            account_id_from_privkey(priv_key.as_slice(), &protocol_info.account_prefix).mm_err(|kind| {
                TendermintInitError {
                    ticker: ticker.clone(),
                    kind,
                }
            })?;

        let rpc_clients: Result<Vec<HttpClient>, _> = rpc_urls
            .iter()
            .map(|url| {
                HttpClient::new(url.as_str()).map_to_mm(|e| TendermintInitError {
                    ticker: ticker.clone(),
                    kind: TendermintInitErrorKind::RpcClientInitError(e.to_string()),
                })
            })
            .collect();

        let rpc_clients = rpc_clients?;

        let chain_id = ChainId::try_from(protocol_info.chain_id).map_to_mm(|e| TendermintInitError {
            ticker: ticker.clone(),
            kind: TendermintInitErrorKind::InvalidChainId(e.to_string()),
        })?;

        let denom = Denom::from_str(&protocol_info.denom).map_to_mm(|e| TendermintInitError {
            ticker: ticker.clone(),
            kind: TendermintInitErrorKind::InvalidDenom(e.to_string()),
        })?;

        // Create an abortable system linked to the `MmCtx` so if the context is stopped via `MmArc::stop`,
        // all spawned futures related to `TendermintCoin` will be aborted as well.
        let abortable_system = ctx.abortable_system.create_subsystem();

        Ok(TendermintCoin(Arc::new(TendermintCoinImpl {
            ticker,
            rpc_clients,
            account_id,
            account_prefix: protocol_info.account_prefix,
            priv_key: priv_key.to_vec(),
            decimals: protocol_info.decimals,
            denom,
            chain_id,
            gas_price: protocol_info.gas_price,
            avg_block_time,
            sequence_lock: AsyncMutex::new(()),
            tokens_info: PaMutex::new(HashMap::new()),
            abortable_system,
        })))
    }

    // TODO
    // Save one working client to the coin context, only try others once it doesn't
    // work anymore.
    // Also, try couple times more on health check errors.
    async fn rpc_client(&self) -> MmResult<HttpClient, TendermintCoinRpcError> {
        for rpc_client in self.rpc_clients.iter() {
            match rpc_client.perform(HealthRequest).timeout(Duration::from_secs(3)).await {
                Ok(Ok(_)) => return Ok(rpc_client.clone()),
                Ok(Err(e)) => log::warn!(
                    "Recieved error from Tendermint rpc node during health check. Error: {:?}",
                    e
                ),
                Err(_) => log::warn!("Tendermint rpc node: {:?} got timeout during health check", rpc_client),
            };
        }

        MmError::err(TendermintCoinRpcError::PerformError(
            "All the current rpc nodes are unavailable.".to_string(),
        ))
    }

    #[inline(always)]
    fn gas_price(&self) -> f64 { self.gas_price.unwrap_or(DEFAULT_GAS_PRICE) }

    #[allow(unused)]
    async fn get_latest_block(&self) -> MmResult<GetLatestBlockResponse, TendermintCoinRpcError> {
        let path = AbciPath::from_str(ABCI_GET_LATEST_BLOCK_PATH).expect("valid path");

        let request = GetLatestBlockRequest {};
        let request = AbciRequest::new(
            Some(path),
            request.encode_to_vec(),
            ABCI_REQUEST_HEIGHT,
            ABCI_REQUEST_PROVE,
        );

        let response = self.rpc_client().await?.perform(request).await?;

        Ok(GetLatestBlockResponse::decode(response.response.value.as_slice())?)
    }

    #[allow(unused)]
    async fn get_block_by_height(&self, height: i64) -> MmResult<GetBlockByHeightResponse, TendermintCoinRpcError> {
        let path = AbciPath::from_str(ABCI_GET_BLOCK_BY_HEIGHT_PATH).expect("valid path");

        let request = GetBlockByHeightRequest { height };
        let request = AbciRequest::new(
            Some(path),
            request.encode_to_vec(),
            ABCI_REQUEST_HEIGHT,
            ABCI_REQUEST_PROVE,
        );

        let response = self.rpc_client().await?.perform(request).await?;

        Ok(GetBlockByHeightResponse::decode(response.response.value.as_slice())?)
    }

    // We must simulate the tx on rpc nodes in order to calculate network fee.
    // Right now cosmos doesn't expose any of gas price and fee informations directly.
    // Therefore, we can call SimulateRequest or CheckTx(doesn't work with using Abci interface) to get used gas or fee itself.
    pub(super) fn gen_simulated_tx(
        &self,
        account_info: BaseAccount,
        tx_payload: Any,
        timeout_height: u64,
        memo: String,
    ) -> cosmrs::Result<Vec<u8>> {
        let fee_amount = Coin {
            denom: self.denom.clone(),
            amount: 0_u64.into(),
        };

        let fee = Fee::from_amount_and_gas(fee_amount, GAS_LIMIT_DEFAULT);

        let signkey = SigningKey::from_bytes(&self.priv_key)?;
        let tx_body = tx::Body::new(vec![tx_payload], memo, timeout_height as u32);
        let auth_info = SignerInfo::single_direct(Some(signkey.public_key()), account_info.sequence).auth_info(fee);
        let sign_doc = SignDoc::new(&tx_body, &auth_info, &self.chain_id, account_info.account_number)?;
        sign_doc.sign(&signkey)?.to_bytes()
    }

    /// This is converted from irismod and cosmos-sdk source codes written in golang.
    /// Refs:
    ///  - Main algorithm: https://github.com/irisnet/irismod/blob/main/modules/htlc/types/htlc.go#L157
    ///  - Coins string building https://github.com/cosmos/cosmos-sdk/blob/main/types/coin.go#L210-L225
    fn calculate_htlc_id(
        &self,
        from_address: &AccountId,
        to_address: &AccountId,
        amount: Vec<Coin>,
        secret_hash: &[u8],
    ) -> String {
        // Needs to be sorted if cointains multiple coins
        // let mut amount = amount;
        // amount.sort();

        let coins_string = amount
            .iter()
            .map(|t| format!("{}{}", t.amount, t.denom))
            .collect::<Vec<String>>()
            .join(",");

        let mut htlc_id = vec![];
        htlc_id.extend_from_slice(secret_hash);
        htlc_id.extend_from_slice(&from_address.to_bytes());
        htlc_id.extend_from_slice(&to_address.to_bytes());
        htlc_id.extend_from_slice(coins_string.as_bytes());
        sha256(&htlc_id).to_string().to_uppercase()
    }

    #[allow(deprecated)]
    pub(super) async fn calculate_fee(
        &self,
        base_denom: Denom,
        tx_bytes: Vec<u8>,
    ) -> MmResult<Fee, TendermintCoinRpcError> {
        let path = AbciPath::from_str(ABCI_SIMULATE_TX_PATH).expect("valid path");
        let request = SimulateRequest { tx_bytes, tx: None };
        let request = AbciRequest::new(
            Some(path),
            request.encode_to_vec(),
            ABCI_REQUEST_HEIGHT,
            ABCI_REQUEST_PROVE,
        );

        let response = self.rpc_client().await?.perform(request).await?;
        let response = SimulateResponse::decode(response.response.value.as_slice())?;

        let gas = response.gas_info.as_ref().ok_or_else(|| {
            TendermintCoinRpcError::InvalidResponse(format!(
                "Could not read gas_info. Invalid Response: {:?}",
                response
            ))
        })?;

        let amount = (gas.gas_used as f64 * self.gas_price()).ceil();

        let fee_amount = Coin {
            denom: base_denom,
            amount: (amount as u64).into(),
        };

        Ok(Fee::from_amount_and_gas(fee_amount, GAS_LIMIT_DEFAULT))
    }

    #[allow(deprecated)]
    pub(super) async fn calculate_fee_amount_as_u64(&self, tx_bytes: Vec<u8>) -> MmResult<u64, TendermintCoinRpcError> {
        let path = AbciPath::from_str(ABCI_SIMULATE_TX_PATH).expect("valid path");
        let request = SimulateRequest { tx_bytes, tx: None };
        let request = AbciRequest::new(
            Some(path),
            request.encode_to_vec(),
            ABCI_REQUEST_HEIGHT,
            ABCI_REQUEST_PROVE,
        );

        let response = self.rpc_client().await?.perform(request).await?;
        let response = SimulateResponse::decode(response.response.value.as_slice())?;

        let gas = response.gas_info.as_ref().ok_or_else(|| {
            TendermintCoinRpcError::InvalidResponse(format!(
                "Could not read gas_info. Invalid Response: {:?}",
                response
            ))
        })?;

        Ok((gas.gas_used as f64 * self.gas_price()).ceil() as u64)
    }

    pub(super) async fn my_account_info(&self) -> MmResult<BaseAccount, TendermintCoinRpcError> {
        let path = AbciPath::from_str(ABCI_QUERY_ACCOUNT_PATH).expect("valid path");
        let request = QueryAccountRequest {
            address: self.account_id.to_string(),
        };
        let request = AbciRequest::new(
            Some(path),
            request.encode_to_vec(),
            ABCI_REQUEST_HEIGHT,
            ABCI_REQUEST_PROVE,
        );

        let response = self.rpc_client().await?.perform(request).await?;
        let account_response = QueryAccountResponse::decode(response.response.value.as_slice())?;
        let account = account_response
            .account
            .or_mm_err(|| TendermintCoinRpcError::InvalidResponse("Account is None".into()))?;
        Ok(BaseAccount::decode(account.value.as_slice())?)
    }

    pub(super) async fn balance_for_denom(&self, denom: String) -> MmResult<u64, TendermintCoinRpcError> {
        let path = AbciPath::from_str(ABCI_QUERY_BALANCE_PATH).expect("valid path");
        let request = QueryBalanceRequest {
            address: self.account_id.to_string(),
            denom,
        };
        let request = AbciRequest::new(
            Some(path),
            request.encode_to_vec(),
            ABCI_REQUEST_HEIGHT,
            ABCI_REQUEST_PROVE,
        );

        let response = self.rpc_client().await?.perform(request).await?;
        let response = QueryBalanceResponse::decode(response.response.value.as_slice())?;
        response
            .balance
            .or_mm_err(|| TendermintCoinRpcError::InvalidResponse("balance is None".into()))?
            .amount
            .parse()
            .map_to_mm(|e| TendermintCoinRpcError::InvalidResponse(format!("balance is not u64, err {}", e)))
    }

    pub async fn all_balances(&self) -> MmResult<AllBalancesResult, TendermintCoinRpcError> {
        let platform_balance_denom = self.balance_for_denom(self.denom.to_string()).await?;
        let platform_balance = big_decimal_from_sat_unsigned(platform_balance_denom, self.decimals);
        let ibc_assets_info = self.tokens_info.lock().clone();

        let mut result = AllBalancesResult {
            platform_balance,
            tokens_balances: HashMap::new(),
        };
        for (ticker, info) in ibc_assets_info {
            let balance_denom = self.balance_for_denom(info.denom.to_string()).await?;
            let balance_decimal = big_decimal_from_sat_unsigned(balance_denom, info.decimals);
            result.tokens_balances.insert(ticker, balance_decimal);
        }

        Ok(result)
    }

    fn gen_create_htlc_tx(
        &self,
        denom: Denom,
        to: &AccountId,
        amount: cosmrs::Decimal,
        secret_hash: &[u8],
        time_lock: u64,
    ) -> MmResult<IrisHtlc, TxMarshalingErr> {
        let amount = vec![Coin { denom, amount }];
        let timestamp = 0_u64;
        let msg_payload = MsgCreateHtlc {
            sender: self.account_id.clone(),
            to: to.clone(),
            receiver_on_other_chain: "".to_string(),
            sender_on_other_chain: "".to_string(),
            amount: amount.clone(),
            hash_lock: hex::encode(secret_hash),
            timestamp,
            time_lock,
            transfer: false,
        };

        let htlc_id = self.calculate_htlc_id(&self.account_id, to, amount, secret_hash);

        Ok(IrisHtlc {
            id: htlc_id,
            msg_payload: msg_payload
                .to_any()
                .map_err(|e| MmError::new(TxMarshalingErr::InvalidInput(e.to_string())))?,
        })
    }

    fn gen_claim_htlc_tx(&self, htlc_id: String, secret: &[u8]) -> MmResult<IrisHtlc, TxMarshalingErr> {
        let msg_payload = MsgClaimHtlc {
            id: htlc_id.clone(),
            sender: self.account_id.clone(),
            secret: hex::encode(secret),
        };

        Ok(IrisHtlc {
            id: htlc_id,
            msg_payload: msg_payload
                .to_any()
                .map_err(|e| MmError::new(TxMarshalingErr::InvalidInput(e.to_string())))?,
        })
    }

    pub(super) fn any_to_signed_raw_tx(
        &self,
        account_info: BaseAccount,
        tx_payload: Any,
        fee: Fee,
        timeout_height: u64,
        memo: String,
    ) -> cosmrs::Result<Raw> {
        let signkey = SigningKey::from_bytes(&self.priv_key)?;
        let tx_body = tx::Body::new(vec![tx_payload], memo, timeout_height as u32);
        let auth_info = SignerInfo::single_direct(Some(signkey.public_key()), account_info.sequence).auth_info(fee);
        let sign_doc = SignDoc::new(&tx_body, &auth_info, &self.chain_id, account_info.account_number)?;
        sign_doc.sign(&signkey)
    }

    pub fn add_activated_token_info(&self, ticker: String, decimals: u8, denom: Denom) {
        self.tokens_info
            .lock()
            .insert(ticker, ActivatedTokenInfo { decimals, denom });
    }

    fn estimate_blocks_from_duration(&self, duration: u64) -> i64 {
        let estimated_time_lock = (duration / self.avg_block_time as u64) as i64;

        if estimated_time_lock > MAX_TIME_LOCK {
            MAX_TIME_LOCK
        } else if estimated_time_lock < MIN_TIME_LOCK {
            MIN_TIME_LOCK
        } else {
            estimated_time_lock
        }
    }

    pub(crate) fn check_if_my_payment_sent_for_denom(
        &self,
        decimals: u8,
        denom: Denom,
        other_pub: &[u8],
        secret_hash: &[u8],
        amount: &BigDecimal,
    ) -> Box<dyn Future<Item = Option<TransactionEnum>, Error = String> + Send> {
        let amount = try_fus!(sat_from_big_decimal(amount, decimals));
        let amount = vec![Coin {
            denom,
            amount: amount.into(),
        }];

        let pubkey_hash = dhash160(other_pub);
        let to_address = try_fus!(AccountId::new(&self.account_prefix, pubkey_hash.as_slice()));

        let htlc_id = self.calculate_htlc_id(&self.account_id, &to_address, amount, secret_hash);

        let coin = self.clone();
        let fut = async move {
            let htlc_response = try_s!(coin.query_htlc(htlc_id.clone()).await);
            let htlc_data = match htlc_response.htlc {
                Some(htlc) => htlc,
                None => return Ok(None),
            };

            match htlc_data.state {
                0 | 1 | 2 => {},
                unexpected_state => return Err(format!("Unexpected state for HTLC {}", unexpected_state)),
            };

            let rpc_client = try_s!(coin.rpc_client().await);
            let q = format!("create_htlc.id = '{}'", htlc_id);

            let response = try_s!(
                // Search single tx
                rpc_client
                    .perform(TxSearchRequest::new(q, false, 1, 1, TendermintResultOrder::Descending))
                    .await
            );

            if let Some(tx) = response.txs.first() {
                if let cosmrs::tendermint::abci::Code::Err(err_code) = tx.tx_result.code {
                    return Err(format!(
                        "Got {} error code. Broadcasted HTLC likely isn't valid.",
                        err_code
                    ));
                }

                let deserialized_tx = try_s!(cosmrs::Tx::from_bytes(tx.tx.as_bytes()));
                let msg = try_s!(deserialized_tx.body.messages.first().ok_or("Tx body couldn't be read."));
                let htlc = try_s!(CreateHtlcProtoRep::decode(msg.value.as_slice()));

                if htlc.hash_lock.to_uppercase() == htlc_data.hash_lock.to_uppercase() {
                    let htlc = TransactionEnum::CosmosTransaction(CosmosTransaction {
                        data: try_s!(TxRaw::decode(tx.tx.as_bytes())),
                    });
                    return Ok(Some(htlc));
                }
            }

            Ok(None)
        };

        Box::new(fut.boxed().compat())
    }

    pub(super) fn send_htlc_for_denom(
        &self,
        time_lock_duration: u64,
        other_pub: &[u8],
        secret_hash: &[u8],
        amount: BigDecimal,
        denom: Denom,
        decimals: u8,
    ) -> TransactionFut {
        let pubkey_hash = dhash160(other_pub);
        let to = try_tx_fus!(AccountId::new(&self.account_prefix, pubkey_hash.as_slice()));

        let amount_as_u64 = try_tx_fus!(sat_from_big_decimal(&amount, decimals));
        let amount = cosmrs::Decimal::from(amount_as_u64);

        let secret_hash = secret_hash.to_vec();
        let coin = self.clone();
        let fut = async move {
            let time_lock = coin.estimate_blocks_from_duration(time_lock_duration);

            let create_htlc_tx = try_tx_s!(coin.gen_create_htlc_tx(denom, &to, amount, &secret_hash, time_lock as u64));

            let _sequence_lock = coin.sequence_lock.lock().await;
            let current_block = try_tx_s!(coin.current_block().compat().await);
            let timeout_height = current_block + TIMEOUT_HEIGHT_DELTA;
            let account_info = try_tx_s!(coin.my_account_info().await);

            let simulated_tx = try_tx_s!(coin.gen_simulated_tx(
                account_info.clone(),
                create_htlc_tx.msg_payload.clone(),
                timeout_height,
                TX_DEFAULT_MEMO.into(),
            ));

            let fee = try_tx_s!(coin.calculate_fee(coin.denom.clone(), simulated_tx).await);

            let tx_raw = try_tx_s!(coin.any_to_signed_raw_tx(
                account_info.clone(),
                create_htlc_tx.msg_payload.clone(),
                fee,
                timeout_height,
                TX_DEFAULT_MEMO.into(),
            ));

            let _tx_id = try_tx_s!(coin.send_raw_tx_bytes(&try_tx_s!(tx_raw.to_bytes())).compat().await);

            Ok(TransactionEnum::CosmosTransaction(CosmosTransaction {
                data: tx_raw.into(),
            }))
        };

        Box::new(fut.boxed().compat())
    }

    pub(super) fn send_taker_fee_for_denom(
        &self,
        fee_addr: &[u8],
        amount: BigDecimal,
        denom: Denom,
        decimals: u8,
        uuid: &[u8],
    ) -> TransactionFut {
        let memo = try_tx_fus!(Uuid::from_slice(uuid)).to_string();
        let from_address = self.account_id.clone();
        let pubkey_hash = dhash160(fee_addr);
        let to_address = try_tx_fus!(AccountId::new(&self.account_prefix, pubkey_hash.as_slice()));

        let amount_as_u64 = try_tx_fus!(sat_from_big_decimal(&amount, decimals));
        let amount = cosmrs::Decimal::from(amount_as_u64);

        let amount = vec![Coin { denom, amount }];

        let tx_payload = try_tx_fus!(MsgSend {
            from_address,
            to_address,
            amount,
        }
        .to_any());

        let coin = self.clone();
        let fut = async move {
            let _sequence_lock = coin.sequence_lock.lock().await;
            let account_info = try_tx_s!(coin.my_account_info().await);

            let current_block = try_tx_s!(coin.current_block().compat().await.map_to_mm(WithdrawError::Transport));
            let timeout_height = current_block + TIMEOUT_HEIGHT_DELTA;

            let simulated_tx = try_tx_s!(coin.gen_simulated_tx(
                account_info.clone(),
                tx_payload.clone(),
                timeout_height,
                TX_DEFAULT_MEMO.into(),
            ));

            let fee = try_tx_s!(coin.calculate_fee(coin.denom.clone(), simulated_tx).await);

            let tx_raw = try_tx_s!(coin
                .any_to_signed_raw_tx(account_info, tx_payload, fee, timeout_height, memo)
                .map_to_mm(|e| WithdrawError::InternalError(e.to_string())));

            let tx_bytes = try_tx_s!(tx_raw
                .to_bytes()
                .map_to_mm(|e| WithdrawError::InternalError(e.to_string())));

            let _tx_id = try_tx_s!(coin.send_raw_tx_bytes(&tx_bytes).compat().await);

            Ok(TransactionEnum::CosmosTransaction(CosmosTransaction {
                data: tx_raw.into(),
            }))
        };

        Box::new(fut.boxed().compat())
    }

    #[allow(clippy::too_many_arguments)]
    pub(super) fn validate_fee_for_denom(
        &self,
        fee_tx: &TransactionEnum,
        expected_sender: &[u8],
        fee_addr: &[u8],
        amount: &BigDecimal,
        decimals: u8,
        uuid: &[u8],
        denom: String,
    ) -> Box<dyn Future<Item = (), Error = String> + Send> {
        let tx = match fee_tx {
            TransactionEnum::CosmosTransaction(tx) => tx.clone(),
            invalid_variant => {
                return Box::new(futures01::future::err(ERRL!(
                    "Unexpected tx variant {:?}",
                    invalid_variant
                )))
            },
        };

        let uuid = try_fus!(Uuid::from_slice(uuid)).to_string();
        let sender_pubkey_hash = dhash160(expected_sender);
        let expected_sender_address =
            try_fus!(AccountId::new(&self.account_prefix, sender_pubkey_hash.as_slice())).to_string();

        let dex_fee_addr_pubkey_hash = dhash160(fee_addr);
        let expected_dex_fee_address = try_fus!(AccountId::new(
            &self.account_prefix,
            dex_fee_addr_pubkey_hash.as_slice()
        ))
        .to_string();

        let expected_amount = try_fus!(sat_from_big_decimal(amount, decimals));
        let expected_amount = CoinProto {
            denom,
            amount: expected_amount.to_string(),
        };

        let coin = self.clone();
        let fut = async move {
            let tx_body = try_s!(TxBody::decode(tx.data.body_bytes.as_slice()));
            if tx_body.messages.len() != 1 {
                return ERR!("Tx body must have exactly one message");
            }

            let msg = try_s!(MsgSendProto::decode(tx_body.messages[0].value.as_slice()));
            if msg.to_address != expected_dex_fee_address {
                return ERR!(
                    "Dex fee is sent to wrong address: {}, expected {}",
                    msg.to_address,
                    expected_dex_fee_address
                );
            }

            if msg.amount.len() != 1 {
                return ERR!("Msg must have exactly one Coin");
            }

            if msg.amount[0] != expected_amount {
                return ERR!("Invalid amount {:?}, expected {:?}", msg.amount[0], expected_amount);
            }

            if msg.from_address != expected_sender_address {
                return ERR!(
                    "Invalid sender: {}, expected {}",
                    msg.from_address,
                    expected_sender_address
                );
            }

            if tx_body.memo != uuid {
                return ERR!("Invalid memo: {}, expected {}", msg.from_address, uuid);
            }

            let encoded_tx = tx.data.encode_to_vec();
            let hash = hex::encode_upper(sha256(&encoded_tx).as_slice());
            let encoded_from_rpc = try_s!(coin.request_tx(hash).await).encode_to_vec();
            if encoded_tx != encoded_from_rpc {
                return ERR!("Transaction from RPC doesn't match the input");
            }
            Ok(())
        };
        Box::new(fut.boxed().compat())
    }

    pub(super) fn validate_payment_for_denom(
        &self,
        input: ValidatePaymentInput,
        denom: Denom,
        decimals: u8,
    ) -> ValidatePaymentFut<()> {
        let coin = self.clone();
        let fut = async move {
            let tx = cosmrs::Tx::from_bytes(&input.payment_tx)
                .map_to_mm(|e| ValidatePaymentError::TxDeserializationError(e.to_string()))?;

            if tx.body.messages.len() != 1 {
                return MmError::err(ValidatePaymentError::WrongPaymentTx(
                    "Payment tx must have exactly one message".into(),
                ));
            }

            let create_htlc_msg_proto = CreateHtlcProtoRep::decode(tx.body.messages[0].value.as_slice())
                .map_to_mm(|e| ValidatePaymentError::WrongPaymentTx(e.to_string()))?;
            let create_htlc_msg = MsgCreateHtlc::try_from(create_htlc_msg_proto)
                .map_to_mm(|e| ValidatePaymentError::WrongPaymentTx(e.to_string()))?;

            let sender_pubkey_hash = dhash160(&input.other_pub);
            let sender = AccountId::new(&coin.account_prefix, sender_pubkey_hash.as_slice())
                .map_to_mm(|e| ValidatePaymentError::InvalidParameter(e.to_string()))?;

            let amount = sat_from_big_decimal(&input.amount, decimals)?;
            let amount = vec![Coin {
                denom,
                amount: amount.into(),
            }];

            let time_lock = coin.estimate_blocks_from_duration(input.time_lock_duration);

            let expected_msg = MsgCreateHtlc {
                sender: sender.clone(),
                to: coin.account_id.clone(),
                receiver_on_other_chain: "".into(),
                sender_on_other_chain: "".into(),
                amount: amount.clone(),
                hash_lock: hex::encode(&input.secret_hash),
                timestamp: 0,
                time_lock: time_lock as u64,
                transfer: false,
            };

            if create_htlc_msg != expected_msg {
                return MmError::err(ValidatePaymentError::WrongPaymentTx(format!(
                    "Incorrect CreateHtlc message {:?}, expected {:?}",
                    create_htlc_msg, expected_msg
                )));
            }

            let hash = hex::encode_upper(sha256(&input.payment_tx).as_slice());
            let tx_from_rpc = coin.request_tx(hash).await?;
            if input.payment_tx != tx_from_rpc.encode_to_vec() {
                return MmError::err(ValidatePaymentError::InvalidRpcResponse(
                    "Tx from RPC doesn't match the input".into(),
                ));
            }

            let htlc_id = coin.calculate_htlc_id(&sender, &coin.account_id, amount, &input.secret_hash);

            let htlc_response = coin.query_htlc(htlc_id.clone()).await?;
            let htlc_data = htlc_response
                .htlc
                .or_mm_err(|| ValidatePaymentError::InvalidRpcResponse(format!("No HTLC data for {}", htlc_id)))?;

            match htlc_data.state {
                0 => Ok(()),
                unexpected_state => MmError::err(ValidatePaymentError::UnexpectedPaymentState(format!(
                    "{}",
                    unexpected_state
                ))),
            }
        };
        Box::new(fut.boxed().compat())
    }

    async fn request_tx(&self, hash: String) -> MmResult<Tx, TendermintCoinRpcError> {
        let path = AbciPath::from_str(ABCI_GET_TX_PATH).expect("valid path");
        let request = GetTxRequest { hash };
        let response = self
            .rpc_client()
            .await?
            .abci_query(
                Some(path),
                request.encode_to_vec(),
                ABCI_REQUEST_HEIGHT,
                ABCI_REQUEST_PROVE,
            )
            .await?;

        let response = GetTxResponse::decode(response.value.as_slice())?;
        response
            .tx
            .or_mm_err(|| TendermintCoinRpcError::InvalidResponse(format!("Tx {} does not exist", request.hash)))
    }

    async fn query_htlc(&self, id: String) -> MmResult<QueryHtlcResponseProto, TendermintCoinRpcError> {
        let path = AbciPath::from_str(ABCI_QUERY_HTLC_PATH).expect("valid path");
        let request = QueryHtlcRequestProto { id };
        let response = self
            .rpc_client()
            .await?
            .abci_query(
                Some(path),
                request.encode_to_vec(),
                ABCI_REQUEST_HEIGHT,
                ABCI_REQUEST_PROVE,
            )
            .await?;

        Ok(QueryHtlcResponseProto::decode(response.value.as_slice())?)
    }

    #[inline]
    pub(crate) fn is_tx_amount_enough(&self, decimals: u8, amount: &BigDecimal) -> bool {
        let min_tx_amount = big_decimal_from_sat(MIN_TX_SATOSHIS, decimals);
        amount >= &min_tx_amount
    }
}

#[async_trait]
#[allow(unused_variables)]
impl MmCoin for TendermintCoin {
    fn is_asset_chain(&self) -> bool { false }

    fn spawner(&self) -> CoinFutSpawner { CoinFutSpawner::new(&self.abortable_system) }

    fn withdraw(&self, req: WithdrawRequest) -> WithdrawFut {
        let coin = self.clone();
        let fut = async move {
            let to_address =
                AccountId::from_str(&req.to).map_to_mm(|e| WithdrawError::InvalidAddress(e.to_string()))?;
            if to_address.prefix() != coin.account_prefix {
                return MmError::err(WithdrawError::InvalidAddress(format!(
                    "expected {} address prefix",
                    coin.account_prefix
                )));
            }
            let balance_denom = coin.balance_for_denom(coin.denom.to_string()).await?;
            let balance_dec = big_decimal_from_sat_unsigned(balance_denom, coin.decimals);

            // << BEGIN TX SIMULATION FOR FEE CALCULATION
            let (amount_denom, amount_dec, total_amount) = if req.max {
                let amount_denom = balance_denom;
                (
                    amount_denom,
                    big_decimal_from_sat_unsigned(amount_denom, coin.decimals),
                    balance_dec.clone(),
                )
            } else {
                let total = req.amount.clone();

                (
                    sat_from_big_decimal(&req.amount, coin.decimals)?,
                    req.amount.clone(),
                    total,
                )
            };

            if !coin.is_tx_amount_enough(coin.decimals, &amount_dec) {
                return MmError::err(WithdrawError::AmountTooLow {
                    amount: amount_dec,
                    threshold: coin.min_tx_amount(),
                });
            }

            let received_by_me = if to_address == coin.account_id {
                amount_dec
            } else {
                BigDecimal::default()
            };

            let msg_send = MsgSend {
                from_address: coin.account_id.clone(),
                to_address: to_address.clone(),
                amount: vec![Coin {
                    denom: coin.denom.clone(),
                    amount: amount_denom.into(),
                }],
            }
            .to_any()
            .map_to_mm(|e| WithdrawError::InternalError(e.to_string()))?;

            let memo = req.memo.unwrap_or_else(|| TX_DEFAULT_MEMO.into());
            let current_block = coin
                .current_block()
                .compat()
                .await
                .map_to_mm(WithdrawError::Transport)?;

            let _sequence_lock = coin.sequence_lock.lock().await;
            let account_info = coin.my_account_info().await?;

            let timeout_height = current_block + TIMEOUT_HEIGHT_DELTA;

            let simulated_tx = coin
                .gen_simulated_tx(account_info.clone(), msg_send.clone(), timeout_height, memo.clone())
                .map_to_mm(|e| WithdrawError::InternalError(e.to_string()))?;
            // >> END TX SIMULATION FOR FEE CALCULATION

            let fee_amount_u64 = coin.calculate_fee_amount_as_u64(simulated_tx).await?;
            let fee_amount_dec = big_decimal_from_sat_unsigned(fee_amount_u64, coin.decimals());

            let fee_amount = Coin {
                denom: coin.denom.clone(),
                amount: fee_amount_u64.into(),
            };

            let fee = Fee::from_amount_and_gas(fee_amount, GAS_LIMIT_DEFAULT);

            let (amount_denom, amount_dec, total_amount) = if req.max {
                if balance_denom < fee_amount_u64 {
                    return MmError::err(WithdrawError::NotSufficientBalance {
                        coin: coin.ticker.clone(),
                        available: balance_dec,
                        required: fee_amount_dec,
                    });
                }
                let amount_denom = balance_denom - fee_amount_u64;
                (
                    amount_denom,
                    big_decimal_from_sat_unsigned(amount_denom, coin.decimals),
                    balance_dec,
                )
            } else {
                let total = &req.amount + &fee_amount_dec;
                if balance_dec < total {
                    return MmError::err(WithdrawError::NotSufficientBalance {
                        coin: coin.ticker.clone(),
                        available: balance_dec,
                        required: total,
                    });
                }

                (
                    sat_from_big_decimal(&req.amount, coin.decimals)?,
                    req.amount.clone(),
                    total,
                )
            };

            let msg_send = MsgSend {
                from_address: coin.account_id.clone(),
                to_address,
                amount: vec![Coin {
                    denom: coin.denom.clone(),
                    amount: amount_denom.into(),
                }],
            }
            .to_any()
            .map_to_mm(|e| WithdrawError::InternalError(e.to_string()))?;

            let tx_raw = coin
                .any_to_signed_raw_tx(account_info, msg_send, fee, timeout_height, memo)
                .map_to_mm(|e| WithdrawError::InternalError(e.to_string()))?;

            let tx_bytes = tx_raw
                .to_bytes()
                .map_to_mm(|e| WithdrawError::InternalError(e.to_string()))?;

            let hash = sha256(&tx_bytes);
            Ok(TransactionDetails {
                tx_hash: hex::encode_upper(hash.as_slice()),
                tx_hex: tx_bytes.into(),
                from: vec![coin.account_id.to_string()],
                to: vec![req.to],
                my_balance_change: &received_by_me - &total_amount,
                spent_by_me: total_amount.clone(),
                total_amount,
                received_by_me,
                block_height: 0,
                timestamp: 0,
                fee_details: Some(TxFeeDetails::Tendermint(TendermintFeeDetails {
                    coin: coin.ticker.clone(),
                    amount: fee_amount_dec,
                    gas_limit: GAS_LIMIT_DEFAULT,
                })),
                coin: coin.ticker.to_string(),
                internal_id: hash.to_vec().into(),
                kmd_rewards: None,
                transaction_type: TransactionType::default(),
            })
        };
        Box::new(fut.boxed().compat())
    }

    fn get_raw_transaction(&self, mut req: RawTransactionRequest) -> RawTransactionFut {
        let coin = self.clone();
        let fut = async move {
            req.tx_hash.make_ascii_uppercase();
            let tx_from_rpc = coin.request_tx(req.tx_hash).await?;
            Ok(RawTransactionRes {
                tx_hex: tx_from_rpc.encode_to_vec().into(),
            })
        };
        Box::new(fut.boxed().compat())
    }

    fn decimals(&self) -> u8 { self.decimals }

    fn convert_to_address(&self, from: &str, to_address_format: Json) -> Result<String, String> { todo!() }

    fn validate_address(&self, address: &str) -> ValidateAddressResult { todo!() }

    fn process_history_loop(&self, ctx: MmArc) -> Box<dyn Future<Item = (), Error = ()> + Send> { todo!() }

    fn history_sync_status(&self) -> HistorySyncState { todo!() }

    fn get_trade_fee(&self) -> Box<dyn Future<Item = TradeFee, Error = String> + Send> { todo!() }

    // TODO
    // !! This function includes dummy implementation for P.O.C work
    async fn get_sender_trade_fee(
        &self,
        value: TradePreimageValue,
        stage: FeeApproxStage,
    ) -> TradePreimageResult<TradeFee> {
        Ok(TradeFee {
            coin: self.ticker().to_string(),
            amount: MmNumber::from(1_u64),
            paid_from_trading_vol: false,
        })
    }

    // TODO
    // !! This function includes dummy implementation for P.O.C work
    fn get_receiver_trade_fee(&self, stage: FeeApproxStage) -> TradePreimageFut<TradeFee> {
        let coin = self.clone();
        let fut = async move {
            Ok(TradeFee {
                coin: coin.ticker().to_string(),
                amount: MmNumber::from(1_u64),
                paid_from_trading_vol: false,
            })
        };

        Box::new(fut.boxed().compat())
    }

    // TODO
    // !! This function includes dummy implementation for P.O.C work
    async fn get_fee_to_send_taker_fee(
        &self,
        dex_fee_amount: BigDecimal,
        stage: FeeApproxStage,
    ) -> TradePreimageResult<TradeFee> {
        Ok(TradeFee {
            coin: self.ticker().to_string(),
            amount: MmNumber::from(1_u64),
            paid_from_trading_vol: false,
        })
    }

    // TODO
    // !! This function includes dummy implementation for P.O.C work
    fn required_confirmations(&self) -> u64 { 0 }

    // TODO
    // !! This function includes dummy implementation for P.O.C work
    fn requires_notarization(&self) -> bool { false }

    fn set_required_confirmations(&self, confirmations: u64) { todo!() }

    fn set_requires_notarization(&self, requires_nota: bool) { todo!() }

    // TODO
    // !! This function includes dummy implementation for P.O.C work
    fn swap_contract_address(&self) -> Option<BytesJson> { None }

    fn mature_confirmations(&self) -> Option<u32> { None }

    fn coin_protocol_info(&self) -> Vec<u8> { Vec::new() }

    fn is_coin_protocol_supported(&self, info: &Option<Vec<u8>>) -> bool { true }
}

impl MarketCoinOps for TendermintCoin {
    fn ticker(&self) -> &str { &self.ticker }

    fn my_address(&self) -> MmResult<String, MyAddressError> { Ok(self.account_id.to_string()) }

    fn get_public_key(&self) -> Result<String, MmError<UnexpectedDerivationMethod>> {
        let key = SigningKey::from_bytes(&self.priv_key).expect("privkey validity is checked on coin creation");
        Ok(key.public_key().to_string())
    }

    fn sign_message_hash(&self, _message: &str) -> Option<[u8; 32]> { todo!() }

    fn sign_message(&self, _message: &str) -> SignatureResult<String> { todo!() }

    fn verify_message(&self, _signature: &str, _message: &str, _address: &str) -> VerificationResult<bool> { todo!() }

    fn my_balance(&self) -> BalanceFut<CoinBalance> {
        let coin = self.clone();
        let fut = async move {
            let balance_denom = coin.balance_for_denom(coin.denom.to_string()).await?;
            Ok(CoinBalance {
                spendable: big_decimal_from_sat_unsigned(balance_denom, coin.decimals),
                unspendable: BigDecimal::default(),
            })
        };
        Box::new(fut.boxed().compat())
    }

    fn base_coin_balance(&self) -> BalanceFut<BigDecimal> {
        Box::new(self.my_balance().map(|coin_balance| coin_balance.spendable))
    }

    fn platform_ticker(&self) -> &str { &self.ticker }

    fn send_raw_tx(&self, tx: &str) -> Box<dyn Future<Item = String, Error = String> + Send> {
        let tx_bytes = try_fus!(hex::decode(tx));
        self.send_raw_tx_bytes(&tx_bytes)
    }

    fn send_raw_tx_bytes(&self, tx: &[u8]) -> Box<dyn Future<Item = String, Error = String> + Send> {
        // as sanity check
        try_fus!(Raw::from_bytes(tx));

        let coin = self.clone();
        let tx_bytes = tx.to_owned();
        let fut = async move {
            let broadcast_res = try_s!(
                try_s!(coin.rpc_client().await)
                    .broadcast_tx_commit(tx_bytes.into())
                    .await
            );
            if !broadcast_res.check_tx.code.is_ok() {
                return ERR!("Tx check failed {:?}", broadcast_res.check_tx);
            }

            if !broadcast_res.deliver_tx.code.is_ok() {
                return ERR!("Tx deliver failed {:?}", broadcast_res.deliver_tx);
            }
            Ok(broadcast_res.hash.to_string())
        };
        Box::new(fut.boxed().compat())
    }

    fn wait_for_confirmations(
        &self,
        _tx: &[u8],
        _confirmations: u64,
        _requires_nota: bool,
        _wait_until: u64,
        _check_every: u64,
    ) -> Box<dyn Future<Item = (), Error = String> + Send> {
        let fut = async move { Ok(()) };
        Box::new(fut.boxed().compat())
    }

    fn wait_for_htlc_tx_spend(
        &self,
        transaction: &[u8],
        secret_hash: &[u8],
        wait_until: u64,
        _from_block: u64,
        _swap_contract_address: &Option<BytesJson>,
    ) -> TransactionFut {
        let tx = try_tx_fus!(cosmrs::Tx::from_bytes(transaction));
        let first_message = try_tx_fus!(tx.body.messages.first().ok_or("Tx body couldn't be read."));
        let htlc_proto = try_tx_fus!(CreateHtlcProtoRep::decode(first_message.value.as_slice()));
        let htlc = try_tx_fus!(MsgCreateHtlc::try_from(htlc_proto));
        let htlc_id = self.calculate_htlc_id(&htlc.sender, &htlc.to, htlc.amount, secret_hash);

        let events_string = format!("claim_htlc.id='{}'", htlc_id);
        let request = GetTxsEventRequest {
            events: vec![events_string],
            pagination: None,
            order_by: 0,
        };
        let encoded_request = request.encode_to_vec();

        let coin = self.clone();
        let path = try_tx_fus!(AbciPath::from_str(ABCI_GET_TXS_EVENT_PATH));
        let fut = async move {
            loop {
                let response = try_tx_s!(
                    try_tx_s!(coin.rpc_client().await)
                        .abci_query(
                            Some(path.clone()),
                            encoded_request.as_slice(),
                            ABCI_REQUEST_HEIGHT,
                            ABCI_REQUEST_PROVE
                        )
                        .await
                );
                let response = try_tx_s!(GetTxsEventResponse::decode(response.value.as_slice()));
                if let Some(tx) = response.txs.first() {
                    return Ok(TransactionEnum::CosmosTransaction(CosmosTransaction {
                        data: TxRaw {
                            body_bytes: tx.body.as_ref().map(Message::encode_to_vec).unwrap_or_default(),
                            auth_info_bytes: tx.auth_info.as_ref().map(Message::encode_to_vec).unwrap_or_default(),
                            signatures: tx.signatures.clone(),
                        },
                    }));
                }
                Timer::sleep(5.).await;
                if get_utc_timestamp() > wait_until as i64 {
                    return Err(TransactionErr::Plain("Waited too long".into()));
                }
            }
        };

        Box::new(fut.boxed().compat())
    }

    fn tx_enum_from_bytes(&self, bytes: &[u8]) -> Result<TransactionEnum, MmError<TxMarshalingErr>> {
        let tx_raw: TxRaw = Message::decode(bytes).map_to_mm(|e| TxMarshalingErr::InvalidInput(e.to_string()))?;
        Ok(TransactionEnum::CosmosTransaction(CosmosTransaction { data: tx_raw }))
    }

    fn current_block(&self) -> Box<dyn Future<Item = u64, Error = String> + Send> {
        let coin = self.clone();
        let fut = async move {
            let info = try_s!(try_s!(coin.rpc_client().await).abci_info().await);
            Ok(info.last_block_height.into())
        };
        Box::new(fut.boxed().compat())
    }

    fn display_priv_key(&self) -> Result<String, String> { Ok(hex::encode(&self.priv_key)) }

    fn min_tx_amount(&self) -> BigDecimal { big_decimal_from_sat(MIN_TX_SATOSHIS, self.decimals) }

    // TODO
    // !! This function includes dummy implementation for P.O.C work
    fn min_trading_vol(&self) -> MmNumber { MmNumber::from("0.00777") }
}

#[async_trait]
#[allow(unused_variables)]
impl SwapOps for TendermintCoin {
    fn send_taker_fee(&self, fee_addr: &[u8], amount: BigDecimal, uuid: &[u8]) -> TransactionFut {
        self.send_taker_fee_for_denom(fee_addr, amount, self.denom.clone(), self.decimals, uuid)
    }

    fn send_maker_payment(
        &self,
        time_lock_duration: u64,
        _time_lock: u32,
        taker_pub: &[u8],
        secret_hash: &[u8],
        amount: BigDecimal,
        _swap_contract_address: &Option<BytesJson>,
        _swap_unique_data: &[u8],
        _payment_instructions: &Option<PaymentInstructions>,
    ) -> TransactionFut {
        self.send_htlc_for_denom(
            time_lock_duration,
            taker_pub,
            secret_hash,
            amount,
            self.denom.clone(),
            self.decimals,
        )
    }

    fn send_taker_payment(
        &self,
        time_lock_duration: u64,
        _time_lock: u32,
        maker_pub: &[u8],
        secret_hash: &[u8],
        amount: BigDecimal,
        _swap_contract_address: &Option<BytesJson>,
        _swap_unique_data: &[u8],
        _payment_instructions: &Option<PaymentInstructions>,
    ) -> TransactionFut {
        self.send_htlc_for_denom(
            time_lock_duration,
            maker_pub,
            secret_hash,
            amount,
            self.denom.clone(),
            self.decimals,
        )
    }

    fn send_maker_spends_taker_payment(
        &self,
        taker_payment_tx: &[u8],
        time_lock: u32,
        taker_pub: &[u8],
        secret: &[u8],
        secret_hash: &[u8],
        swap_contract_address: &Option<BytesJson>,
        swap_unique_data: &[u8],
    ) -> TransactionFut {
        let tx = try_tx_fus!(cosmrs::Tx::from_bytes(taker_payment_tx));
        let msg = try_tx_fus!(tx.body.messages.first().ok_or("Tx body couldn't be read."));
        let htlc_proto: crate::tendermint::htlc_proto::CreateHtlcProtoRep =
            try_tx_fus!(prost::Message::decode(msg.value.as_slice()));
        let htlc = try_tx_fus!(MsgCreateHtlc::try_from(htlc_proto));

        let mut amount = htlc.amount.clone();
        amount.sort();
        drop_mutability!(amount);

        let coins_string = amount
            .iter()
            .map(|t| format!("{}{}", t.amount, t.denom))
            .collect::<Vec<String>>()
            .join(",");

        let htlc_id = self.calculate_htlc_id(&htlc.sender, &htlc.to, amount, secret_hash);

        let claim_htlc_tx = try_tx_fus!(self.gen_claim_htlc_tx(htlc_id, secret));
        let coin = self.clone();

        let fut = async move {
            let _sequence_lock = coin.sequence_lock.lock().await;
            let current_block = try_tx_s!(coin.current_block().compat().await);
            let timeout_height = current_block + TIMEOUT_HEIGHT_DELTA;

            let account_info = try_tx_s!(coin.my_account_info().await);

            let simulated_tx = try_tx_s!(coin.gen_simulated_tx(
                account_info.clone(),
                claim_htlc_tx.msg_payload.clone(),
                timeout_height,
                TX_DEFAULT_MEMO.into(),
            ));

            let fee = try_tx_s!(coin.calculate_fee(coin.denom.clone(), simulated_tx).await);

            let tx_raw = try_tx_s!(coin.any_to_signed_raw_tx(
                account_info,
                claim_htlc_tx.msg_payload,
                fee,
                timeout_height,
                TX_DEFAULT_MEMO.into(),
            ));

            let tx_id = try_tx_s!(coin.send_raw_tx_bytes(&try_tx_s!(tx_raw.to_bytes())).compat().await);

            Ok(TransactionEnum::CosmosTransaction(CosmosTransaction {
                data: tx_raw.into(),
            }))
        };

        Box::new(fut.boxed().compat())
    }

    fn send_taker_spends_maker_payment(
        &self,
        maker_payment_tx: &[u8],
        time_lock: u32,
        maker_pub: &[u8],
        secret: &[u8],
        secret_hash: &[u8],
        _swap_contract_address: &Option<BytesJson>,
        _swap_unique_data: &[u8],
    ) -> TransactionFut {
        let tx = try_tx_fus!(cosmrs::Tx::from_bytes(maker_payment_tx));
        let msg = try_tx_fus!(tx.body.messages.first().ok_or("Tx body couldn't be read."));
        let htlc_proto: crate::tendermint::htlc_proto::CreateHtlcProtoRep =
            try_tx_fus!(prost::Message::decode(msg.value.as_slice()));
        let htlc = try_tx_fus!(MsgCreateHtlc::try_from(htlc_proto));

        let mut amount = htlc.amount.clone();
        amount.sort();
        drop_mutability!(amount);

        let coins_string = amount
            .iter()
            .map(|t| format!("{}{}", t.amount, t.denom))
            .collect::<Vec<String>>()
            .join(",");

        let htlc_id = self.calculate_htlc_id(&htlc.sender, &htlc.to, amount, secret_hash);

        let claim_htlc_tx = try_tx_fus!(self.gen_claim_htlc_tx(htlc_id, secret));
        let coin = self.clone();

        let fut = async move {
            let _sequence_lock = coin.sequence_lock.lock().await;
            let current_block = try_tx_s!(coin.current_block().compat().await);
            let timeout_height = current_block + TIMEOUT_HEIGHT_DELTA;

            let account_info = try_tx_s!(coin.my_account_info().await);

            let simulated_tx = try_tx_s!(coin.gen_simulated_tx(
                account_info.clone(),
                claim_htlc_tx.msg_payload.clone(),
                timeout_height,
                TX_DEFAULT_MEMO.into(),
            ));

            let fee = try_tx_s!(coin.calculate_fee(coin.denom.clone(), simulated_tx).await);

            let tx_raw = try_tx_s!(coin.any_to_signed_raw_tx(
                account_info,
                claim_htlc_tx.msg_payload,
                fee,
                timeout_height,
                TX_DEFAULT_MEMO.into(),
            ));

            let tx_id = try_tx_s!(coin.send_raw_tx_bytes(&try_tx_s!(tx_raw.to_bytes())).compat().await);

            Ok(TransactionEnum::CosmosTransaction(CosmosTransaction {
                data: tx_raw.into(),
            }))
        };

        Box::new(fut.boxed().compat())
    }

    fn send_taker_refunds_payment(
        &self,
        _taker_payment_tx: &[u8],
        _time_lock: u32,
        _maker_pub: &[u8],
        _secret_hash: &[u8],
        _swap_contract_address: &Option<BytesJson>,
        _swap_unique_data: &[u8],
    ) -> TransactionFut {
        Box::new(futures01::future::err(TransactionErr::Plain(
            "Doesn't need transaction broadcast to refund IRIS HTLC".into(),
        )))
    }

    fn send_maker_refunds_payment(
        &self,
        maker_payment_tx: &[u8],
        time_lock: u32,
        taker_pub: &[u8],
        secret_hash: &[u8],
        swap_contract_address: &Option<BytesJson>,
        swap_unique_data: &[u8],
    ) -> TransactionFut {
        Box::new(futures01::future::err(TransactionErr::Plain(
            "Doesn't need transaction broadcast to refund IRIS HTLC".into(),
        )))
    }

    fn validate_fee(
        &self,
        fee_tx: &TransactionEnum,
        expected_sender: &[u8],
        fee_addr: &[u8],
        amount: &BigDecimal,
        _min_block_number: u64,
        uuid: &[u8],
    ) -> Box<dyn Future<Item = (), Error = String> + Send> {
        self.validate_fee_for_denom(
            fee_tx,
            expected_sender,
            fee_addr,
            amount,
            self.decimals,
            uuid,
            self.denom.to_string(),
        )
    }

    fn validate_maker_payment(&self, input: ValidatePaymentInput) -> ValidatePaymentFut<()> {
        self.validate_payment_for_denom(input, self.denom.clone(), self.decimals)
    }

    fn validate_taker_payment(&self, input: ValidatePaymentInput) -> ValidatePaymentFut<()> {
        self.validate_payment_for_denom(input, self.denom.clone(), self.decimals)
    }

    fn check_if_my_payment_sent(
        &self,
        _time_lock: u32,
        other_pub: &[u8],
        secret_hash: &[u8],
        search_from_block: u64,
        _swap_contract_address: &Option<BytesJson>,
        _swap_unique_data: &[u8],
        amount: &BigDecimal,
    ) -> Box<dyn Future<Item = Option<TransactionEnum>, Error = String> + Send> {
        self.check_if_my_payment_sent_for_denom(self.decimals, self.denom.clone(), other_pub, secret_hash, amount)
    }

    async fn search_for_swap_tx_spend_my(
        &self,
        input: SearchForSwapTxSpendInput<'_>,
    ) -> Result<Option<FoundSwapTxSpend>, String> {
        todo!()
    }

    async fn search_for_swap_tx_spend_other(
        &self,
        input: SearchForSwapTxSpendInput<'_>,
    ) -> Result<Option<FoundSwapTxSpend>, String> {
        todo!()
    }

    async fn extract_secret(&self, secret_hash: &[u8], spend_tx: &[u8]) -> Result<Vec<u8>, String> {
        let tx = try_s!(cosmrs::Tx::from_bytes(spend_tx));
        let msg = try_s!(tx.body.messages.first().ok_or("Tx body couldn't be read."));
        let htlc_proto: crate::tendermint::htlc_proto::ClaimHtlcProtoRep =
            try_s!(prost::Message::decode(msg.value.as_slice()));
        let htlc = try_s!(MsgClaimHtlc::try_from(htlc_proto));

        Ok(try_s!(hex::decode(htlc.secret)))
    }

    fn check_tx_signed_by_pub(&self, tx: &[u8], expected_pub: &[u8]) -> Result<bool, String> {
        unimplemented!();
    }

    fn negotiate_swap_contract_addr(
        &self,
        other_side_address: Option<&[u8]>,
    ) -> Result<Option<BytesJson>, MmError<NegotiateSwapContractAddrErr>> {
        Ok(None)
    }

    fn derive_htlc_key_pair(&self, swap_unique_data: &[u8]) -> KeyPair {
        key_pair_from_secret(&self.priv_key).expect("valid priv key")
    }

    fn validate_other_pubkey(&self, raw_pubkey: &[u8]) -> MmResult<(), ValidateOtherPubKeyErr> {
        PublicKey::from_raw_secp256k1(raw_pubkey)
            .or_mm_err(|| ValidateOtherPubKeyErr::InvalidPubKey(hex::encode(raw_pubkey)))?;
        Ok(())
    }

    async fn payment_instructions(
        &self,
        _secret_hash: &[u8],
        _amount: &BigDecimal,
    ) -> Result<Option<Vec<u8>>, MmError<PaymentInstructionsErr>> {
        Ok(None)
    }

    fn validate_instructions(
        &self,
        _instructions: &[u8],
        _secret_hash: &[u8],
        _amount: BigDecimal,
    ) -> Result<PaymentInstructions, MmError<ValidateInstructionsErr>> {
        MmError::err(ValidateInstructionsErr::UnsupportedCoin(self.ticker().to_string()))
    }

    fn is_supported_by_watchers(&self) -> bool { false }
}

#[async_trait]
#[allow(unused_variables)]
impl WatcherOps for TendermintCoin {
    fn create_taker_spends_maker_payment_preimage(
        &self,
        _maker_payment_tx: &[u8],
        _time_lock: u32,
        _maker_pub: &[u8],
        _secret_hash: &[u8],
        _swap_unique_data: &[u8],
    ) -> TransactionFut {
        unimplemented!();
    }

    fn send_taker_spends_maker_payment_preimage(&self, preimage: &[u8], secret: &[u8]) -> TransactionFut {
        unimplemented!();
    }

    fn create_taker_refunds_payment_preimage(
        &self,
        _taker_payment_tx: &[u8],
        _time_lock: u32,
        _maker_pub: &[u8],
        _secret_hash: &[u8],
        _swap_contract_address: &Option<BytesJson>,
        _swap_unique_data: &[u8],
    ) -> TransactionFut {
        unimplemented!();
    }

    fn send_watcher_refunds_taker_payment_preimage(&self, _taker_refunds_payment: &[u8]) -> TransactionFut {
        unimplemented!();
    }

    fn watcher_validate_taker_fee(&self, _taker_fee_hash: Vec<u8>, _verified_pub: Vec<u8>) -> ValidatePaymentFut<()> {
        unimplemented!();
    }

    async fn watcher_search_for_swap_tx_spend(
        &self,
        input: WatcherSearchForSwapTxSpendInput<'_>,
    ) -> Result<Option<FoundSwapTxSpend>, String> {
        unimplemented!();
    }

    fn watcher_validate_taker_payment(&self, _input: WatcherValidatePaymentInput) -> ValidatePaymentFut<()> {
        unimplemented!();
    }
}

/// Processes the given `priv_key_policy` and returns corresponding `Secp256k1Secret`.
/// This function expects either [`PrivKeyBuildPolicy::IguanaPrivKey`]
/// or [`PrivKeyBuildPolicy::GlobalHDAccount`], otherwise returns `PrivKeyPolicyNotAllowed` error.
pub(crate) fn secret_from_priv_key_policy(
    conf: &TendermintConf,
    priv_key_policy: PrivKeyBuildPolicy,
) -> MmResult<Secp256k1Secret, TendermintInitError> {
    match priv_key_policy {
        PrivKeyBuildPolicy::IguanaPrivKey(iguana) => Ok(iguana),
        PrivKeyBuildPolicy::GlobalHDAccount(global_hd) => {
            let derivation_path = conf.derivation_path.or_mm_err(|| TendermintInitError {
                ticker: ticker.clone(),
                kind: TendermintInitErrorKind::DerivationPathIsNotSet,
            })?;
            global_hd
                .derive_secp256k1_secret(&derivation_path)
                .mm_err(|e| TendermintInitError {
                    ticker: ticker.clone(),
                    kind: TendermintInitErrorKind::InvalidPrivKey(e.to_string()),
                })
        },
        PrivKeyBuildPolicy::Trezor => {
            let kind = TendermintInitErrorKind::PrivKeyPolicyNotAllowed(PrivKeyNotAllowed::HardwareWalletNotSupported);
            MmError::err(TendermintInitError { ticker, kind })
        },
    }
}

#[cfg(test)]
pub mod tendermint_coin_tests {
    use super::*;
    use crate::tendermint::htlc_proto::ClaimHtlcProtoRep;
    use common::{block_on, DEX_FEE_ADDR_RAW_PUBKEY};
    use cosmrs::proto::cosmos::tx::v1beta1::{GetTxRequest, GetTxResponse, GetTxsEventResponse};
    use rand::{thread_rng, Rng};

    pub const IRIS_TESTNET_HTLC_PAIR1_SEED: &str = "iris test seed";
    // pub const IRIS_TESTNET_HTLC_PAIR1_PUB_KEY: &str = &[
    //     2, 35, 133, 39, 114, 92, 150, 175, 252, 203, 124, 85, 243, 144, 11, 52, 91, 128, 236, 82, 104, 212, 131, 40,
    //     79, 22, 40, 7, 119, 93, 50, 179, 43,
    // ];
    // const IRIS_TESTNET_HTLC_PAIR1_ADDRESS: &str = "iaa1e0rx87mdj79zejewuc4jg7ql9ud2286g2us8f2";

    // const IRIS_TESTNET_HTLC_PAIR2_SEED: &str = "iris test2 seed";
    const IRIS_TESTNET_HTLC_PAIR2_PUB_KEY: &[u8] = &[
        2, 90, 55, 151, 92, 7, 154, 117, 67, 96, 63, 202, 178, 78, 37, 101, 164, 173, 238, 60, 249, 175, 137, 52, 105,
        14, 16, 50, 130, 250, 64, 37, 17,
    ];
    const IRIS_TESTNET_HTLC_PAIR2_ADDRESS: &str = "iaa1erfnkjsmalkwtvj44qnfr2drfzdt4n9ldh0kjv";

    pub const IRIS_TESTNET_RPC_URL: &str = "http://34.80.202.172:26657";

    fn get_iris_usdc_ibc_protocol() -> TendermintProtocolInfo {
        TendermintProtocolInfo {
            decimals: 6,
            denom: String::from("ibc/5C465997B4F582F602CD64E12031C6A6E18CAF1E6EDC9B5D808822DC0B5F850C"),
            account_prefix: String::from("iaa"),
            chain_id: String::from("nyancat-9"),
            gas_price: None,
        }
    }

    fn get_iris_protocol() -> TendermintProtocolInfo {
        TendermintProtocolInfo {
            decimals: 6,
            denom: String::from("unyan"),
            account_prefix: String::from("iaa"),
            chain_id: String::from("nyancat-9"),
            gas_price: None,
        }
    }

    #[test]
    fn test_tx_hash_str_from_bytes() {
        let tx_hex = "0a97010a8f010a1c2f636f736d6f732e62616e6b2e763162657461312e4d736753656e64126f0a2d636f736d6f7331737661773061716334353834783832356a753775613033673578747877643061686c3836687a122d636f736d6f7331737661773061716334353834783832356a753775613033673578747877643061686c3836687a1a0f0a057561746f6d120631303030303018d998bf0512670a500a460a1f2f636f736d6f732e63727970746f2e736563703235366b312e5075624b657912230a2102000eef4ab169e7b26a4a16c47420c4176ab702119ba57a8820fb3e53c8e7506212040a020801180312130a0d0a057561746f6d12043130303010a08d061a4093e5aec96f7d311d129f5ec8714b21ad06a75e483ba32afab86354400b2ac8350bfc98731bbb05934bf138282750d71aadbe08ceb6bb195f2b55e1bbfdddaaad";
        let expected_hash = "1C25ED7D17FCC5959409498D5423594666C4E84F15AF7B4AF17DF29B2AF9E7F5";

        let tx_bytes = hex::decode(tx_hex).unwrap();
        let hash = sha256(&tx_bytes);
        assert_eq!(hex::encode_upper(hash.as_slice()), expected_hash);
    }

    #[test]
    fn test_htlc_create_and_claim() {
        let rpc_urls = vec![IRIS_TESTNET_RPC_URL.to_string()];

        let protocol_conf = get_iris_usdc_ibc_protocol();

        let ctx = mm2_core::mm_ctx::MmCtxBuilder::default().into_mm_arc();

        let priv_key = crypto::privkey::key_pair_from_seed(IRIS_TESTNET_HTLC_PAIR1_SEED)
            .unwrap()
            .private()
            .secret;
        let priv_key_policy = PrivKeyBuildPolicy::IguanaPrivKey(priv_key);
        let conf = TendermintConf { derivation_path: None };
        let coin = common::block_on(TendermintCoin::init(
            &ctx,
            "USDC-IBC".to_string(),
<<<<<<< HEAD
            conf,
            protocol_conf,
            activation_request,
            priv_key_policy,
=======
            5,
            protocol_conf,
            rpc_urls,
            priv_key,
>>>>>>> 20462d99
        ))
        .unwrap();

        // << BEGIN HTLC CREATION
        let base_denom: Denom = "unyan".parse().unwrap();
        let to: AccountId = IRIS_TESTNET_HTLC_PAIR2_ADDRESS.parse().unwrap();
        const UAMOUNT: u64 = 1;
        let amount: cosmrs::Decimal = UAMOUNT.into();
        let amount_dec = big_decimal_from_sat_unsigned(UAMOUNT, coin.decimals);
        let sec: [u8; 32] = thread_rng().gen();
        let time_lock = 1000;

        let create_htlc_tx = coin
            .gen_create_htlc_tx(coin.denom.clone(), &to, amount, sha256(&sec).as_slice(), time_lock)
            .unwrap();

        let current_block_fut = coin.current_block().compat();
        let current_block = block_on(async { current_block_fut.await.unwrap() });
        let timeout_height = current_block + TIMEOUT_HEIGHT_DELTA;

        let account_info_fut = coin.my_account_info();
        let account_info = block_on(async { account_info_fut.await.unwrap() });

        let simulated_tx = coin
            .gen_simulated_tx(
                account_info.clone(),
                create_htlc_tx.msg_payload.clone(),
                timeout_height,
                TX_DEFAULT_MEMO.into(),
            )
            .unwrap();

        let fee = block_on(async { coin.calculate_fee(base_denom.clone(), simulated_tx).await.unwrap() });

        let raw_tx = block_on(async {
            coin.any_to_signed_raw_tx(
                account_info.clone(),
                create_htlc_tx.msg_payload.clone(),
                fee,
                timeout_height,
                TX_DEFAULT_MEMO.into(),
            )
            .unwrap()
        });
        let tx_bytes = raw_tx.to_bytes().unwrap();

        let send_tx_fut = coin.send_raw_tx_bytes(&tx_bytes).compat();
        block_on(async {
            send_tx_fut.await.unwrap();
        });
        // >> END HTLC CREATION

        let htlc_spent = block_on(
            coin.check_if_my_payment_sent(
                0,
                IRIS_TESTNET_HTLC_PAIR2_PUB_KEY,
                sha256(&sec).as_slice(),
                current_block,
                &None,
                &[],
                &amount_dec,
            )
            .compat(),
        )
        .unwrap();
        assert!(htlc_spent.is_some());

        // << BEGIN HTLC CLAIMING
        let claim_htlc_tx = coin.gen_claim_htlc_tx(create_htlc_tx.id, &sec).unwrap();

        let current_block_fut = coin.current_block().compat();
        let current_block = common::block_on(async { current_block_fut.await.unwrap() });
        let timeout_height = current_block + TIMEOUT_HEIGHT_DELTA;

        let account_info_fut = coin.my_account_info();
        let account_info = block_on(async { account_info_fut.await.unwrap() });

        let simulated_tx = coin
            .gen_simulated_tx(
                account_info.clone(),
                claim_htlc_tx.msg_payload.clone(),
                timeout_height,
                TX_DEFAULT_MEMO.into(),
            )
            .unwrap();

        let fee = block_on(async { coin.calculate_fee(base_denom.clone(), simulated_tx).await.unwrap() });

        let raw_tx = coin
            .any_to_signed_raw_tx(
                account_info,
                claim_htlc_tx.msg_payload,
                fee,
                timeout_height,
                TX_DEFAULT_MEMO.into(),
            )
            .unwrap();

        let tx_bytes = raw_tx.to_bytes().unwrap();
        let send_tx_fut = coin.send_raw_tx_bytes(&tx_bytes).compat();
        block_on(async {
            send_tx_fut.await.unwrap();
        });
        println!("Claim HTLC tx hash {}", hex::encode_upper(sha256(&tx_bytes).as_slice()));
        // >> END HTLC CLAIMING
    }

    #[test]
    fn try_query_claim_htlc_txs_and_get_secret() {
        let rpc_urls = vec![IRIS_TESTNET_RPC_URL.to_string()];

        let protocol_conf = get_iris_usdc_ibc_protocol();

        let ctx = mm2_core::mm_ctx::MmCtxBuilder::default()
            .with_secp256k1_key_pair(crypto::privkey::key_pair_from_seed(IRIS_TESTNET_HTLC_PAIR1_SEED).unwrap())
            .into_mm_arc();

        let priv_key = &*ctx.secp256k1_key_pair().private().secret;

        let coin = block_on(TendermintCoin::init(
            &ctx,
            "USDC-IBC".to_string(),
            5,
            protocol_conf,
            rpc_urls,
            priv_key,
        ))
        .unwrap();

        let events = "claim_htlc.id='2B925FC83A106CC81590B3DB108AC2AE496FFA912F368FE5E29BC1ED2B754F2C'";
        let request = GetTxsEventRequest {
            events: vec![events.into()],
            pagination: None,
            order_by: 0,
        };
        let path = AbciPath::from_str(ABCI_GET_TXS_EVENT_PATH).unwrap();
        let response = block_on(block_on(coin.rpc_client()).unwrap().abci_query(
            Some(path),
            request.encode_to_vec(),
            ABCI_REQUEST_HEIGHT,
            ABCI_REQUEST_PROVE,
        ))
        .unwrap();
        println!("{:?}", response);

        let response = GetTxsEventResponse::decode(response.value.as_slice()).unwrap();
        let tx = response.txs.first().unwrap();
        println!("{:?}", tx);

        let first_msg = tx.body.as_ref().unwrap().messages.first().unwrap();
        println!("{:?}", first_msg);

        let claim_htlc = ClaimHtlcProtoRep::decode(first_msg.value.as_slice()).unwrap();
        let expected_secret = [1; 32];
        let actual_secret = hex::decode(claim_htlc.secret).unwrap();

        assert_eq!(actual_secret, expected_secret);
    }

    #[test]
    fn wait_for_tx_spend_test() {
        let rpc_urls = vec![IRIS_TESTNET_RPC_URL.to_string()];

        let protocol_conf = get_iris_usdc_ibc_protocol();

        let ctx = mm2_core::mm_ctx::MmCtxBuilder::default()
            .with_secp256k1_key_pair(crypto::privkey::key_pair_from_seed(IRIS_TESTNET_HTLC_PAIR1_SEED).unwrap())
            .into_mm_arc();

        let priv_key = &*ctx.secp256k1_key_pair().private().secret;

        let coin = block_on(TendermintCoin::init(
            &ctx,
            "USDC-IBC".to_string(),
            5,
            protocol_conf,
            rpc_urls,
            priv_key,
        ))
        .unwrap();

        // https://nyancat.iobscan.io/#/tx?txHash=2DB382CE3D9953E4A94957B475B0E8A98F5B6DDB32D6BF0F6A765D949CF4A727
        let create_tx_hash = "2DB382CE3D9953E4A94957B475B0E8A98F5B6DDB32D6BF0F6A765D949CF4A727";

        let request = GetTxRequest {
            hash: create_tx_hash.into(),
        };

        let path = AbciPath::from_str(ABCI_GET_TX_PATH).unwrap();
        let response = block_on(block_on(coin.rpc_client()).unwrap().abci_query(
            Some(path),
            request.encode_to_vec(),
            ABCI_REQUEST_HEIGHT,
            ABCI_REQUEST_PROVE,
        ))
        .unwrap();
        println!("{:?}", response);

        let response = GetTxResponse::decode(response.value.as_slice()).unwrap();
        let tx = response.tx.unwrap();

        println!("{:?}", tx);

        let encoded_tx = tx.encode_to_vec();

        let secret_hash = hex::decode("0C34C71EBA2A51738699F9F3D6DAFFB15BE576E8ED543203485791B5DA39D10D").unwrap();
        let spend_tx = block_on(
            coin.wait_for_htlc_tx_spend(&encoded_tx, &secret_hash, get_utc_timestamp() as u64, 0, &None)
                .compat(),
        )
        .unwrap();

        // https://nyancat.iobscan.io/#/tx?txHash=565C820C1F95556ADC251F16244AAD4E4274772F41BC13F958C9C2F89A14D137
        let expected_spend_hash = "565C820C1F95556ADC251F16244AAD4E4274772F41BC13F958C9C2F89A14D137";
        let hash = spend_tx.tx_hash();
        assert_eq!(hex::encode_upper(&hash.0), expected_spend_hash);
    }

    #[test]
    fn validate_taker_fee_test() {
        let rpc_urls = vec![IRIS_TESTNET_RPC_URL.to_string()];

        let protocol_conf = get_iris_protocol();

        let ctx = mm2_core::mm_ctx::MmCtxBuilder::default()
            .with_secp256k1_key_pair(crypto::privkey::key_pair_from_seed(IRIS_TESTNET_HTLC_PAIR1_SEED).unwrap())
            .into_mm_arc();

        let priv_key = &*ctx.secp256k1_key_pair().private().secret;

        let coin = block_on(TendermintCoin::init(
            &ctx,
            "IRIS-TEST".to_string(),
            5,
            protocol_conf,
            rpc_urls,
            priv_key,
        ))
        .unwrap();

        // CreateHtlc tx, validation should fail because first message of dex fee tx must be MsgSend
        // https://nyancat.iobscan.io/#/tx?txHash=2DB382CE3D9953E4A94957B475B0E8A98F5B6DDB32D6BF0F6A765D949CF4A727
        let create_htlc_tx_hash = "2DB382CE3D9953E4A94957B475B0E8A98F5B6DDB32D6BF0F6A765D949CF4A727";
        let create_htlc_tx_bytes = block_on(coin.request_tx(create_htlc_tx_hash.into()))
            .unwrap()
            .encode_to_vec();
        let create_htlc_tx = TransactionEnum::CosmosTransaction(CosmosTransaction {
            data: TxRaw::decode(create_htlc_tx_bytes.as_slice()).unwrap(),
        });

        let invalid_amount = 1.into();
        let validate_err = coin
            .validate_fee(
                &create_htlc_tx,
                &[],
                &DEX_FEE_ADDR_RAW_PUBKEY,
                &invalid_amount,
                0,
                &[1; 16],
            )
            .wait()
            .unwrap_err();
        println!("{}", validate_err);
        assert!(validate_err.contains("failed to decode Protobuf message: MsgSend.amount"));

        // just a random transfer tx not related to AtomicDEX, should fail on recipient address check
        // https://nyancat.iobscan.io/#/tx?txHash=65815814E7D74832D87956144C1E84801DC94FE9A509D207A0ABC3F17775E5DF
        let random_transfer_tx_hash = "65815814E7D74832D87956144C1E84801DC94FE9A509D207A0ABC3F17775E5DF";
        let random_transfer_tx_bytes = block_on(coin.request_tx(random_transfer_tx_hash.into()))
            .unwrap()
            .encode_to_vec();

        let random_transfer_tx = TransactionEnum::CosmosTransaction(CosmosTransaction {
            data: TxRaw::decode(random_transfer_tx_bytes.as_slice()).unwrap(),
        });

        let validate_err = coin
            .validate_fee(
                &random_transfer_tx,
                &[],
                &DEX_FEE_ADDR_RAW_PUBKEY,
                &invalid_amount,
                0,
                &[1; 16],
            )
            .wait()
            .unwrap_err();
        println!("{}", validate_err);
        assert!(validate_err.contains("sent to wrong address"));

        // dex fee tx sent during real swap
        // https://nyancat.iobscan.io/#/tx?txHash=8AA6B9591FE1EE93C8B89DE4F2C59B2F5D3473BD9FB5F3CFF6A5442BEDC881D7
        let dex_fee_hash = "8AA6B9591FE1EE93C8B89DE4F2C59B2F5D3473BD9FB5F3CFF6A5442BEDC881D7";
        let dex_fee_tx = block_on(coin.request_tx(dex_fee_hash.into())).unwrap();

        let pubkey = dex_fee_tx.auth_info.as_ref().unwrap().signer_infos[0]
            .public_key
            .as_ref()
            .unwrap()
            .value[2..]
            .to_vec();
        let dex_fee_tx = TransactionEnum::CosmosTransaction(CosmosTransaction {
            data: TxRaw::decode(dex_fee_tx.encode_to_vec().as_slice()).unwrap(),
        });

        let validate_err = coin
            .validate_fee(&dex_fee_tx, &[], &DEX_FEE_ADDR_RAW_PUBKEY, &invalid_amount, 0, &[1; 16])
            .wait()
            .unwrap_err();
        println!("{}", validate_err);
        assert!(validate_err.contains("Invalid amount"));

        let valid_amount: BigDecimal = "0.0001".parse().unwrap();
        // valid amount but invalid sender
        let validate_err = coin
            .validate_fee(
                &dex_fee_tx,
                &DEX_FEE_ADDR_RAW_PUBKEY,
                &DEX_FEE_ADDR_RAW_PUBKEY,
                &valid_amount,
                0,
                &[1; 16],
            )
            .wait()
            .unwrap_err();
        println!("{}", validate_err);
        assert!(validate_err.contains("Invalid sender"));

        // invalid memo
        let validate_err = coin
            .validate_fee(
                &dex_fee_tx,
                &pubkey,
                &DEX_FEE_ADDR_RAW_PUBKEY,
                &valid_amount,
                0,
                &[1; 16],
            )
            .wait()
            .unwrap_err();
        println!("{}", validate_err);
        assert!(validate_err.contains("Invalid memo"));

        // https://nyancat.iobscan.io/#/tx?txHash=5939A9D1AF57BB828714E0C4C4D7F2AEE349BB719B0A1F25F8FBCC3BB227C5F9
        let fee_with_memo_hash = "5939A9D1AF57BB828714E0C4C4D7F2AEE349BB719B0A1F25F8FBCC3BB227C5F9";
        let fee_with_memo_tx = block_on(coin.request_tx(fee_with_memo_hash.into())).unwrap();

        let pubkey = fee_with_memo_tx.auth_info.as_ref().unwrap().signer_infos[0]
            .public_key
            .as_ref()
            .unwrap()
            .value[2..]
            .to_vec();

        let fee_with_memo_tx = TransactionEnum::CosmosTransaction(CosmosTransaction {
            data: TxRaw::decode(fee_with_memo_tx.encode_to_vec().as_slice()).unwrap(),
        });

        let uuid: Uuid = "cae6011b-9810-4710-b784-1e5dd0b3a0d0".parse().unwrap();
        let amount: BigDecimal = "0.0001".parse().unwrap();
        block_on(
            coin.validate_fee_for_denom(
                &fee_with_memo_tx,
                &pubkey,
                &DEX_FEE_ADDR_RAW_PUBKEY,
                &amount,
                6,
                uuid.as_bytes(),
                "nim".into(),
            )
            .compat(),
        )
        .unwrap();
    }

    #[test]
    fn validate_payment_test() {
        let rpc_urls = vec![IRIS_TESTNET_RPC_URL.to_string()];

        let protocol_conf = get_iris_protocol();

        let ctx = mm2_core::mm_ctx::MmCtxBuilder::default()
            .with_secp256k1_key_pair(crypto::privkey::key_pair_from_seed(IRIS_TESTNET_HTLC_PAIR1_SEED).unwrap())
            .into_mm_arc();

        let priv_key = &*ctx.secp256k1_key_pair().private().secret;

        let coin = block_on(TendermintCoin::init(
            &ctx,
            "IRIS-TEST".to_string(),
            5,
            protocol_conf,
            rpc_urls,
            priv_key,
        ))
        .unwrap();

        // just a random transfer tx not related to AtomicDEX, should fail because the message is not CreateHtlc
        // https://nyancat.iobscan.io/#/tx?txHash=65815814E7D74832D87956144C1E84801DC94FE9A509D207A0ABC3F17775E5DF
        let random_transfer_tx_hash = "65815814E7D74832D87956144C1E84801DC94FE9A509D207A0ABC3F17775E5DF";
        let random_transfer_tx_bytes = block_on(coin.request_tx(random_transfer_tx_hash.into()))
            .unwrap()
            .encode_to_vec();

        let input = ValidatePaymentInput {
            payment_tx: random_transfer_tx_bytes,
            time_lock_duration: 0,
            time_lock: 0,
            other_pub: Vec::new(),
            secret_hash: Vec::new(),
            amount: Default::default(),
            swap_contract_address: None,
            try_spv_proof_until: 0,
            confirmations: 0,
            unique_swap_data: Vec::new(),
        };
        let validate_err = coin.validate_taker_payment(input).wait().unwrap_err();
        match validate_err.into_inner() {
            ValidatePaymentError::WrongPaymentTx(e) => assert!(e.contains("Incorrect CreateHtlc message")),
            unexpected => panic!("Unexpected error variant {:?}", unexpected),
        };

        // The HTLC that was already claimed or refunded should not pass the validation
        // https://nyancat.iobscan.io/#/tx?txHash=93CF377D470EB27BD6E2C5B95BFEFE99359F95B88C70D785B34D1D2C670201B9
        let claimed_htlc_tx_hash = "93CF377D470EB27BD6E2C5B95BFEFE99359F95B88C70D785B34D1D2C670201B9";
        let claimed_htlc_tx_bytes = block_on(coin.request_tx(claimed_htlc_tx_hash.into()))
            .unwrap()
            .encode_to_vec();

        let input = ValidatePaymentInput {
            payment_tx: claimed_htlc_tx_bytes,
            time_lock_duration: 20000,
            time_lock: 1664984893,
            other_pub: hex::decode("025a37975c079a7543603fcab24e2565a4adee3cf9af8934690e103282fa402511").unwrap(),
            secret_hash: hex::decode("441d0237e93677d3458e1e5a2e69f61e3622813521bf048dd56290306acdd134").unwrap(),
            amount: "0.01".parse().unwrap(),
            swap_contract_address: None,
            try_spv_proof_until: 0,
            confirmations: 0,
            unique_swap_data: Vec::new(),
        };
        let validate_err = block_on(
            coin.validate_payment_for_denom(input, "nim".parse().unwrap(), 6)
                .compat(),
        )
        .unwrap_err();
        match validate_err.into_inner() {
            ValidatePaymentError::UnexpectedPaymentState(_) => (),
            unexpected => panic!("Unexpected error variant {:?}", unexpected),
        };
    }
}<|MERGE_RESOLUTION|>--- conflicted
+++ resolved
@@ -9,23 +9,14 @@
 use crate::utxo::utxo_common::big_decimal_from_sat;
 use crate::{big_decimal_from_sat_unsigned, BalanceError, BalanceFut, BigDecimal, CoinBalance, CoinFutSpawner,
             FeeApproxStage, FoundSwapTxSpend, HistorySyncState, MarketCoinOps, MmCoin, NegotiateSwapContractAddrErr,
-<<<<<<< HEAD
-            PrivKeyBuildPolicy, PrivKeyNotAllowed, RawTransactionFut, RawTransactionRequest,
-            SearchForSwapTxSpendInput, SignatureResult, SwapOps, TradeFee, TradePreimageFut, TradePreimageResult,
-            TradePreimageValue, TransactionDetails, TransactionEnum, TransactionFut, TransactionType, TxFeeDetails,
-            TxMarshalingErr, UnexpectedDerivationMethod, ValidateAddressResult, ValidateOtherPubKeyErr,
-            ValidatePaymentFut, ValidatePaymentInput, VerificationResult, WatcherValidatePaymentInput, WithdrawError,
-            WithdrawFut, WithdrawRequest};
-=======
-            PaymentInstructions, PaymentInstructionsErr, RawTransactionError, RawTransactionFut,
-            RawTransactionRequest, RawTransactionRes, SearchForSwapTxSpendInput, SignatureResult, SwapOps, TradeFee,
-            TradePreimageFut, TradePreimageResult, TradePreimageValue, TransactionDetails, TransactionEnum,
-            TransactionErr, TransactionFut, TransactionType, TxFeeDetails, TxMarshalingErr,
+            PaymentInstructions, PaymentInstructionsErr, PrivKeyBuildPolicy, PrivKeyNotAllowed, RawTransactionError,
+            RawTransactionFut, RawTransactionRequest, RawTransactionRes, SearchForSwapTxSpendInput, SignatureResult,
+            SwapOps, TradeFee, TradePreimageFut, TradePreimageResult, TradePreimageValue, TransactionDetails,
+            TransactionEnum, TransactionErr, TransactionFut, TransactionType, TxFeeDetails, TxMarshalingErr,
             UnexpectedDerivationMethod, ValidateAddressResult, ValidateInstructionsErr, ValidateOtherPubKeyErr,
             ValidatePaymentFut, ValidatePaymentInput, VerificationResult, WatcherOps,
             WatcherSearchForSwapTxSpendInput, WatcherValidatePaymentInput, WithdrawError, WithdrawFut, WithdrawRequest};
 use async_std::prelude::FutureExt as AsyncStdFutureExt;
->>>>>>> 20462d99
 use async_trait::async_trait;
 use bitcrypto::{dhash160, sha256};
 use common::executor::Timer;
@@ -44,13 +35,8 @@
 use cosmrs::tendermint::chain::Id as ChainId;
 use cosmrs::tendermint::PublicKey;
 use cosmrs::tx::{self, Fee, Msg, Raw, SignDoc, SignerInfo};
-<<<<<<< HEAD
-use cosmrs::{AccountId, Any, Coin, Denom};
-use crypto::{Bip44PathToCoin, Secp256k1Secret};
-=======
 use cosmrs::{AccountId, Any, Coin, Denom, ErrorReport};
-use crypto::privkey::key_pair_from_secret;
->>>>>>> 20462d99
+use crypto::{privkey::key_pair_from_secret, Bip44PathToCoin, Secp256k1Secret};
 use derive_more::Display;
 use futures::lock::Mutex as AsyncMutex;
 use futures::{FutureExt, TryFutureExt};
@@ -63,12 +49,8 @@
 use parking_lot::Mutex as PaMutex;
 use prost::{DecodeError, Message};
 use rpc::v1::types::Bytes as BytesJson;
-<<<<<<< HEAD
 use serde_json::{self as json, Value as Json};
-=======
-use serde_json::Value as Json;
 use std::collections::HashMap;
->>>>>>> 20462d99
 use std::convert::TryFrom;
 use std::ops::Deref;
 use std::str::FromStr;
@@ -125,6 +107,7 @@
 }
 
 pub struct TendermintConf {
+    avg_block_time: u8,
     /// Derivation path of the coin.
     /// This derivation path consists of `purpose` and `coin_type` only
     /// where the full `BIP44` address has the following structure:
@@ -134,11 +117,25 @@
 
 impl TendermintConf {
     pub fn parse(ticker: &str, conf: &Json) -> MmResult<Self, TendermintInitError> {
+        let avg_block_time = conf["avg_block_time"].as_i64().unwrap_or(0);
+
+        // `avg_block_time` can not be less than 1 OR bigger than 255(u8::MAX)
+        if avg_block_time < 1 || avg_block_time > std::u8::MAX as i64 {
+            return MmError::err(TendermintInitError {
+                ticker: ticker.to_string(),
+                kind: TendermintInitErrorKind::AvgBlockTimeMissingOrInvalid,
+            });
+        }
+
         let derivation_path = json::from_value(conf["derivation_path"].clone()).map_to_mm(|e| TendermintInitError {
             ticker: ticker.to_string(),
             kind: TendermintInitErrorKind::ErrorDeserializingDerivationPath(e.to_string()),
         })?;
-        Ok(TendermintConf { derivation_path })
+
+        Ok(TendermintConf {
+            avg_block_time: avg_block_time as u8,
+            derivation_path,
+        })
     }
 }
 
@@ -300,17 +297,10 @@
     pub async fn init(
         ctx: &MmArc,
         ticker: String,
-<<<<<<< HEAD
         conf: TendermintConf,
         protocol_info: TendermintProtocolInfo,
-        activation_params: TendermintActivationParams,
+        rpc_urls: Vec<String>,
         priv_key_policy: PrivKeyBuildPolicy,
-=======
-        avg_block_time: u8,
-        protocol_info: TendermintProtocolInfo,
-        rpc_urls: Vec<String>,
-        priv_key: &[u8],
->>>>>>> 20462d99
     ) -> MmResult<Self, TendermintInitError> {
         if rpc_urls.is_empty() {
             return MmError::err(TendermintInitError {
@@ -319,7 +309,7 @@
             });
         }
 
-        let priv_key = secret_from_priv_key_policy(&conf, priv_key_policy)?;
+        let priv_key = secret_from_priv_key_policy(&conf, &ticker, priv_key_policy)?;
 
         let account_id =
             account_id_from_privkey(priv_key.as_slice(), &protocol_info.account_prefix).mm_err(|kind| {
@@ -365,7 +355,7 @@
             denom,
             chain_id,
             gas_price: protocol_info.gas_price,
-            avg_block_time,
+            avg_block_time: conf.avg_block_time,
             sequence_lock: AsyncMutex::new(()),
             tokens_info: PaMutex::new(HashMap::new()),
             abortable_system,
@@ -1852,25 +1842,29 @@
 /// or [`PrivKeyBuildPolicy::GlobalHDAccount`], otherwise returns `PrivKeyPolicyNotAllowed` error.
 pub(crate) fn secret_from_priv_key_policy(
     conf: &TendermintConf,
+    ticker: &str,
     priv_key_policy: PrivKeyBuildPolicy,
 ) -> MmResult<Secp256k1Secret, TendermintInitError> {
     match priv_key_policy {
         PrivKeyBuildPolicy::IguanaPrivKey(iguana) => Ok(iguana),
         PrivKeyBuildPolicy::GlobalHDAccount(global_hd) => {
-            let derivation_path = conf.derivation_path.or_mm_err(|| TendermintInitError {
-                ticker: ticker.clone(),
+            let derivation_path = conf.derivation_path.as_ref().or_mm_err(|| TendermintInitError {
+                ticker: ticker.to_string(),
                 kind: TendermintInitErrorKind::DerivationPathIsNotSet,
             })?;
             global_hd
-                .derive_secp256k1_secret(&derivation_path)
+                .derive_secp256k1_secret(derivation_path)
                 .mm_err(|e| TendermintInitError {
-                    ticker: ticker.clone(),
+                    ticker: ticker.to_string(),
                     kind: TendermintInitErrorKind::InvalidPrivKey(e.to_string()),
                 })
         },
         PrivKeyBuildPolicy::Trezor => {
             let kind = TendermintInitErrorKind::PrivKeyPolicyNotAllowed(PrivKeyNotAllowed::HardwareWalletNotSupported);
-            MmError::err(TendermintInitError { ticker, kind })
+            MmError::err(TendermintInitError {
+                ticker: ticker.to_string(),
+                kind,
+            })
         },
     }
 }
@@ -1881,6 +1875,7 @@
     use crate::tendermint::htlc_proto::ClaimHtlcProtoRep;
     use common::{block_on, DEX_FEE_ADDR_RAW_PUBKEY};
     use cosmrs::proto::cosmos::tx::v1beta1::{GetTxRequest, GetTxResponse, GetTxsEventResponse};
+    use crypto::privkey::key_pair_from_seed;
     use rand::{thread_rng, Rng};
 
     pub const IRIS_TESTNET_HTLC_PAIR1_SEED: &str = "iris test seed";
@@ -1937,26 +1932,21 @@
 
         let ctx = mm2_core::mm_ctx::MmCtxBuilder::default().into_mm_arc();
 
-        let priv_key = crypto::privkey::key_pair_from_seed(IRIS_TESTNET_HTLC_PAIR1_SEED)
-            .unwrap()
-            .private()
-            .secret;
-        let priv_key_policy = PrivKeyBuildPolicy::IguanaPrivKey(priv_key);
-        let conf = TendermintConf { derivation_path: None };
-        let coin = common::block_on(TendermintCoin::init(
+        let conf = TendermintConf {
+            avg_block_time: 5,
+            derivation_path: None,
+        };
+
+        let key_pair = key_pair_from_seed(IRIS_TESTNET_HTLC_PAIR1_SEED).unwrap();
+        let priv_key_policy = PrivKeyBuildPolicy::IguanaPrivKey(key_pair.private().secret);
+
+        let coin = block_on(TendermintCoin::init(
             &ctx,
             "USDC-IBC".to_string(),
-<<<<<<< HEAD
             conf,
             protocol_conf,
-            activation_request,
+            rpc_urls,
             priv_key_policy,
-=======
-            5,
-            protocol_conf,
-            rpc_urls,
-            priv_key,
->>>>>>> 20462d99
         ))
         .unwrap();
 
@@ -2070,19 +2060,23 @@
 
         let protocol_conf = get_iris_usdc_ibc_protocol();
 
-        let ctx = mm2_core::mm_ctx::MmCtxBuilder::default()
-            .with_secp256k1_key_pair(crypto::privkey::key_pair_from_seed(IRIS_TESTNET_HTLC_PAIR1_SEED).unwrap())
-            .into_mm_arc();
-
-        let priv_key = &*ctx.secp256k1_key_pair().private().secret;
+        let ctx = mm2_core::mm_ctx::MmCtxBuilder::default().into_mm_arc();
+
+        let conf = TendermintConf {
+            avg_block_time: 5,
+            derivation_path: None,
+        };
+
+        let key_pair = key_pair_from_seed(IRIS_TESTNET_HTLC_PAIR1_SEED).unwrap();
+        let priv_key_policy = PrivKeyBuildPolicy::IguanaPrivKey(key_pair.private().secret);
 
         let coin = block_on(TendermintCoin::init(
             &ctx,
             "USDC-IBC".to_string(),
-            5,
+            conf,
             protocol_conf,
             rpc_urls,
-            priv_key,
+            priv_key_policy,
         ))
         .unwrap();
 
@@ -2122,19 +2116,23 @@
 
         let protocol_conf = get_iris_usdc_ibc_protocol();
 
-        let ctx = mm2_core::mm_ctx::MmCtxBuilder::default()
-            .with_secp256k1_key_pair(crypto::privkey::key_pair_from_seed(IRIS_TESTNET_HTLC_PAIR1_SEED).unwrap())
-            .into_mm_arc();
-
-        let priv_key = &*ctx.secp256k1_key_pair().private().secret;
+        let ctx = mm2_core::mm_ctx::MmCtxBuilder::default().into_mm_arc();
+
+        let conf = TendermintConf {
+            avg_block_time: 5,
+            derivation_path: None,
+        };
+
+        let key_pair = key_pair_from_seed(IRIS_TESTNET_HTLC_PAIR1_SEED).unwrap();
+        let priv_key_policy = PrivKeyBuildPolicy::IguanaPrivKey(key_pair.private().secret);
 
         let coin = block_on(TendermintCoin::init(
             &ctx,
             "USDC-IBC".to_string(),
-            5,
+            conf,
             protocol_conf,
             rpc_urls,
-            priv_key,
+            priv_key_policy,
         ))
         .unwrap();
 
@@ -2181,19 +2179,23 @@
 
         let protocol_conf = get_iris_protocol();
 
-        let ctx = mm2_core::mm_ctx::MmCtxBuilder::default()
-            .with_secp256k1_key_pair(crypto::privkey::key_pair_from_seed(IRIS_TESTNET_HTLC_PAIR1_SEED).unwrap())
-            .into_mm_arc();
-
-        let priv_key = &*ctx.secp256k1_key_pair().private().secret;
+        let ctx = mm2_core::mm_ctx::MmCtxBuilder::default().into_mm_arc();
+
+        let conf = TendermintConf {
+            avg_block_time: 5,
+            derivation_path: None,
+        };
+
+        let key_pair = key_pair_from_seed(IRIS_TESTNET_HTLC_PAIR1_SEED).unwrap();
+        let priv_key_policy = PrivKeyBuildPolicy::IguanaPrivKey(key_pair.private().secret);
 
         let coin = block_on(TendermintCoin::init(
             &ctx,
             "IRIS-TEST".to_string(),
-            5,
+            conf,
             protocol_conf,
             rpc_urls,
-            priv_key,
+            priv_key_policy,
         ))
         .unwrap();
 
@@ -2338,19 +2340,23 @@
 
         let protocol_conf = get_iris_protocol();
 
-        let ctx = mm2_core::mm_ctx::MmCtxBuilder::default()
-            .with_secp256k1_key_pair(crypto::privkey::key_pair_from_seed(IRIS_TESTNET_HTLC_PAIR1_SEED).unwrap())
-            .into_mm_arc();
-
-        let priv_key = &*ctx.secp256k1_key_pair().private().secret;
+        let ctx = mm2_core::mm_ctx::MmCtxBuilder::default().into_mm_arc();
+
+        let conf = TendermintConf {
+            avg_block_time: 5,
+            derivation_path: None,
+        };
+
+        let key_pair = key_pair_from_seed(IRIS_TESTNET_HTLC_PAIR1_SEED).unwrap();
+        let priv_key_policy = PrivKeyBuildPolicy::IguanaPrivKey(key_pair.private().secret);
 
         let coin = block_on(TendermintCoin::init(
             &ctx,
             "IRIS-TEST".to_string(),
-            5,
+            conf,
             protocol_conf,
             rpc_urls,
-            priv_key,
+            priv_key_policy,
         ))
         .unwrap();
 
