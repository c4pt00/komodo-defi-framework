--- conflicted
+++ resolved
@@ -18,7 +18,6 @@
             CoinBalance, CoinFutSpawner, ConfirmPaymentInput, FeeApproxStage, FoundSwapTxSpend, HistorySyncState,
             MakerSwapTakerCoin, MarketCoinOps, MmCoin, MmCoinEnum, NegotiateSwapContractAddrErr,
             PaymentInstructionArgs, PaymentInstructions, PaymentInstructionsErr, PrivKeyBuildPolicy, PrivKeyPolicy,
-<<<<<<< HEAD
             PrivKeyPolicyNotAllowed, RawTransactionError, RawTransactionFut, RefundError, RefundPaymentArgs,
             RefundResult, RpcCommonOps, SearchForSwapTxSpendInput, SendMakerPaymentSpendPreimageInput,
             SendPaymentArgs, SignatureError, SignatureResult, SpendPaymentArgs, SwapOps, TakerSwapMakerCoin, TradeFee,
@@ -26,22 +25,9 @@
             TransactionEnum, TransactionErr, TransactionFut, TransactionResult, TransactionType, TxFeeDetails,
             TxMarshalingErr, UnexpectedDerivationMethod, ValidateAddressResult, ValidateFeeArgs,
             ValidateInstructionsErr, ValidateOtherPubKeyErr, ValidatePaymentFut, ValidatePaymentInput,
-            VerificationError, VerificationResult, WaitForHTLCTxSpendArgs, WatcherOps, WatcherReward,
-            WatcherRewardError, WatcherSearchForSwapTxSpendInput, WatcherValidatePaymentInput,
+            ValidateWatcherSpendInput, VerificationError, VerificationResult, WaitForHTLCTxSpendArgs, WatcherOps,
+            WatcherReward, WatcherRewardError, WatcherSearchForSwapTxSpendInput, WatcherValidatePaymentInput,
             WatcherValidateTakerFeeInput, WithdrawError, WithdrawFee, WithdrawFrom, WithdrawFut, WithdrawRequest};
-=======
-            PrivKeyPolicyNotAllowed, RawTransactionError, RawTransactionFut, RawTransactionRequest, RawTransactionRes,
-            RefundError, RefundPaymentArgs, RefundResult, RpcCommonOps, SearchForSwapTxSpendInput,
-            SendMakerPaymentSpendPreimageInput, SendPaymentArgs, SignatureError, SignatureResult, SpendPaymentArgs,
-            SwapOps, TakerSwapMakerCoin, TradeFee, TradePreimageError, TradePreimageFut, TradePreimageResult,
-            TradePreimageValue, TransactionDetails, TransactionEnum, TransactionErr, TransactionFut,
-            TransactionResult, TransactionType, TxFeeDetails, TxMarshalingErr, UnexpectedDerivationMethod,
-            ValidateAddressResult, ValidateFeeArgs, ValidateInstructionsErr, ValidateOtherPubKeyErr,
-            ValidatePaymentFut, ValidatePaymentInput, ValidateWatcherSpendInput, VerificationError,
-            VerificationResult, WaitForHTLCTxSpendArgs, WatcherOps, WatcherReward, WatcherRewardError,
-            WatcherSearchForSwapTxSpendInput, WatcherValidatePaymentInput, WatcherValidateTakerFeeInput,
-            WithdrawError, WithdrawFee, WithdrawFrom, WithdrawFut, WithdrawRequest};
->>>>>>> 3ce3de10
 use async_std::prelude::FutureExt as AsyncStdFutureExt;
 use async_trait::async_trait;
 use bitcrypto::{dhash160, sha256};
