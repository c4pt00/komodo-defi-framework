use super::ethermint_account::EthermintAccount;
use super::htlc::{ClaimHtlcMsg, ClaimHtlcProto, CreateHtlcMsg, CreateHtlcProto, HtlcType, QueryHtlcRequestProto,
                  QueryHtlcResponse, TendermintHtlc, HTLC_STATE_COMPLETED, HTLC_STATE_OPEN, HTLC_STATE_REFUNDED};
use super::ibc::transfer_v1::MsgTransfer;
use super::ibc::IBC_GAS_LIMIT_DEFAULT;
use super::rpc::*;
use crate::coin_errors::{MyAddressError, ValidatePaymentError, ValidatePaymentResult};
use crate::hd_wallet::HDPathAccountToAddressId;
use crate::rpc_command::tendermint::{IBCChainRegistriesResponse, IBCChainRegistriesResult, IBCChainsRequestError,
                                     IBCTransferChannel, IBCTransferChannelTag, IBCTransferChannelsRequest,
                                     IBCTransferChannelsRequestError, IBCTransferChannelsResponse,
                                     IBCTransferChannelsResult, IBCWithdrawRequest, CHAIN_REGISTRY_BRANCH,
                                     CHAIN_REGISTRY_IBC_DIR_NAME, CHAIN_REGISTRY_REPO_NAME, CHAIN_REGISTRY_REPO_OWNER};
use crate::tendermint::ibc::IBC_OUT_SOURCE_PORT;
use crate::utxo::sat_from_big_decimal;
use crate::utxo::utxo_common::big_decimal_from_sat;
use crate::{big_decimal_from_sat_unsigned, BalanceError, BalanceFut, BigDecimal, CheckIfMyPaymentSentArgs,
            CoinBalance, CoinFutSpawner, ConfirmPaymentInput, DexFee, FeeApproxStage, FoundSwapTxSpend,
            HistorySyncState, MakerSwapTakerCoin, MarketCoinOps, MmCoin, MmCoinEnum, NegotiateSwapContractAddrErr,
            PaymentInstructionArgs, PaymentInstructions, PaymentInstructionsErr, PrivKeyBuildPolicy, PrivKeyPolicy,
            PrivKeyPolicyNotAllowed, RawTransactionError, RawTransactionFut, RawTransactionRequest, RawTransactionRes,
            RawTransactionResult, RefundError, RefundPaymentArgs, RefundResult, RpcCommonOps,
            SearchForSwapTxSpendInput, SendMakerPaymentSpendPreimageInput, SendPaymentArgs, SignRawTransactionRequest,
            SignatureError, SignatureResult, SpendPaymentArgs, SwapOps, TakerSwapMakerCoin, TradeFee,
            TradePreimageError, TradePreimageFut, TradePreimageResult, TradePreimageValue, TransactionDetails,
            TransactionEnum, TransactionErr, TransactionFut, TransactionResult, TransactionType, TxFeeDetails,
            TxMarshalingErr, UnexpectedDerivationMethod, ValidateAddressResult, ValidateFeeArgs,
            ValidateInstructionsErr, ValidateOtherPubKeyErr, ValidatePaymentFut, ValidatePaymentInput,
            ValidateWatcherSpendInput, VerificationError, VerificationResult, WaitForHTLCTxSpendArgs, WatcherOps,
            WatcherReward, WatcherRewardError, WatcherSearchForSwapTxSpendInput, WatcherValidatePaymentInput,
            WatcherValidateTakerFeeInput, WithdrawError, WithdrawFee, WithdrawFut, WithdrawRequest};
use async_std::prelude::FutureExt as AsyncStdFutureExt;
use async_trait::async_trait;
use bitcrypto::{dhash160, sha256};
use common::executor::{abortable_queue::AbortableQueue, AbortableSystem};
use common::executor::{AbortedError, Timer};
use common::log::{debug, warn};
use common::{get_utc_timestamp, now_sec, Future01CompatExt, DEX_FEE_ADDR_PUBKEY};
use cosmrs::bank::MsgSend;
use cosmrs::crypto::secp256k1::SigningKey;
use cosmrs::proto::cosmos::auth::v1beta1::{BaseAccount, QueryAccountRequest, QueryAccountResponse};
use cosmrs::proto::cosmos::bank::v1beta1::{MsgSend as MsgSendProto, QueryBalanceRequest, QueryBalanceResponse};
use cosmrs::proto::cosmos::base::tendermint::v1beta1::{GetBlockByHeightRequest, GetBlockByHeightResponse,
                                                       GetLatestBlockRequest, GetLatestBlockResponse};
use cosmrs::proto::cosmos::base::v1beta1::Coin as CoinProto;
use cosmrs::proto::cosmos::tx::v1beta1::{GetTxRequest, GetTxResponse, GetTxsEventRequest, GetTxsEventResponse,
                                         SimulateRequest, SimulateResponse, Tx, TxBody, TxRaw};
use cosmrs::proto::prost::{DecodeError, Message};
use cosmrs::tendermint::block::Height;
use cosmrs::tendermint::chain::Id as ChainId;
use cosmrs::tendermint::PublicKey;
use cosmrs::tx::{self, Fee, Msg, Raw, SignDoc, SignerInfo};
use cosmrs::{AccountId, Any, Coin, Denom, ErrorReport};
use crypto::privkey::key_pair_from_secret;
use crypto::{HDPathToCoin, Secp256k1Secret};
use derive_more::Display;
use enum_derives::EnumFromStringify;
use futures::future::try_join_all;
use futures::lock::Mutex as AsyncMutex;
use futures::{FutureExt, TryFutureExt};
use futures01::Future;
use hex::FromHexError;
use itertools::Itertools;
use keys::KeyPair;
use mm2_core::mm_ctx::{MmArc, MmWeak};
use mm2_err_handle::prelude::*;
use mm2_git::{FileMetadata, GitController, GithubClient, RepositoryOperations, GITHUB_API_URI};
use mm2_number::MmNumber;
use parking_lot::Mutex as PaMutex;
use primitives::hash::H256;
use rpc::v1::types::Bytes as BytesJson;
use serde_json::{self as json, Value as Json};
use std::collections::HashMap;
use std::convert::TryFrom;
use std::num::NonZeroU32;
use std::ops::Deref;
use std::str::FromStr;
use std::sync::{Arc, Mutex};
use std::time::Duration;
use uuid::Uuid;

// ABCI Request Paths
const ABCI_GET_LATEST_BLOCK_PATH: &str = "/cosmos.base.tendermint.v1beta1.Service/GetLatestBlock";
const ABCI_GET_BLOCK_BY_HEIGHT_PATH: &str = "/cosmos.base.tendermint.v1beta1.Service/GetBlockByHeight";
const ABCI_SIMULATE_TX_PATH: &str = "/cosmos.tx.v1beta1.Service/Simulate";
const ABCI_QUERY_ACCOUNT_PATH: &str = "/cosmos.auth.v1beta1.Query/Account";
const ABCI_QUERY_BALANCE_PATH: &str = "/cosmos.bank.v1beta1.Query/Balance";
const ABCI_GET_TX_PATH: &str = "/cosmos.tx.v1beta1.Service/GetTx";
const ABCI_GET_TXS_EVENT_PATH: &str = "/cosmos.tx.v1beta1.Service/GetTxsEvent";

pub(crate) const MIN_TX_SATOSHIS: i64 = 1;

// ABCI Request Defaults
const ABCI_REQUEST_HEIGHT: Option<Height> = None;
const ABCI_REQUEST_PROVE: bool = false;

/// 0.25 is good average gas price on atom and iris
const DEFAULT_GAS_PRICE: f64 = 0.25;
pub(super) const TIMEOUT_HEIGHT_DELTA: u64 = 100;
pub const GAS_LIMIT_DEFAULT: u64 = 125_000;
pub(crate) const TX_DEFAULT_MEMO: &str = "";

// https://github.com/irisnet/irismod/blob/5016c1be6fdbcffc319943f33713f4a057622f0a/modules/htlc/types/validation.go#L19-L22
const MAX_TIME_LOCK: i64 = 34560;
const MIN_TIME_LOCK: i64 = 50;

const ACCOUNT_SEQUENCE_ERR: &str = "incorrect account sequence";

type TendermintPrivKeyPolicy = PrivKeyPolicy<Secp256k1Secret>;

#[async_trait]
pub trait TendermintCommons {
    fn platform_denom(&self) -> &Denom;

    fn set_history_sync_state(&self, new_state: HistorySyncState);

    async fn get_block_timestamp(&self, block: i64) -> MmResult<Option<u64>, TendermintCoinRpcError>;

    async fn get_all_balances(&self) -> MmResult<AllBalancesResult, TendermintCoinRpcError>;

    async fn rpc_client(&self) -> MmResult<HttpClient, TendermintCoinRpcError>;
}

#[derive(Clone, Debug, PartialEq, Serialize, Deserialize)]
pub struct TendermintFeeDetails {
    pub coin: String,
    pub amount: BigDecimal,
    #[serde(skip)]
    pub uamount: u64,
    pub gas_limit: u64,
}

#[derive(Clone, Debug, Deserialize, Serialize)]
pub struct TendermintProtocolInfo {
    decimals: u8,
    denom: String,
    pub account_prefix: String,
    chain_id: String,
    gas_price: Option<f64>,
    chain_registry_name: Option<String>,
}

#[derive(Clone)]
pub struct ActivatedTokenInfo {
    pub(crate) decimals: u8,
    pub ticker: String,
}

pub struct TendermintConf {
    avg_blocktime: u8,
    /// Derivation path of the coin.
    /// This derivation path consists of `purpose` and `coin_type` only
    /// where the full `BIP44` address has the following structure:
    /// `m/purpose'/coin_type'/account'/change/address_index`.
    derivation_path: Option<HDPathToCoin>,
}

impl TendermintConf {
    pub fn try_from_json(ticker: &str, conf: &Json) -> MmResult<Self, TendermintInitError> {
        let avg_blocktime = conf.get("avg_blocktime").or_mm_err(|| TendermintInitError {
            ticker: ticker.to_string(),
            kind: TendermintInitErrorKind::AvgBlockTimeMissing,
        })?;

        let avg_blocktime = avg_blocktime.as_i64().or_mm_err(|| TendermintInitError {
            ticker: ticker.to_string(),
            kind: TendermintInitErrorKind::AvgBlockTimeInvalid,
        })?;

        let avg_blocktime = u8::try_from(avg_blocktime).map_to_mm(|_| TendermintInitError {
            ticker: ticker.to_string(),
            kind: TendermintInitErrorKind::AvgBlockTimeInvalid,
        })?;

        let derivation_path = json::from_value(conf["derivation_path"].clone()).map_to_mm(|e| TendermintInitError {
            ticker: ticker.to_string(),
            kind: TendermintInitErrorKind::ErrorDeserializingDerivationPath(e.to_string()),
        })?;

        Ok(TendermintConf {
            avg_blocktime,
            derivation_path,
        })
    }
}

struct TendermintRpcClient(AsyncMutex<TendermintRpcClientImpl>);

struct TendermintRpcClientImpl {
    rpc_clients: Vec<HttpClient>,
}

#[async_trait]
impl RpcCommonOps for TendermintCoin {
    type RpcClient = HttpClient;
    type Error = TendermintCoinRpcError;

    async fn get_live_client(&self) -> Result<Self::RpcClient, Self::Error> {
        let mut client_impl = self.client.0.lock().await;
        // try to find first live client
        for (i, client) in client_impl.rpc_clients.clone().into_iter().enumerate() {
            match client.perform(HealthRequest).timeout(Duration::from_secs(15)).await {
                Ok(Ok(_)) => {
                    // Bring the live client to the front of rpc_clients
                    client_impl.rpc_clients.rotate_left(i);
                    return Ok(client);
                },
                Ok(Err(rpc_error)) => {
                    debug!("Could not perform healthcheck on: {:?}. Error: {}", &client, rpc_error);
                },
                Err(timeout_error) => {
                    debug!("Healthcheck timeout exceed on: {:?}. Error: {}", &client, timeout_error);
                },
            };
        }
        return Err(TendermintCoinRpcError::RpcClientError(
            "All the current rpc nodes are unavailable.".to_string(),
        ));
    }
}

pub struct TendermintCoinImpl {
    ticker: String,
    /// As seconds
    avg_blocktime: u8,
    /// My address
    pub account_id: AccountId,
    pub(super) account_prefix: String,
    pub(super) priv_key_policy: TendermintPrivKeyPolicy,
    pub(crate) decimals: u8,
    pub(super) denom: Denom,
    chain_id: ChainId,
    gas_price: Option<f64>,
    pub tokens_info: PaMutex<HashMap<String, ActivatedTokenInfo>>,
    /// This spawner is used to spawn coin's related futures that should be aborted on coin deactivation
    /// or on [`MmArc::stop`].
    pub(super) abortable_system: AbortableQueue,
    pub(crate) history_sync_state: Mutex<HistorySyncState>,
    client: TendermintRpcClient,
    chain_registry_name: Option<String>,
    pub(crate) ctx: MmWeak,
}

#[derive(Clone)]
pub struct TendermintCoin(Arc<TendermintCoinImpl>);

impl Deref for TendermintCoin {
    type Target = TendermintCoinImpl;

    fn deref(&self) -> &Self::Target { &self.0 }
}

#[derive(Debug, Clone)]
pub struct TendermintInitError {
    pub ticker: String,
    pub kind: TendermintInitErrorKind,
}

#[derive(Display, Debug, Clone)]
pub enum TendermintInitErrorKind {
    Internal(String),
    InvalidPrivKey(String),
    CouldNotGenerateAccountId(String),
    EmptyRpcUrls,
    RpcClientInitError(String),
    InvalidChainId(String),
    InvalidDenom(String),
    InvalidPathToAddress(String),
    #[display(fmt = "'derivation_path' field is not found in config")]
    DerivationPathIsNotSet,
    #[display(fmt = "'account' field is not found in config")]
    AccountIsNotSet,
    #[display(fmt = "'address_index' field is not found in config")]
    AddressIndexIsNotSet,
    #[display(fmt = "Error deserializing 'derivation_path': {}", _0)]
    ErrorDeserializingDerivationPath(String),
    #[display(fmt = "Error deserializing 'path_to_address': {}", _0)]
    ErrorDeserializingPathToAddress(String),
    PrivKeyPolicyNotAllowed(PrivKeyPolicyNotAllowed),
    RpcError(String),
    #[display(fmt = "avg_blocktime is missing in coin configuration")]
    AvgBlockTimeMissing,
    #[display(fmt = "avg_blocktime must be in-between '0' and '255'.")]
    AvgBlockTimeInvalid,
    BalanceStreamInitError(String),
}

#[derive(Display, Debug, Serialize, SerializeErrorType, EnumFromStringify)]
#[serde(tag = "error_type", content = "error_data")]
pub enum TendermintCoinRpcError {
    #[from_stringify("DecodeError")]
    Prost(String),
    InvalidResponse(String),
    PerformError(String),
    RpcClientError(String),
    #[from_stringify("PrivKeyPolicyNotAllowed")]
    InternalError(String),
    #[display(fmt = "Account type '{}' is not supported for HTLCs", prefix)]
    UnexpectedAccountType {
        prefix: String,
    },
}

impl From<TendermintCoinRpcError> for BalanceError {
    fn from(err: TendermintCoinRpcError) -> Self {
        match err {
            TendermintCoinRpcError::InvalidResponse(e) => BalanceError::InvalidResponse(e),
            TendermintCoinRpcError::Prost(e) => BalanceError::InvalidResponse(e),
            TendermintCoinRpcError::PerformError(e) => BalanceError::Transport(e),
            TendermintCoinRpcError::RpcClientError(e) => BalanceError::Transport(e),
            TendermintCoinRpcError::InternalError(e) => BalanceError::Internal(e),
            TendermintCoinRpcError::UnexpectedAccountType { prefix } => {
                BalanceError::Internal(format!("Account type '{prefix}' is not supported for HTLCs"))
            },
        }
    }
}

impl From<TendermintCoinRpcError> for ValidatePaymentError {
    fn from(err: TendermintCoinRpcError) -> Self {
        match err {
            TendermintCoinRpcError::InvalidResponse(e) => ValidatePaymentError::InvalidRpcResponse(e),
            TendermintCoinRpcError::Prost(e) => ValidatePaymentError::InvalidRpcResponse(e),
            TendermintCoinRpcError::PerformError(e) => ValidatePaymentError::Transport(e),
            TendermintCoinRpcError::RpcClientError(e) => ValidatePaymentError::Transport(e),
            TendermintCoinRpcError::InternalError(e) => ValidatePaymentError::InternalError(e),
            TendermintCoinRpcError::UnexpectedAccountType { prefix } => {
                ValidatePaymentError::InvalidParameter(format!("Account type '{prefix}' is not supported for HTLCs"))
            },
        }
    }
}

#[cfg(not(target_arch = "wasm32"))]
impl From<tendermint_rpc::Error> for TendermintCoinRpcError {
    fn from(err: tendermint_rpc::Error) -> Self { TendermintCoinRpcError::PerformError(err.to_string()) }
}

#[cfg(target_arch = "wasm32")]
impl From<PerformError> for TendermintCoinRpcError {
    fn from(err: PerformError) -> Self { TendermintCoinRpcError::PerformError(err.to_string()) }
}

#[derive(Clone, Debug, PartialEq)]
pub struct CosmosTransaction {
    pub data: cosmrs::proto::cosmos::tx::v1beta1::TxRaw,
}

impl crate::Transaction for CosmosTransaction {
    fn tx_hex(&self) -> Vec<u8> { self.data.encode_to_vec() }

    fn tx_hash(&self) -> BytesJson {
        let bytes = self.data.encode_to_vec();
        let hash = sha256(&bytes);
        hash.to_vec().into()
    }
}

pub(crate) fn account_id_from_privkey(priv_key: &[u8], prefix: &str) -> MmResult<AccountId, TendermintInitErrorKind> {
    let signing_key =
        SigningKey::from_slice(priv_key).map_to_mm(|e| TendermintInitErrorKind::InvalidPrivKey(e.to_string()))?;

    signing_key
        .public_key()
        .account_id(prefix)
        .map_to_mm(|e| TendermintInitErrorKind::CouldNotGenerateAccountId(e.to_string()))
}

#[derive(Display, Debug, EnumFromStringify)]
pub enum AccountIdFromPubkeyHexErr {
    #[from_stringify("FromHexError")]
    InvalidHexString(FromHexError),
    #[from_stringify("ErrorReport")]
    CouldNotCreateAccountId(ErrorReport),
}

pub fn account_id_from_pubkey_hex(prefix: &str, pubkey: &str) -> MmResult<AccountId, AccountIdFromPubkeyHexErr> {
    let pubkey_bytes = hex::decode(pubkey)?;
    let pubkey_hash = dhash160(&pubkey_bytes);
    Ok(AccountId::new(prefix, pubkey_hash.as_slice())?)
}

#[derive(Debug, Clone, PartialEq)]
pub struct AllBalancesResult {
    pub platform_balance: BigDecimal,
    pub tokens_balances: HashMap<String, BigDecimal>,
}

#[derive(Debug, Display, EnumFromStringify)]
enum SearchForSwapTxSpendErr {
    #[from_stringify("ErrorReport")]
    Cosmrs(ErrorReport),
    #[from_stringify("TendermintCoinRpcError")]
    Rpc(TendermintCoinRpcError),
    TxMessagesEmpty,
    ClaimHtlcTxNotFound,
    UnexpectedHtlcState(i32),
<<<<<<< HEAD
    #[from_stringify("DecodeError")]
=======
    #[display(fmt = "Account type '{}' is not supported for HTLCs", prefix)]
    UnexpectedAccountType {
        prefix: String,
    },
>>>>>>> a0d87236
    Proto(DecodeError),
}

#[async_trait]
impl TendermintCommons for TendermintCoin {
    fn platform_denom(&self) -> &Denom { &self.denom }

    fn set_history_sync_state(&self, new_state: HistorySyncState) {
        *self.history_sync_state.lock().unwrap() = new_state;
    }

    async fn get_block_timestamp(&self, block: i64) -> MmResult<Option<u64>, TendermintCoinRpcError> {
        let block_response = self.get_block_by_height(block).await?;
        let block_header = some_or_return_ok_none!(some_or_return_ok_none!(block_response.block).header);
        let timestamp = some_or_return_ok_none!(block_header.time);

        Ok(u64::try_from(timestamp.seconds).ok())
    }

    async fn get_all_balances(&self) -> MmResult<AllBalancesResult, TendermintCoinRpcError> {
        let platform_balance_denom = self
            .account_balance_for_denom(&self.account_id, self.denom.to_string())
            .await?;
        let platform_balance = big_decimal_from_sat_unsigned(platform_balance_denom, self.decimals);
        let ibc_assets_info = self.tokens_info.lock().clone();

        let mut requests = Vec::new();
        for (denom, info) in ibc_assets_info {
            let fut = async move {
                let balance_denom = self
                    .account_balance_for_denom(&self.account_id, denom)
                    .await
                    .map_err(|e| e.into_inner())?;
                let balance_decimal = big_decimal_from_sat_unsigned(balance_denom, info.decimals);
                Ok::<_, TendermintCoinRpcError>((info.ticker, balance_decimal))
            };
            requests.push(fut);
        }
        let tokens_balances = try_join_all(requests).await?.into_iter().collect();

        Ok(AllBalancesResult {
            platform_balance,
            tokens_balances,
        })
    }

    #[inline(always)]
    async fn rpc_client(&self) -> MmResult<HttpClient, TendermintCoinRpcError> {
        self.get_live_client().await.map_to_mm(|e| e)
    }
}

impl TendermintCoin {
    pub async fn init(
        ctx: &MmArc,
        ticker: String,
        conf: TendermintConf,
        protocol_info: TendermintProtocolInfo,
        rpc_urls: Vec<String>,
        tx_history: bool,
        priv_key_policy: TendermintPrivKeyPolicy,
    ) -> MmResult<Self, TendermintInitError> {
        if rpc_urls.is_empty() {
            return MmError::err(TendermintInitError {
                ticker,
                kind: TendermintInitErrorKind::EmptyRpcUrls,
            });
        }

        let priv_key = priv_key_policy.activated_key_or_err().mm_err(|e| TendermintInitError {
            ticker: ticker.clone(),
            kind: TendermintInitErrorKind::Internal(e.to_string()),
        })?;

        let account_id =
            account_id_from_privkey(priv_key.as_slice(), &protocol_info.account_prefix).mm_err(|kind| {
                TendermintInitError {
                    ticker: ticker.clone(),
                    kind,
                }
            })?;

        let rpc_clients = clients_from_urls(rpc_urls.as_ref()).mm_err(|kind| TendermintInitError {
            ticker: ticker.clone(),
            kind,
        })?;

        let client_impl = TendermintRpcClientImpl { rpc_clients };

        let chain_id = ChainId::try_from(protocol_info.chain_id).map_to_mm(|e| TendermintInitError {
            ticker: ticker.clone(),
            kind: TendermintInitErrorKind::InvalidChainId(e.to_string()),
        })?;

        let denom = Denom::from_str(&protocol_info.denom).map_to_mm(|e| TendermintInitError {
            ticker: ticker.clone(),
            kind: TendermintInitErrorKind::InvalidDenom(e.to_string()),
        })?;

        let history_sync_state = if tx_history {
            HistorySyncState::NotStarted
        } else {
            HistorySyncState::NotEnabled
        };

        // Create an abortable system linked to the `MmCtx` so if the context is stopped via `MmArc::stop`,
        // all spawned futures related to `TendermintCoin` will be aborted as well.
        let abortable_system = ctx
            .abortable_system
            .create_subsystem()
            .map_to_mm(|e| TendermintInitError {
                ticker: ticker.clone(),
                kind: TendermintInitErrorKind::Internal(e.to_string()),
            })?;

        Ok(TendermintCoin(Arc::new(TendermintCoinImpl {
            ticker,
            account_id,
            account_prefix: protocol_info.account_prefix,
            priv_key_policy,
            decimals: protocol_info.decimals,
            denom,
            chain_id,
            gas_price: protocol_info.gas_price,
            avg_blocktime: conf.avg_blocktime,
            tokens_info: PaMutex::new(HashMap::new()),
            abortable_system,
            history_sync_state: Mutex::new(history_sync_state),
            client: TendermintRpcClient(AsyncMutex::new(client_impl)),
            chain_registry_name: protocol_info.chain_registry_name,
            ctx: ctx.weak(),
        })))
    }

    pub fn ibc_withdraw(&self, req: IBCWithdrawRequest) -> WithdrawFut {
        let coin = self.clone();
        let fut = async move {
            let to_address =
                AccountId::from_str(&req.to).map_to_mm(|e| WithdrawError::InvalidAddress(e.to_string()))?;

            let (account_id, priv_key) = match req.from {
                Some(from) => {
                    let path_to_coin = coin.priv_key_policy.path_to_coin_or_err()?;
                    let path_to_address = from.to_address_path(path_to_coin.coin_type())?;
                    let priv_key = coin
                        .priv_key_policy
                        .hd_wallet_derived_priv_key_or_err(&path_to_address.to_derivation_path(path_to_coin)?)?;
                    let account_id = account_id_from_privkey(priv_key.as_slice(), &coin.account_prefix)
                        .map_err(|e| WithdrawError::InternalError(e.to_string()))?;
                    (account_id, priv_key)
                },
                None => (coin.account_id.clone(), *coin.priv_key_policy.activated_key_or_err()?),
            };

            let (balance_denom, balance_dec) = coin
                .get_balance_as_unsigned_and_decimal(&account_id, &coin.denom, coin.decimals())
                .await?;

            // << BEGIN TX SIMULATION FOR FEE CALCULATION
            let (amount_denom, amount_dec) = if req.max {
                let amount_denom = balance_denom;
                (amount_denom, big_decimal_from_sat_unsigned(amount_denom, coin.decimals))
            } else {
                (sat_from_big_decimal(&req.amount, coin.decimals)?, req.amount.clone())
            };

            if !coin.is_tx_amount_enough(coin.decimals, &amount_dec) {
                return MmError::err(WithdrawError::AmountTooLow {
                    amount: amount_dec,
                    threshold: coin.min_tx_amount(),
                });
            }

            let received_by_me = if to_address == account_id {
                amount_dec
            } else {
                BigDecimal::default()
            };

            let memo = req.memo.unwrap_or_else(|| TX_DEFAULT_MEMO.into());

            let msg_transfer = MsgTransfer::new_with_default_timeout(
                req.ibc_source_channel.clone(),
                account_id.clone(),
                to_address.clone(),
                Coin {
                    denom: coin.denom.clone(),
                    amount: amount_denom.into(),
                },
            )
            .to_any()
            .map_to_mm(|e| WithdrawError::InternalError(e.to_string()))?;

            let current_block = coin
                .current_block()
                .compat()
                .await
                .map_to_mm(WithdrawError::Transport)?;

            let timeout_height = current_block + TIMEOUT_HEIGHT_DELTA;
            // >> END TX SIMULATION FOR FEE CALCULATION

            let (_, gas_limit) = coin.gas_info_for_withdraw(&req.fee, IBC_GAS_LIMIT_DEFAULT);

            let fee_amount_u64 = coin
                .calculate_account_fee_amount_as_u64(
                    &account_id,
                    &priv_key,
                    msg_transfer.clone(),
                    timeout_height,
                    memo.clone(),
                    req.fee,
                )
                .await?;
            let fee_amount_dec = big_decimal_from_sat_unsigned(fee_amount_u64, coin.decimals());

            let fee_amount = Coin {
                denom: coin.denom.clone(),
                amount: fee_amount_u64.into(),
            };

            let fee = Fee::from_amount_and_gas(fee_amount, gas_limit);

            let (amount_denom, total_amount) = if req.max {
                if balance_denom < fee_amount_u64 {
                    return MmError::err(WithdrawError::NotSufficientBalance {
                        coin: coin.ticker.clone(),
                        available: balance_dec,
                        required: fee_amount_dec,
                    });
                }
                let amount_denom = balance_denom - fee_amount_u64;
                (amount_denom, balance_dec)
            } else {
                let total = &req.amount + &fee_amount_dec;
                if balance_dec < total {
                    return MmError::err(WithdrawError::NotSufficientBalance {
                        coin: coin.ticker.clone(),
                        available: balance_dec,
                        required: total,
                    });
                }

                (sat_from_big_decimal(&req.amount, coin.decimals)?, total)
            };

            let msg_transfer = MsgTransfer::new_with_default_timeout(
                req.ibc_source_channel.clone(),
                account_id.clone(),
                to_address.clone(),
                Coin {
                    denom: coin.denom.clone(),
                    amount: amount_denom.into(),
                },
            )
            .to_any()
            .map_to_mm(|e| WithdrawError::InternalError(e.to_string()))?;

            let account_info = coin.account_info(&account_id).await?;
            let tx_raw = coin
                .any_to_signed_raw_tx(&priv_key, account_info, msg_transfer, fee, timeout_height, memo.clone())
                .map_to_mm(|e| WithdrawError::InternalError(e.to_string()))?;

            let tx_bytes = tx_raw
                .to_bytes()
                .map_to_mm(|e| WithdrawError::InternalError(e.to_string()))?;

            let hash = sha256(&tx_bytes);
            Ok(TransactionDetails {
                tx_hash: hex::encode_upper(hash.as_slice()),
                tx_hex: tx_bytes.into(),
                from: vec![account_id.to_string()],
                to: vec![req.to],
                my_balance_change: &received_by_me - &total_amount,
                spent_by_me: total_amount.clone(),
                total_amount,
                received_by_me,
                block_height: 0,
                timestamp: 0,
                fee_details: Some(TxFeeDetails::Tendermint(TendermintFeeDetails {
                    coin: coin.ticker.clone(),
                    amount: fee_amount_dec,
                    uamount: fee_amount_u64,
                    gas_limit,
                })),
                coin: coin.ticker.to_string(),
                internal_id: hash.to_vec().into(),
                kmd_rewards: None,
                transaction_type: TransactionType::default(),
                memo: Some(memo),
            })
        };
        Box::new(fut.boxed().compat())
    }

    pub async fn get_ibc_transfer_channels(&self, req: IBCTransferChannelsRequest) -> IBCTransferChannelsResult {
        #[derive(Deserialize)]
        struct ChainRegistry {
            channels: Vec<IbcChannel>,
        }

        #[derive(Deserialize)]
        struct ChannelInfo {
            channel_id: String,
            port_id: String,
        }

        #[derive(Deserialize)]
        struct IbcChannel {
            chain_1: ChannelInfo,
            #[allow(dead_code)]
            chain_2: ChannelInfo,
            ordering: String,
            version: String,
            tags: Option<IBCTransferChannelTag>,
        }

        let src_chain_registry_name = self.chain_registry_name.as_ref().or_mm_err(|| {
            IBCTransferChannelsRequestError::InternalError(format!(
                "`chain_registry_name` is not set for '{}'",
                self.platform_ticker()
            ))
        })?;

        let source_filename = format!(
            "{}-{}.json",
            src_chain_registry_name, req.destination_chain_registry_name
        );

        let git_controller: GitController<GithubClient> = GitController::new(GITHUB_API_URI);

        let metadata_list = git_controller
            .client
            .get_file_metadata_list(
                CHAIN_REGISTRY_REPO_OWNER,
                CHAIN_REGISTRY_REPO_NAME,
                CHAIN_REGISTRY_BRANCH,
                CHAIN_REGISTRY_IBC_DIR_NAME,
            )
            .await
            .map_err(|e| IBCTransferChannelsRequestError::Transport(format!("{:?}", e)))?;

        let source_channel_file = metadata_list
            .iter()
            .find(|metadata| metadata.name == source_filename)
            .or_mm_err(|| IBCTransferChannelsRequestError::RegistrySourceCouldNotFound(source_filename))?;

        let mut registry_object = git_controller
            .client
            .deserialize_json_source::<ChainRegistry>(source_channel_file.to_owned())
            .await
            .map_err(|e| IBCTransferChannelsRequestError::Transport(format!("{:?}", e)))?;

        registry_object
            .channels
            .retain(|ch| ch.chain_1.port_id == *IBC_OUT_SOURCE_PORT);

        let result: Vec<IBCTransferChannel> = registry_object
            .channels
            .iter()
            .map(|ch| IBCTransferChannel {
                channel_id: ch.chain_1.channel_id.clone(),
                ordering: ch.ordering.clone(),
                version: ch.version.clone(),
                tags: ch.tags.clone().map(|t| IBCTransferChannelTag {
                    status: t.status,
                    preferred: t.preferred,
                    dex: t.dex,
                }),
            })
            .collect();

        Ok(IBCTransferChannelsResponse {
            ibc_transfer_channels: result,
        })
    }

    #[inline(always)]
    fn gas_price(&self) -> f64 { self.gas_price.unwrap_or(DEFAULT_GAS_PRICE) }

    #[allow(unused)]
    async fn get_latest_block(&self) -> MmResult<GetLatestBlockResponse, TendermintCoinRpcError> {
        let request = GetLatestBlockRequest {};
        let request = AbciRequest::new(
            Some(ABCI_GET_LATEST_BLOCK_PATH.to_string()),
            request.encode_to_vec(),
            ABCI_REQUEST_HEIGHT,
            ABCI_REQUEST_PROVE,
        );

        let response = self.rpc_client().await?.perform(request).await?;

        Ok(GetLatestBlockResponse::decode(response.response.value.as_slice())?)
    }

    #[allow(unused)]
    async fn get_block_by_height(&self, height: i64) -> MmResult<GetBlockByHeightResponse, TendermintCoinRpcError> {
        let request = GetBlockByHeightRequest { height };
        let request = AbciRequest::new(
            Some(ABCI_GET_BLOCK_BY_HEIGHT_PATH.to_string()),
            request.encode_to_vec(),
            ABCI_REQUEST_HEIGHT,
            ABCI_REQUEST_PROVE,
        );

        let response = self.rpc_client().await?.perform(request).await?;

        Ok(GetBlockByHeightResponse::decode(response.response.value.as_slice())?)
    }

    // We must simulate the tx on rpc nodes in order to calculate network fee.
    // Right now cosmos doesn't expose any of gas price and fee informations directly.
    // Therefore, we can call SimulateRequest or CheckTx(doesn't work with using Abci interface) to get used gas or fee itself.
    pub(super) fn gen_simulated_tx(
        &self,
        account_info: BaseAccount,
        priv_key: &Secp256k1Secret,
        tx_payload: Any,
        timeout_height: u64,
        memo: String,
    ) -> cosmrs::Result<Vec<u8>> {
        let fee_amount = Coin {
            denom: self.denom.clone(),
            amount: 0_u64.into(),
        };

        let fee = Fee::from_amount_and_gas(fee_amount, GAS_LIMIT_DEFAULT);

        let signkey = SigningKey::from_slice(priv_key.as_slice())?;
        let tx_body = tx::Body::new(vec![tx_payload], memo, timeout_height as u32);
        let auth_info = SignerInfo::single_direct(Some(signkey.public_key()), account_info.sequence).auth_info(fee);
        let sign_doc = SignDoc::new(&tx_body, &auth_info, &self.chain_id, account_info.account_number)?;
        sign_doc.sign(&signkey)?.to_bytes()
    }

    /// This is converted from irismod and cosmos-sdk source codes written in golang.
    /// Refs:
    ///  - Main algorithm: https://github.com/irisnet/irismod/blob/main/modules/htlc/types/htlc.go#L157
    ///  - Coins string building https://github.com/cosmos/cosmos-sdk/blob/main/types/coin.go#L210-L225
    fn calculate_htlc_id(
        &self,
        from_address: &AccountId,
        to_address: &AccountId,
        amount: &[Coin],
        secret_hash: &[u8],
    ) -> String {
        // Needs to be sorted if contains multiple coins
        // let mut amount = amount;
        // amount.sort();

        let coins_string = amount
            .iter()
            .map(|t| format!("{}{}", t.amount, t.denom))
            .collect::<Vec<String>>()
            .join(",");

        let mut htlc_id = vec![];
        htlc_id.extend_from_slice(secret_hash);
        htlc_id.extend_from_slice(&from_address.to_bytes());
        htlc_id.extend_from_slice(&to_address.to_bytes());
        htlc_id.extend_from_slice(coins_string.as_bytes());
        sha256(&htlc_id).to_string().to_uppercase()
    }

    pub(super) async fn seq_safe_send_raw_tx_bytes(
        &self,
        tx_payload: Any,
        fee: Fee,
        timeout_height: u64,
        memo: String,
    ) -> Result<(String, Raw), TransactionErr> {
        let (tx_id, tx_raw) = loop {
            let tx_raw = try_tx_s!(self.any_to_signed_raw_tx(
                try_tx_s!(self.priv_key_policy.activated_key_or_err()),
                try_tx_s!(self.account_info(&self.account_id).await),
                tx_payload.clone(),
                fee.clone(),
                timeout_height,
                memo.clone(),
            ));

            match self.send_raw_tx_bytes(&try_tx_s!(tx_raw.to_bytes())).compat().await {
                Ok(tx_id) => break (tx_id, tx_raw),
                Err(e) => {
                    if e.contains(ACCOUNT_SEQUENCE_ERR) {
                        debug!("Got wrong account sequence, trying again.");
                        continue;
                    }

                    return Err(crate::TransactionErr::Plain(ERRL!("{}", e)));
                },
            };
        };

        Ok((tx_id, tx_raw))
    }

    #[allow(deprecated)]
    pub(super) async fn calculate_fee(
        &self,
        msg: Any,
        timeout_height: u64,
        memo: String,
        withdraw_fee: Option<WithdrawFee>,
    ) -> MmResult<Fee, TendermintCoinRpcError> {
        let (response, raw_response) = loop {
            let account_info = self.account_info(&self.account_id).await?;
            let activated_priv_key = self.priv_key_policy.activated_key_or_err()?;
            let tx_bytes = self
                .gen_simulated_tx(
                    account_info,
                    activated_priv_key,
                    msg.clone(),
                    timeout_height,
                    memo.clone(),
                )
                .map_to_mm(|e| TendermintCoinRpcError::InternalError(format!("{}", e)))?;

            let request = AbciRequest::new(
                Some(ABCI_SIMULATE_TX_PATH.to_string()),
                SimulateRequest { tx_bytes, tx: None }.encode_to_vec(),
                ABCI_REQUEST_HEIGHT,
                ABCI_REQUEST_PROVE,
            );

            let raw_response = self.rpc_client().await?.perform(request).await?;

            if raw_response.response.log.to_string().contains(ACCOUNT_SEQUENCE_ERR) {
                debug!("Got wrong account sequence, trying again.");
                continue;
            }

            match raw_response.response.code {
                cosmrs::tendermint::abci::Code::Ok => {},
                cosmrs::tendermint::abci::Code::Err(ecode) => {
                    return MmError::err(TendermintCoinRpcError::InvalidResponse(format!(
                        "Could not read gas_info. Error code: {} Message: {}",
                        ecode, raw_response.response.log
                    )));
                },
            };

            break (
                SimulateResponse::decode(raw_response.response.value.as_slice())?,
                raw_response,
            );
        };

        let gas = response.gas_info.as_ref().ok_or_else(|| {
            TendermintCoinRpcError::InvalidResponse(format!(
                "Could not read gas_info. Invalid Response: {:?}",
                raw_response
            ))
        })?;

        let (gas_price, gas_limit) = self.gas_info_for_withdraw(&withdraw_fee, GAS_LIMIT_DEFAULT);

        let amount = ((gas.gas_used as f64 * 1.5) * gas_price).ceil();

        let fee_amount = Coin {
            denom: self.platform_denom().clone(),
            amount: (amount as u64).into(),
        };

        Ok(Fee::from_amount_and_gas(fee_amount, gas_limit))
    }

    #[allow(deprecated)]
    pub(super) async fn calculate_account_fee_amount_as_u64(
        &self,
        account_id: &AccountId,
        priv_key: &Secp256k1Secret,
        msg: Any,
        timeout_height: u64,
        memo: String,
        withdraw_fee: Option<WithdrawFee>,
    ) -> MmResult<u64, TendermintCoinRpcError> {
        let (response, raw_response) = loop {
            let account_info = self.account_info(account_id).await?;
            let tx_bytes = self
                .gen_simulated_tx(account_info, priv_key, msg.clone(), timeout_height, memo.clone())
                .map_to_mm(|e| TendermintCoinRpcError::InternalError(format!("{}", e)))?;

            let request = AbciRequest::new(
                Some(ABCI_SIMULATE_TX_PATH.to_string()),
                SimulateRequest { tx_bytes, tx: None }.encode_to_vec(),
                ABCI_REQUEST_HEIGHT,
                ABCI_REQUEST_PROVE,
            );

            let raw_response = self.rpc_client().await?.perform(request).await?;

            if raw_response.response.log.to_string().contains(ACCOUNT_SEQUENCE_ERR) {
                debug!("Got wrong account sequence, trying again.");
                continue;
            }

            match raw_response.response.code {
                cosmrs::tendermint::abci::Code::Ok => {},
                cosmrs::tendermint::abci::Code::Err(ecode) => {
                    return MmError::err(TendermintCoinRpcError::InvalidResponse(format!(
                        "Could not read gas_info. Error code: {} Message: {}",
                        ecode, raw_response.response.log
                    )));
                },
            };

            break (
                SimulateResponse::decode(raw_response.response.value.as_slice())?,
                raw_response,
            );
        };

        let gas = response.gas_info.as_ref().ok_or_else(|| {
            TendermintCoinRpcError::InvalidResponse(format!(
                "Could not read gas_info. Invalid Response: {:?}",
                raw_response
            ))
        })?;

        let (gas_price, _) = self.gas_info_for_withdraw(&withdraw_fee, 0);

        Ok(((gas.gas_used as f64 * 1.5) * gas_price).ceil() as u64)
    }

    pub(super) async fn account_info(&self, account_id: &AccountId) -> MmResult<BaseAccount, TendermintCoinRpcError> {
        let request = QueryAccountRequest {
            address: account_id.to_string(),
        };
        let request = AbciRequest::new(
            Some(ABCI_QUERY_ACCOUNT_PATH.to_string()),
            request.encode_to_vec(),
            ABCI_REQUEST_HEIGHT,
            ABCI_REQUEST_PROVE,
        );

        let response = self.rpc_client().await?.perform(request).await?;
        let account_response = QueryAccountResponse::decode(response.response.value.as_slice())?;
        let account = account_response
            .account
            .or_mm_err(|| TendermintCoinRpcError::InvalidResponse("Account is None".into()))?;

        let base_account = match BaseAccount::decode(account.value.as_slice()) {
            Ok(account) => account,
            Err(err) if &self.account_prefix == "iaa" => {
                let ethermint_account = EthermintAccount::decode(account.value.as_slice())?;

                ethermint_account
                    .base_account
                    .or_mm_err(|| TendermintCoinRpcError::Prost(err.to_string()))?
            },
            Err(err) => {
                return MmError::err(TendermintCoinRpcError::Prost(err.to_string()));
            },
        };

        Ok(base_account)
    }

    pub(super) async fn account_balance_for_denom(
        &self,
        account_id: &AccountId,
        denom: String,
    ) -> MmResult<u64, TendermintCoinRpcError> {
        let request = QueryBalanceRequest {
            address: account_id.to_string(),
            denom,
        };
        let request = AbciRequest::new(
            Some(ABCI_QUERY_BALANCE_PATH.to_string()),
            request.encode_to_vec(),
            ABCI_REQUEST_HEIGHT,
            ABCI_REQUEST_PROVE,
        );

        let response = self.rpc_client().await?.perform(request).await?;
        let response = QueryBalanceResponse::decode(response.response.value.as_slice())?;
        response
            .balance
            .or_mm_err(|| TendermintCoinRpcError::InvalidResponse("balance is None".into()))?
            .amount
            .parse()
            .map_to_mm(|e| TendermintCoinRpcError::InvalidResponse(format!("balance is not u64, err {}", e)))
    }

    fn gen_create_htlc_tx(
        &self,
        denom: Denom,
        to: &AccountId,
        amount: cosmrs::Amount,
        secret_hash: &[u8],
        time_lock: u64,
    ) -> MmResult<TendermintHtlc, TxMarshalingErr> {
        let amount = vec![Coin { denom, amount }];
        let timestamp = 0_u64;

        let htlc_type = HtlcType::from_str(&self.account_prefix).map_err(|_| {
            TxMarshalingErr::NotSupported(format!(
                "Account type '{}' is not supported for HTLCs",
                self.account_prefix
            ))
        })?;

        let msg_payload = CreateHtlcMsg::new(
            htlc_type,
            self.account_id.clone(),
            to.clone(),
            amount.clone(),
            hex::encode(secret_hash),
            timestamp,
            time_lock,
        );

        let htlc_id = self.calculate_htlc_id(&self.account_id, to, &amount, secret_hash);

        Ok(TendermintHtlc {
            id: htlc_id,
            msg_payload: msg_payload
                .to_any()
                .map_err(|e| MmError::new(TxMarshalingErr::InvalidInput(e.to_string())))?,
        })
    }

    fn gen_claim_htlc_tx(&self, htlc_id: String, secret: &[u8]) -> MmResult<TendermintHtlc, TxMarshalingErr> {
        let htlc_type = HtlcType::from_str(&self.account_prefix).map_err(|_| {
            TxMarshalingErr::NotSupported(format!(
                "Account type '{}' is not supported for HTLCs",
                self.account_prefix
            ))
        })?;

        let msg_payload = ClaimHtlcMsg::new(htlc_type, htlc_id.clone(), self.account_id.clone(), hex::encode(secret));

        Ok(TendermintHtlc {
            id: htlc_id,
            msg_payload: msg_payload
                .to_any()
                .map_err(|e| MmError::new(TxMarshalingErr::InvalidInput(e.to_string())))?,
        })
    }

    pub(super) fn any_to_signed_raw_tx(
        &self,
        priv_key: &Secp256k1Secret,
        account_info: BaseAccount,
        tx_payload: Any,
        fee: Fee,
        timeout_height: u64,
        memo: String,
    ) -> cosmrs::Result<Raw> {
        let signkey = SigningKey::from_slice(priv_key.as_slice())?;
        let tx_body = tx::Body::new(vec![tx_payload], memo, timeout_height as u32);
        let auth_info = SignerInfo::single_direct(Some(signkey.public_key()), account_info.sequence).auth_info(fee);
        let sign_doc = SignDoc::new(&tx_body, &auth_info, &self.chain_id, account_info.account_number)?;
        sign_doc.sign(&signkey)
    }

    pub fn add_activated_token_info(&self, ticker: String, decimals: u8, denom: Denom) {
        self.tokens_info
            .lock()
            .insert(denom.to_string(), ActivatedTokenInfo { decimals, ticker });
    }

    fn estimate_blocks_from_duration(&self, duration: u64) -> i64 {
        let estimated_time_lock = (duration / self.avg_blocktime as u64) as i64;

        estimated_time_lock.clamp(MIN_TIME_LOCK, MAX_TIME_LOCK)
    }

    pub(crate) fn check_if_my_payment_sent_for_denom(
        &self,
        decimals: u8,
        denom: Denom,
        other_pub: &[u8],
        secret_hash: &[u8],
        amount: &BigDecimal,
    ) -> Box<dyn Future<Item = Option<TransactionEnum>, Error = String> + Send> {
        let amount = try_fus!(sat_from_big_decimal(amount, decimals));
        let amount = vec![Coin {
            denom,
            amount: amount.into(),
        }];

        let pubkey_hash = dhash160(other_pub);
        let to_address = try_fus!(AccountId::new(&self.account_prefix, pubkey_hash.as_slice()));

        let htlc_id = self.calculate_htlc_id(&self.account_id, &to_address, &amount, secret_hash);

        let coin = self.clone();
        let fut = async move {
            let htlc_response = try_s!(coin.query_htlc(htlc_id.clone()).await);

            let Some(htlc_state) = htlc_response.htlc_state() else {
                return Ok(None);
            };

            match htlc_state {
                HTLC_STATE_OPEN | HTLC_STATE_COMPLETED | HTLC_STATE_REFUNDED => {},
                unexpected_state => return Err(format!("Unexpected state for HTLC {}", unexpected_state)),
            };

            let rpc_client = try_s!(coin.rpc_client().await);
            let q = format!("create_htlc.id = '{}'", htlc_id);

            let response = try_s!(
                // Search single tx
                rpc_client
                    .perform(TxSearchRequest::new(
                        q,
                        false,
                        1,
                        1,
                        TendermintResultOrder::Descending.into()
                    ))
                    .await
            );

            if let Some(tx) = response.txs.first() {
                if let cosmrs::tendermint::abci::Code::Err(err_code) = tx.tx_result.code {
                    return Err(format!(
                        "Got {} error code. Broadcasted HTLC likely isn't valid.",
                        err_code
                    ));
                }

                let deserialized_tx = try_s!(cosmrs::Tx::from_bytes(&tx.tx));
                let msg = try_s!(deserialized_tx.body.messages.first().ok_or("Tx body couldn't be read."));
                let htlc = try_s!(CreateHtlcProto::decode(
                    try_s!(HtlcType::from_str(&coin.account_prefix)),
                    msg.value.as_slice()
                ));

                let Some(hash_lock) = htlc_response.hash_lock() else {
                    return Ok(None);
                };

                if htlc.hash_lock().to_uppercase() == hash_lock.to_uppercase() {
                    let htlc = TransactionEnum::CosmosTransaction(CosmosTransaction {
                        data: try_s!(TxRaw::decode(tx.tx.as_slice())),
                    });
                    return Ok(Some(htlc));
                }
            }

            Ok(None)
        };

        Box::new(fut.boxed().compat())
    }

    pub(super) fn send_htlc_for_denom(
        &self,
        time_lock_duration: u64,
        other_pub: &[u8],
        secret_hash: &[u8],
        amount: BigDecimal,
        denom: Denom,
        decimals: u8,
    ) -> TransactionFut {
        let pubkey_hash = dhash160(other_pub);
        let to = try_tx_fus!(AccountId::new(&self.account_prefix, pubkey_hash.as_slice()));

        let amount_as_u64 = try_tx_fus!(sat_from_big_decimal(&amount, decimals));
        let amount = cosmrs::Amount::from(amount_as_u64);

        let secret_hash = secret_hash.to_vec();
        let coin = self.clone();
        let fut = async move {
            let time_lock = coin.estimate_blocks_from_duration(time_lock_duration);

            let create_htlc_tx = try_tx_s!(coin.gen_create_htlc_tx(denom, &to, amount, &secret_hash, time_lock as u64));

            let current_block = try_tx_s!(coin.current_block().compat().await);
            let timeout_height = current_block + TIMEOUT_HEIGHT_DELTA;

            let fee = try_tx_s!(
                coin.calculate_fee(
                    create_htlc_tx.msg_payload.clone(),
                    timeout_height,
                    TX_DEFAULT_MEMO.to_owned(),
                    None
                )
                .await
            );

            let (_tx_id, tx_raw) = try_tx_s!(
                coin.seq_safe_send_raw_tx_bytes(
                    create_htlc_tx.msg_payload.clone(),
                    fee.clone(),
                    timeout_height,
                    TX_DEFAULT_MEMO.into(),
                )
                .await
            );

            Ok(TransactionEnum::CosmosTransaction(CosmosTransaction {
                data: tx_raw.into(),
            }))
        };

        Box::new(fut.boxed().compat())
    }

    pub(super) fn send_taker_fee_for_denom(
        &self,
        fee_addr: &[u8],
        amount: BigDecimal,
        denom: Denom,
        decimals: u8,
        uuid: &[u8],
    ) -> TransactionFut {
        let memo = try_tx_fus!(Uuid::from_slice(uuid)).to_string();
        let from_address = self.account_id.clone();
        let pubkey_hash = dhash160(fee_addr);
        let to_address = try_tx_fus!(AccountId::new(&self.account_prefix, pubkey_hash.as_slice()));

        let amount_as_u64 = try_tx_fus!(sat_from_big_decimal(&amount, decimals));
        let amount = cosmrs::Amount::from(amount_as_u64);

        let amount = vec![Coin { denom, amount }];

        let tx_payload = try_tx_fus!(MsgSend {
            from_address,
            to_address,
            amount,
        }
        .to_any());

        let coin = self.clone();
        let fut = async move {
            let current_block = try_tx_s!(coin.current_block().compat().await.map_to_mm(WithdrawError::Transport));
            let timeout_height = current_block + TIMEOUT_HEIGHT_DELTA;

            let fee = try_tx_s!(
                coin.calculate_fee(tx_payload.clone(), timeout_height, TX_DEFAULT_MEMO.to_owned(), None)
                    .await
            );

            let (_tx_id, tx_raw) = try_tx_s!(
                coin.seq_safe_send_raw_tx_bytes(tx_payload.clone(), fee.clone(), timeout_height, memo.clone())
                    .await
            );

            Ok(TransactionEnum::CosmosTransaction(CosmosTransaction {
                data: tx_raw.into(),
            }))
        };

        Box::new(fut.boxed().compat())
    }

    #[allow(clippy::too_many_arguments)]
    pub(super) fn validate_fee_for_denom(
        &self,
        fee_tx: &TransactionEnum,
        expected_sender: &[u8],
        fee_addr: &[u8],
        amount: &BigDecimal,
        decimals: u8,
        uuid: &[u8],
        denom: String,
    ) -> ValidatePaymentFut<()> {
        let tx = match fee_tx {
            TransactionEnum::CosmosTransaction(tx) => tx.clone(),
            invalid_variant => {
                return Box::new(futures01::future::err(
                    ValidatePaymentError::WrongPaymentTx(format!("Unexpected tx variant {:?}", invalid_variant)).into(),
                ))
            },
        };

        let uuid = try_f!(Uuid::from_slice(uuid).map_to_mm(|r| ValidatePaymentError::InvalidParameter(r.to_string())))
            .to_string();

        let sender_pubkey_hash = dhash160(expected_sender);
        let expected_sender_address = try_f!(AccountId::new(&self.account_prefix, sender_pubkey_hash.as_slice())
            .map_to_mm(|r| ValidatePaymentError::InvalidParameter(r.to_string())))
        .to_string();

        let dex_fee_addr_pubkey_hash = dhash160(fee_addr);
        let expected_dex_fee_address = try_f!(AccountId::new(
            &self.account_prefix,
            dex_fee_addr_pubkey_hash.as_slice()
        )
        .map_to_mm(|r| ValidatePaymentError::InvalidParameter(r.to_string())))
        .to_string();

        let expected_amount = try_f!(sat_from_big_decimal(amount, decimals));
        let expected_amount = CoinProto {
            denom,
            amount: expected_amount.to_string(),
        };

        let coin = self.clone();
        let fut = async move {
            let tx_body = TxBody::decode(tx.data.body_bytes.as_slice())
                .map_to_mm(|e| ValidatePaymentError::TxDeserializationError(e.to_string()))?;
            if tx_body.messages.len() != 1 {
                return MmError::err(ValidatePaymentError::WrongPaymentTx(
                    "Tx body must have exactly one message".to_string(),
                ));
            }

            let msg = MsgSendProto::decode(tx_body.messages[0].value.as_slice())
                .map_to_mm(|e| ValidatePaymentError::TxDeserializationError(e.to_string()))?;
            if msg.to_address != expected_dex_fee_address {
                return MmError::err(ValidatePaymentError::WrongPaymentTx(format!(
                    "Dex fee is sent to wrong address: {}, expected {}",
                    msg.to_address, expected_dex_fee_address
                )));
            }

            if msg.amount.len() != 1 {
                return MmError::err(ValidatePaymentError::WrongPaymentTx(
                    "Msg must have exactly one Coin".to_string(),
                ));
            }

            if msg.amount[0] != expected_amount {
                return MmError::err(ValidatePaymentError::WrongPaymentTx(format!(
                    "Invalid amount {:?}, expected {:?}",
                    msg.amount[0], expected_amount
                )));
            }

            if msg.from_address != expected_sender_address {
                return MmError::err(ValidatePaymentError::WrongPaymentTx(format!(
                    "Invalid sender: {}, expected {}",
                    msg.from_address, expected_sender_address
                )));
            }

            if tx_body.memo != uuid {
                return MmError::err(ValidatePaymentError::WrongPaymentTx(format!(
                    "Invalid memo: {}, expected {}",
                    msg.from_address, uuid
                )));
            }

            let encoded_tx = tx.data.encode_to_vec();
            let hash = hex::encode_upper(sha256(&encoded_tx).as_slice());
            let encoded_from_rpc = coin
                .request_tx(hash)
                .await
                .map_err(|e| MmError::new(ValidatePaymentError::TxDeserializationError(e.into_inner().to_string())))?
                .encode_to_vec();
            if encoded_tx != encoded_from_rpc {
                return MmError::err(ValidatePaymentError::WrongPaymentTx(
                    "Transaction from RPC doesn't match the input".to_string(),
                ));
            }
            Ok(())
        };
        Box::new(fut.boxed().compat())
    }

    pub(super) async fn validate_payment_for_denom(
        &self,
        input: ValidatePaymentInput,
        denom: Denom,
        decimals: u8,
    ) -> ValidatePaymentResult<()> {
        let tx = cosmrs::Tx::from_bytes(&input.payment_tx)
            .map_to_mm(|e| ValidatePaymentError::TxDeserializationError(e.to_string()))?;

        if tx.body.messages.len() != 1 {
            return MmError::err(ValidatePaymentError::WrongPaymentTx(
                "Payment tx must have exactly one message".into(),
            ));
        }
        let htlc_type = HtlcType::from_str(&self.account_prefix).map_err(|_| {
            ValidatePaymentError::InvalidParameter(format!(
                "Account type '{}' is not supported for HTLCs",
                self.account_prefix
            ))
        })?;

        let create_htlc_msg_proto = CreateHtlcProto::decode(htlc_type, tx.body.messages[0].value.as_slice())
            .map_to_mm(|e| ValidatePaymentError::WrongPaymentTx(e.to_string()))?;
        let create_htlc_msg = CreateHtlcMsg::try_from(create_htlc_msg_proto)
            .map_to_mm(|e| ValidatePaymentError::WrongPaymentTx(e.to_string()))?;

        let sender_pubkey_hash = dhash160(&input.other_pub);
        let sender = AccountId::new(&self.account_prefix, sender_pubkey_hash.as_slice())
            .map_to_mm(|e| ValidatePaymentError::InvalidParameter(e.to_string()))?;

        let amount = sat_from_big_decimal(&input.amount, decimals)?;
        let amount = vec![Coin {
            denom,
            amount: amount.into(),
        }];

        let time_lock = self.estimate_blocks_from_duration(input.time_lock_duration);

        let expected_msg = CreateHtlcMsg::new(
            htlc_type,
            sender.clone(),
            self.account_id.clone(),
            amount.clone(),
            hex::encode(&input.secret_hash),
            0,
            time_lock as u64,
        );

        if create_htlc_msg != expected_msg {
            return MmError::err(ValidatePaymentError::WrongPaymentTx(format!(
                "Incorrect CreateHtlc message {:?}, expected {:?}",
                create_htlc_msg, expected_msg
            )));
        }

        let hash = hex::encode_upper(sha256(&input.payment_tx).as_slice());
        let tx_from_rpc = self.request_tx(hash).await?;
        if input.payment_tx != tx_from_rpc.encode_to_vec() {
            return MmError::err(ValidatePaymentError::InvalidRpcResponse(
                "Tx from RPC doesn't match the input".into(),
            ));
        }

        let htlc_id = self.calculate_htlc_id(&sender, &self.account_id, &amount, &input.secret_hash);

        let htlc_response = self.query_htlc(htlc_id.clone()).await?;
        let htlc_state = htlc_response
            .htlc_state()
            .or_mm_err(|| ValidatePaymentError::InvalidRpcResponse(format!("No HTLC data for {}", htlc_id)))?;

        match htlc_state {
            HTLC_STATE_OPEN => Ok(()),
            unexpected_state => MmError::err(ValidatePaymentError::UnexpectedPaymentState(format!(
                "{}",
                unexpected_state
            ))),
        }
    }

    pub(super) async fn get_sender_trade_fee_for_denom(
        &self,
        ticker: String,
        denom: Denom,
        decimals: u8,
        amount: BigDecimal,
    ) -> TradePreimageResult<TradeFee> {
        const TIME_LOCK: u64 = 1750;

        let mut sec = [0u8; 32];
        common::os_rng(&mut sec).map_err(|e| MmError::new(TradePreimageError::InternalError(e.to_string())))?;
        drop_mutability!(sec);

        let to_address = account_id_from_pubkey_hex(&self.account_prefix, DEX_FEE_ADDR_PUBKEY)
            .map_err(|e| MmError::new(TradePreimageError::InternalError(e.into_inner().to_string())))?;

        let amount = sat_from_big_decimal(&amount, decimals)?;

        let create_htlc_tx = self
            .gen_create_htlc_tx(denom, &to_address, amount.into(), sha256(&sec).as_slice(), TIME_LOCK)
            .map_err(|e| {
                MmError::new(TradePreimageError::InternalError(format!(
                    "Could not create HTLC. {:?}",
                    e.into_inner()
                )))
            })?;

        let current_block = self.current_block().compat().await.map_err(|e| {
            MmError::new(TradePreimageError::InternalError(format!(
                "Could not get current_block. {}",
                e
            )))
        })?;

        let timeout_height = current_block + TIMEOUT_HEIGHT_DELTA;

        let fee_uamount = self
            .calculate_account_fee_amount_as_u64(
                &self.account_id,
                self.priv_key_policy
                    .activated_key_or_err()
                    .mm_err(|e| TradePreimageError::InternalError(e.to_string()))?,
                create_htlc_tx.msg_payload.clone(),
                timeout_height,
                TX_DEFAULT_MEMO.to_owned(),
                None,
            )
            .await?;

        let fee_amount = big_decimal_from_sat_unsigned(fee_uamount, self.decimals);

        Ok(TradeFee {
            coin: ticker,
            amount: fee_amount.into(),
            paid_from_trading_vol: false,
        })
    }

    pub(super) async fn get_fee_to_send_taker_fee_for_denom(
        &self,
        ticker: String,
        denom: Denom,
        decimals: u8,
        dex_fee_amount: DexFee,
    ) -> TradePreimageResult<TradeFee> {
        let to_address = account_id_from_pubkey_hex(&self.account_prefix, DEX_FEE_ADDR_PUBKEY)
            .map_err(|e| MmError::new(TradePreimageError::InternalError(e.into_inner().to_string())))?;
        let amount = sat_from_big_decimal(&dex_fee_amount.fee_amount().into(), decimals)?;

        let current_block = self.current_block().compat().await.map_err(|e| {
            MmError::new(TradePreimageError::InternalError(format!(
                "Could not get current_block. {}",
                e
            )))
        })?;

        let timeout_height = current_block + TIMEOUT_HEIGHT_DELTA;

        let msg_send = MsgSend {
            from_address: self.account_id.clone(),
            to_address: to_address.clone(),
            amount: vec![Coin {
                denom,
                amount: amount.into(),
            }],
        }
        .to_any()
        .map_err(|e| MmError::new(TradePreimageError::InternalError(e.to_string())))?;

        let fee_uamount = self
            .calculate_account_fee_amount_as_u64(
                &self.account_id,
                self.priv_key_policy
                    .activated_key_or_err()
                    .mm_err(|e| TradePreimageError::InternalError(e.to_string()))?,
                msg_send,
                timeout_height,
                TX_DEFAULT_MEMO.to_owned(),
                None,
            )
            .await?;
        let fee_amount = big_decimal_from_sat_unsigned(fee_uamount, decimals);

        Ok(TradeFee {
            coin: ticker,
            amount: fee_amount.into(),
            paid_from_trading_vol: false,
        })
    }

    pub(super) async fn get_balance_as_unsigned_and_decimal(
        &self,
        account_id: &AccountId,
        denom: &Denom,
        decimals: u8,
    ) -> MmResult<(u64, BigDecimal), TendermintCoinRpcError> {
        let denom_ubalance = self.account_balance_for_denom(account_id, denom.to_string()).await?;
        let denom_balance_dec = big_decimal_from_sat_unsigned(denom_ubalance, decimals);

        Ok((denom_ubalance, denom_balance_dec))
    }

    async fn request_tx(&self, hash: String) -> MmResult<Tx, TendermintCoinRpcError> {
        let request = GetTxRequest { hash };
        let response = self
            .rpc_client()
            .await?
            .abci_query(
                Some(ABCI_GET_TX_PATH.to_string()),
                request.encode_to_vec(),
                ABCI_REQUEST_HEIGHT,
                ABCI_REQUEST_PROVE,
            )
            .await?;

        let response = GetTxResponse::decode(response.value.as_slice())?;
        response
            .tx
            .or_mm_err(|| TendermintCoinRpcError::InvalidResponse(format!("Tx {} does not exist", request.hash)))
    }

    /// Returns status code of transaction.
    /// If tx doesn't exists on chain, then returns `None`.
    async fn get_tx_status_code_or_none(
        &self,
        hash: String,
    ) -> MmResult<Option<cosmrs::tendermint::abci::Code>, TendermintCoinRpcError> {
        let request = GetTxRequest { hash };
        let response = self
            .rpc_client()
            .await?
            .abci_query(
                Some(ABCI_GET_TX_PATH.to_string()),
                request.encode_to_vec(),
                ABCI_REQUEST_HEIGHT,
                ABCI_REQUEST_PROVE,
            )
            .await?;

        let tx = GetTxResponse::decode(response.value.as_slice())?;

        if let Some(tx_response) = tx.tx_response {
            // non-zero values are error.
            match tx_response.code {
                TX_SUCCESS_CODE => Ok(Some(cosmrs::tendermint::abci::Code::Ok)),
                err_code => Ok(Some(cosmrs::tendermint::abci::Code::Err(
                    // This will never panic, as `0` code goes the the success variant above.
                    NonZeroU32::new(err_code).unwrap(),
                ))),
            }
        } else {
            Ok(None)
        }
    }

    pub(crate) async fn query_htlc(&self, id: String) -> MmResult<QueryHtlcResponse, TendermintCoinRpcError> {
        let htlc_type =
            HtlcType::from_str(&self.account_prefix).map_err(|_| TendermintCoinRpcError::UnexpectedAccountType {
                prefix: self.account_prefix.clone(),
            })?;

        let request = QueryHtlcRequestProto { id };
        let response = self
            .rpc_client()
            .await?
            .abci_query(
                Some(htlc_type.get_htlc_abci_query_path()),
                request.encode_to_vec(),
                ABCI_REQUEST_HEIGHT,
                ABCI_REQUEST_PROVE,
            )
            .await?;

        Ok(QueryHtlcResponse::decode(htlc_type, response.value.as_slice())?)
    }

    #[inline]
    pub(crate) fn is_tx_amount_enough(&self, decimals: u8, amount: &BigDecimal) -> bool {
        let min_tx_amount = big_decimal_from_sat(MIN_TX_SATOSHIS, decimals);
        amount >= &min_tx_amount
    }

    async fn search_for_swap_tx_spend(
        &self,
        input: SearchForSwapTxSpendInput<'_>,
    ) -> MmResult<Option<FoundSwapTxSpend>, SearchForSwapTxSpendErr> {
        let tx = cosmrs::Tx::from_bytes(input.tx)?;
        let first_message = tx
            .body
            .messages
            .first()
            .or_mm_err(|| SearchForSwapTxSpendErr::TxMessagesEmpty)?;

        let htlc_type =
            HtlcType::from_str(&self.account_prefix).map_err(|_| SearchForSwapTxSpendErr::UnexpectedAccountType {
                prefix: self.account_prefix.clone(),
            })?;

        let htlc_proto = CreateHtlcProto::decode(htlc_type, first_message.value.as_slice())?;
        let htlc = CreateHtlcMsg::try_from(htlc_proto)?;
        let htlc_id = self.calculate_htlc_id(htlc.sender(), htlc.to(), htlc.amount(), input.secret_hash);

        let htlc_response = self.query_htlc(htlc_id.clone()).await?;

        let htlc_state = match htlc_response.htlc_state() {
            Some(htlc_state) => htlc_state,
            None => return Ok(None),
        };

        match htlc_state {
            HTLC_STATE_OPEN => Ok(None),
            HTLC_STATE_COMPLETED => {
                let events_string = format!("claim_htlc.id='{}'", htlc_id);
                // TODO: Remove deprecated attribute when new version of tendermint-rs is released
                #[allow(deprecated)]
                let request = GetTxsEventRequest {
                    events: vec![events_string],
                    order_by: TendermintResultOrder::Ascending as i32,
                    page: 1,
                    limit: 1,
                    pagination: None,
                };
                let encoded_request = request.encode_to_vec();

                let response = self
                    .rpc_client()
                    .await?
                    .abci_query(
                        Some(ABCI_GET_TXS_EVENT_PATH.to_string()),
                        encoded_request.as_slice(),
                        ABCI_REQUEST_HEIGHT,
                        ABCI_REQUEST_PROVE,
                    )
                    .await
                    .map_to_mm(TendermintCoinRpcError::from)?;
                let response = GetTxsEventResponse::decode(response.value.as_slice())?;
                match response.txs.first() {
                    Some(tx) => {
                        let tx = TransactionEnum::CosmosTransaction(CosmosTransaction {
                            data: TxRaw {
                                body_bytes: tx.body.as_ref().map(Message::encode_to_vec).unwrap_or_default(),
                                auth_info_bytes: tx.auth_info.as_ref().map(Message::encode_to_vec).unwrap_or_default(),
                                signatures: tx.signatures.clone(),
                            },
                        });
                        Ok(Some(FoundSwapTxSpend::Spent(tx)))
                    },
                    None => MmError::err(SearchForSwapTxSpendErr::ClaimHtlcTxNotFound),
                }
            },
            HTLC_STATE_REFUNDED => {
                // HTLC is refunded automatically without transaction. We have to return dummy tx data
                Ok(Some(FoundSwapTxSpend::Refunded(TransactionEnum::CosmosTransaction(
                    CosmosTransaction { data: TxRaw::default() },
                ))))
            },
            unexpected_state => MmError::err(SearchForSwapTxSpendErr::UnexpectedHtlcState(unexpected_state)),
        }
    }

    pub(crate) fn gas_info_for_withdraw(
        &self,
        withdraw_fee: &Option<WithdrawFee>,
        fallback_gas_limit: u64,
    ) -> (f64, u64) {
        match withdraw_fee {
            Some(WithdrawFee::CosmosGas { gas_price, gas_limit }) => (*gas_price, *gas_limit),
            _ => (self.gas_price(), fallback_gas_limit),
        }
    }

    pub(crate) fn active_ticker_and_decimals_from_denom(&self, denom: &str) -> Option<(String, u8)> {
        if self.denom.as_ref() == denom {
            return Some((self.ticker.clone(), self.decimals));
        }

        let tokens = self.tokens_info.lock();

        if let Some(token_info) = tokens.get(denom) {
            return Some((token_info.ticker.to_owned(), token_info.decimals));
        }

        None
    }
}

fn clients_from_urls(rpc_urls: &[String]) -> MmResult<Vec<HttpClient>, TendermintInitErrorKind> {
    if rpc_urls.is_empty() {
        return MmError::err(TendermintInitErrorKind::EmptyRpcUrls);
    }
    let mut clients = Vec::new();
    let mut errors = Vec::new();
    // check that all urls are valid
    // keep all invalid urls in one vector to show all of them in error
    for url in rpc_urls.iter() {
        match HttpClient::new(url.as_str()) {
            Ok(client) => clients.push(client),
            Err(e) => errors.push(format!("Url {} is invalid, got error {}", url, e)),
        }
    }
    drop_mutability!(clients);
    drop_mutability!(errors);
    if !errors.is_empty() {
        let errors: String = errors.into_iter().join(", ");
        return MmError::err(TendermintInitErrorKind::RpcClientInitError(errors));
    }
    Ok(clients)
}

pub async fn get_ibc_chain_list() -> IBCChainRegistriesResult {
    fn map_metadata_to_chain_registry_name(metadata: &FileMetadata) -> Result<String, MmError<IBCChainsRequestError>> {
        let split_filename_by_dash: Vec<&str> = metadata.name.split('-').collect();
        let chain_registry_name = split_filename_by_dash
            .first()
            .or_mm_err(|| {
                IBCChainsRequestError::InternalError(format!(
                    "Could not read chain registry name from '{}'",
                    metadata.name
                ))
            })?
            .to_string();

        Ok(chain_registry_name)
    }

    let git_controller: GitController<GithubClient> = GitController::new(GITHUB_API_URI);

    let metadata_list = git_controller
        .client
        .get_file_metadata_list(
            CHAIN_REGISTRY_REPO_OWNER,
            CHAIN_REGISTRY_REPO_NAME,
            CHAIN_REGISTRY_BRANCH,
            CHAIN_REGISTRY_IBC_DIR_NAME,
        )
        .await
        .map_err(|e| IBCChainsRequestError::Transport(format!("{:?}", e)))?;

    let chain_list: Result<Vec<String>, MmError<IBCChainsRequestError>> =
        metadata_list.iter().map(map_metadata_to_chain_registry_name).collect();

    let mut distinct_chain_list = chain_list?;
    distinct_chain_list.dedup();

    Ok(IBCChainRegistriesResponse {
        chain_registry_list: distinct_chain_list,
    })
}

#[async_trait]
#[allow(unused_variables)]
impl MmCoin for TendermintCoin {
    fn is_asset_chain(&self) -> bool { false }

    fn spawner(&self) -> CoinFutSpawner { CoinFutSpawner::new(&self.abortable_system) }

    fn withdraw(&self, req: WithdrawRequest) -> WithdrawFut {
        let coin = self.clone();
        let fut = async move {
            let to_address =
                AccountId::from_str(&req.to).map_to_mm(|e| WithdrawError::InvalidAddress(e.to_string()))?;
            if to_address.prefix() != coin.account_prefix {
                return MmError::err(WithdrawError::InvalidAddress(format!(
                    "expected {} address prefix",
                    coin.account_prefix
                )));
            }

            let (account_id, priv_key) = match req.from {
                Some(from) => {
                    let path_to_coin = coin.priv_key_policy.path_to_coin_or_err()?;
                    let path_to_address = from.to_address_path(path_to_coin.coin_type())?;
                    let priv_key = coin
                        .priv_key_policy
                        .hd_wallet_derived_priv_key_or_err(&path_to_address.to_derivation_path(path_to_coin)?)?;
                    let account_id = account_id_from_privkey(priv_key.as_slice(), &coin.account_prefix)
                        .map_err(|e| WithdrawError::InternalError(e.to_string()))?;
                    (account_id, priv_key)
                },
                None => (coin.account_id.clone(), *coin.priv_key_policy.activated_key_or_err()?),
            };

            let (balance_denom, balance_dec) = coin
                .get_balance_as_unsigned_and_decimal(&account_id, &coin.denom, coin.decimals())
                .await?;

            // << BEGIN TX SIMULATION FOR FEE CALCULATION
            let (amount_denom, amount_dec) = if req.max {
                let amount_denom = balance_denom;
                (amount_denom, big_decimal_from_sat_unsigned(amount_denom, coin.decimals))
            } else {
                let total = req.amount.clone();

                (sat_from_big_decimal(&req.amount, coin.decimals)?, req.amount.clone())
            };

            if !coin.is_tx_amount_enough(coin.decimals, &amount_dec) {
                return MmError::err(WithdrawError::AmountTooLow {
                    amount: amount_dec,
                    threshold: coin.min_tx_amount(),
                });
            }

            let received_by_me = if to_address == account_id {
                amount_dec
            } else {
                BigDecimal::default()
            };

            let msg_send = MsgSend {
                from_address: account_id.clone(),
                to_address: to_address.clone(),
                amount: vec![Coin {
                    denom: coin.denom.clone(),
                    amount: amount_denom.into(),
                }],
            }
            .to_any()
            .map_to_mm(|e| WithdrawError::InternalError(e.to_string()))?;

            let memo = req.memo.unwrap_or_else(|| TX_DEFAULT_MEMO.into());
            let current_block = coin
                .current_block()
                .compat()
                .await
                .map_to_mm(WithdrawError::Transport)?;

            let timeout_height = current_block + TIMEOUT_HEIGHT_DELTA;
            // >> END TX SIMULATION FOR FEE CALCULATION

            let (_, gas_limit) = coin.gas_info_for_withdraw(&req.fee, GAS_LIMIT_DEFAULT);

            let fee_amount_u64 = coin
                .calculate_account_fee_amount_as_u64(
                    &account_id,
                    &priv_key,
                    msg_send,
                    timeout_height,
                    memo.clone(),
                    req.fee,
                )
                .await?;
            let fee_amount_dec = big_decimal_from_sat_unsigned(fee_amount_u64, coin.decimals());

            let fee_amount = Coin {
                denom: coin.denom.clone(),
                amount: fee_amount_u64.into(),
            };

            let fee = Fee::from_amount_and_gas(fee_amount, gas_limit);

            let (amount_denom, total_amount) = if req.max {
                if balance_denom < fee_amount_u64 {
                    return MmError::err(WithdrawError::NotSufficientBalance {
                        coin: coin.ticker.clone(),
                        available: balance_dec,
                        required: fee_amount_dec,
                    });
                }
                let amount_denom = balance_denom - fee_amount_u64;
                (amount_denom, balance_dec)
            } else {
                let total = &req.amount + &fee_amount_dec;
                if balance_dec < total {
                    return MmError::err(WithdrawError::NotSufficientBalance {
                        coin: coin.ticker.clone(),
                        available: balance_dec,
                        required: total,
                    });
                }

                (sat_from_big_decimal(&req.amount, coin.decimals)?, total)
            };

            let msg_send = MsgSend {
                from_address: account_id.clone(),
                to_address,
                amount: vec![Coin {
                    denom: coin.denom.clone(),
                    amount: amount_denom.into(),
                }],
            }
            .to_any()
            .map_to_mm(|e| WithdrawError::InternalError(e.to_string()))?;

            let account_info = coin.account_info(&account_id).await?;
            let tx_raw = coin
                .any_to_signed_raw_tx(&priv_key, account_info, msg_send, fee, timeout_height, memo.clone())
                .map_to_mm(|e| WithdrawError::InternalError(e.to_string()))?;

            let tx_bytes = tx_raw
                .to_bytes()
                .map_to_mm(|e| WithdrawError::InternalError(e.to_string()))?;

            let hash = sha256(&tx_bytes);

            Ok(TransactionDetails {
                tx_hash: hex::encode_upper(hash.as_slice()),
                tx_hex: tx_bytes.into(),
                from: vec![account_id.to_string()],
                to: vec![req.to],
                my_balance_change: &received_by_me - &total_amount,
                spent_by_me: total_amount.clone(),
                total_amount,
                received_by_me,
                block_height: 0,
                timestamp: 0,
                fee_details: Some(TxFeeDetails::Tendermint(TendermintFeeDetails {
                    coin: coin.ticker.clone(),
                    amount: fee_amount_dec,
                    uamount: fee_amount_u64,
                    gas_limit,
                })),
                coin: coin.ticker.to_string(),
                internal_id: hash.to_vec().into(),
                kmd_rewards: None,
                transaction_type: TransactionType::default(),
                memo: Some(memo),
            })
        };
        Box::new(fut.boxed().compat())
    }

    fn get_raw_transaction(&self, mut req: RawTransactionRequest) -> RawTransactionFut {
        let coin = self.clone();
        let fut = async move {
            req.tx_hash.make_ascii_uppercase();
            let tx_from_rpc = coin.request_tx(req.tx_hash).await?;
            Ok(RawTransactionRes {
                tx_hex: tx_from_rpc.encode_to_vec().into(),
            })
        };
        Box::new(fut.boxed().compat())
    }

    fn get_tx_hex_by_hash(&self, tx_hash: Vec<u8>) -> RawTransactionFut {
        let coin = self.clone();
        let hash = hex::encode_upper(H256::from(tx_hash.as_slice()));
        let fut = async move {
            let tx_from_rpc = coin.request_tx(hash).await?;
            Ok(RawTransactionRes {
                tx_hex: tx_from_rpc.encode_to_vec().into(),
            })
        };
        Box::new(fut.boxed().compat())
    }

    fn decimals(&self) -> u8 { self.decimals }

    fn convert_to_address(&self, from: &str, to_address_format: Json) -> Result<String, String> {
        // TODO
        Err("Not implemented".into())
    }

    fn validate_address(&self, address: &str) -> ValidateAddressResult {
        match AccountId::from_str(address) {
            Ok(account) if account.prefix() != self.account_prefix => ValidateAddressResult {
                is_valid: false,
                reason: Some(format!(
                    "Expected {} account prefix, got {}",
                    self.account_prefix,
                    account.prefix()
                )),
            },
            Ok(_) => ValidateAddressResult {
                is_valid: true,
                reason: None,
            },
            Err(e) => ValidateAddressResult {
                is_valid: false,
                reason: Some(e.to_string()),
            },
        }
    }

    fn process_history_loop(&self, ctx: MmArc) -> Box<dyn Future<Item = (), Error = ()> + Send> {
        warn!("process_history_loop is deprecated, tendermint uses tx_history_v2");
        Box::new(futures01::future::err(()))
    }

    fn history_sync_status(&self) -> HistorySyncState { self.history_sync_state.lock().unwrap().clone() }

    fn get_trade_fee(&self) -> Box<dyn Future<Item = TradeFee, Error = String> + Send> {
        Box::new(futures01::future::err("Not implemented".into()))
    }

    async fn get_sender_trade_fee(
        &self,
        value: TradePreimageValue,
        _stage: FeeApproxStage,
    ) -> TradePreimageResult<TradeFee> {
        let amount = match value {
            TradePreimageValue::Exact(decimal) | TradePreimageValue::UpperBound(decimal) => decimal,
        };
        self.get_sender_trade_fee_for_denom(self.ticker.clone(), self.denom.clone(), self.decimals, amount)
            .await
    }

    fn get_receiver_trade_fee(&self, stage: FeeApproxStage) -> TradePreimageFut<TradeFee> {
        let coin = self.clone();
        let fut = async move {
            // We can't simulate Claim Htlc without having information about broadcasted htlc tx.
            // Since create and claim htlc fees are almost same, we can simply simulate create htlc tx.
            coin.get_sender_trade_fee_for_denom(
                coin.ticker.clone(),
                coin.denom.clone(),
                coin.decimals,
                coin.min_tx_amount(),
            )
            .await
        };
        Box::new(fut.boxed().compat())
    }

    async fn get_fee_to_send_taker_fee(
        &self,
        dex_fee_amount: DexFee,
        _stage: FeeApproxStage,
    ) -> TradePreimageResult<TradeFee> {
        self.get_fee_to_send_taker_fee_for_denom(self.ticker.clone(), self.denom.clone(), self.decimals, dex_fee_amount)
            .await
    }

    fn required_confirmations(&self) -> u64 { 0 }

    fn requires_notarization(&self) -> bool { false }

    fn set_required_confirmations(&self, confirmations: u64) {
        warn!("set_required_confirmations is not supported for tendermint")
    }

    fn set_requires_notarization(&self, requires_nota: bool) { warn!("TendermintCoin doesn't support notarization") }

    fn swap_contract_address(&self) -> Option<BytesJson> { None }

    fn fallback_swap_contract(&self) -> Option<BytesJson> { None }

    fn mature_confirmations(&self) -> Option<u32> { None }

    fn coin_protocol_info(&self, _amount_to_receive: Option<MmNumber>) -> Vec<u8> { Vec::new() }

    fn is_coin_protocol_supported(
        &self,
        _info: &Option<Vec<u8>>,
        _amount_to_send: Option<MmNumber>,
        _locktime: u64,
        _is_maker: bool,
    ) -> bool {
        true
    }

    fn on_disabled(&self) -> Result<(), AbortedError> { AbortableSystem::abort_all(&self.abortable_system) }

    fn on_token_deactivated(&self, _ticker: &str) {}
}

#[async_trait]
impl MarketCoinOps for TendermintCoin {
    fn ticker(&self) -> &str { &self.ticker }

    fn my_address(&self) -> MmResult<String, MyAddressError> { Ok(self.account_id.to_string()) }

    async fn get_public_key(&self) -> Result<String, MmError<UnexpectedDerivationMethod>> {
        let key = SigningKey::from_slice(self.priv_key_policy.activated_key_or_err()?.as_slice())
            .expect("privkey validity is checked on coin creation");
        Ok(key.public_key().to_string())
    }

    fn sign_message_hash(&self, _message: &str) -> Option<[u8; 32]> {
        // TODO
        None
    }

    fn sign_message(&self, _message: &str) -> SignatureResult<String> {
        // TODO
        MmError::err(SignatureError::InternalError("Not implemented".into()))
    }

    fn verify_message(&self, _signature: &str, _message: &str, _address: &str) -> VerificationResult<bool> {
        // TODO
        MmError::err(VerificationError::InternalError("Not implemented".into()))
    }

    fn my_balance(&self) -> BalanceFut<CoinBalance> {
        let coin = self.clone();
        let fut = async move {
            let balance_denom = coin
                .account_balance_for_denom(&coin.account_id, coin.denom.to_string())
                .await?;
            Ok(CoinBalance {
                spendable: big_decimal_from_sat_unsigned(balance_denom, coin.decimals),
                unspendable: BigDecimal::default(),
            })
        };
        Box::new(fut.boxed().compat())
    }

    fn base_coin_balance(&self) -> BalanceFut<BigDecimal> {
        Box::new(self.my_balance().map(|coin_balance| coin_balance.spendable))
    }

    fn platform_ticker(&self) -> &str { &self.ticker }

    fn send_raw_tx(&self, tx: &str) -> Box<dyn Future<Item = String, Error = String> + Send> {
        let tx_bytes = try_fus!(hex::decode(tx));
        self.send_raw_tx_bytes(&tx_bytes)
    }

    /// Consider using `seq_safe_raw_tx_bytes` instead.
    /// This is considered as unsafe due to sequence mismatches.
    fn send_raw_tx_bytes(&self, tx: &[u8]) -> Box<dyn Future<Item = String, Error = String> + Send> {
        // as sanity check
        try_fus!(Raw::from_bytes(tx));

        let coin = self.clone();
        let tx_bytes = tx.to_owned();
        let fut = async move {
            let broadcast_res = try_s!(try_s!(coin.rpc_client().await).broadcast_tx_commit(tx_bytes).await);

            if broadcast_res.check_tx.log.contains(ACCOUNT_SEQUENCE_ERR)
                || broadcast_res.deliver_tx.log.contains(ACCOUNT_SEQUENCE_ERR)
            {
                return ERR!(
                    "{}. check_tx log: {}, deliver_tx log: {}",
                    ACCOUNT_SEQUENCE_ERR,
                    broadcast_res.check_tx.log,
                    broadcast_res.deliver_tx.log
                );
            }

            if !broadcast_res.check_tx.code.is_ok() {
                return ERR!("Tx check failed {:?}", broadcast_res.check_tx);
            }

            if !broadcast_res.deliver_tx.code.is_ok() {
                return ERR!("Tx deliver failed {:?}", broadcast_res.deliver_tx);
            }
            Ok(broadcast_res.hash.to_string())
        };
        Box::new(fut.boxed().compat())
    }

    #[inline(always)]
    async fn sign_raw_tx(&self, _args: &SignRawTransactionRequest) -> RawTransactionResult {
        MmError::err(RawTransactionError::NotImplemented {
            coin: self.ticker().to_string(),
        })
    }

    fn wait_for_confirmations(&self, input: ConfirmPaymentInput) -> Box<dyn Future<Item = (), Error = String> + Send> {
        // Sanity check
        let _: TxRaw = try_fus!(Message::decode(input.payment_tx.as_slice()));

        let tx_hash = hex::encode_upper(sha256(&input.payment_tx));

        let coin = self.clone();
        let fut = async move {
            loop {
                if now_sec() > input.wait_until {
                    return ERR!(
                        "Waited too long until {} for payment {} to be received",
                        input.wait_until,
                        tx_hash.clone()
                    );
                }

                let tx_status_code = try_s!(coin.get_tx_status_code_or_none(tx_hash.clone()).await);

                if let Some(tx_status_code) = tx_status_code {
                    return match tx_status_code {
                        cosmrs::tendermint::abci::Code::Ok => Ok(()),
                        cosmrs::tendermint::abci::Code::Err(err_code) => Err(format!(
                            "Got error code: '{}' for tx: '{}'. Broadcasted tx isn't valid.",
                            err_code, tx_hash
                        )),
                    };
                };

                Timer::sleep(input.check_every as f64).await;
            }
        };

        Box::new(fut.boxed().compat())
    }

    fn wait_for_htlc_tx_spend(&self, args: WaitForHTLCTxSpendArgs<'_>) -> TransactionFut {
        let tx = try_tx_fus!(cosmrs::Tx::from_bytes(args.tx_bytes));
        let first_message = try_tx_fus!(tx.body.messages.first().ok_or("Tx body couldn't be read."));
        let htlc_proto = try_tx_fus!(CreateHtlcProto::decode(
            try_tx_fus!(HtlcType::from_str(&self.account_prefix)),
            first_message.value.as_slice()
        ));
        let htlc = try_tx_fus!(CreateHtlcMsg::try_from(htlc_proto));
        let htlc_id = self.calculate_htlc_id(htlc.sender(), htlc.to(), htlc.amount(), args.secret_hash);

        let events_string = format!("claim_htlc.id='{}'", htlc_id);
        // TODO: Remove deprecated attribute when new version of tendermint-rs is released
        #[allow(deprecated)]
        let request = GetTxsEventRequest {
            events: vec![events_string],
            order_by: TendermintResultOrder::Ascending as i32,
            page: 1,
            limit: 1,
            pagination: None,
        };
        let encoded_request = request.encode_to_vec();

        let coin = self.clone();
        let wait_until = args.wait_until;
        let fut = async move {
            loop {
                let response = try_tx_s!(
                    try_tx_s!(coin.rpc_client().await)
                        .abci_query(
                            Some(ABCI_GET_TXS_EVENT_PATH.to_string()),
                            encoded_request.as_slice(),
                            ABCI_REQUEST_HEIGHT,
                            ABCI_REQUEST_PROVE
                        )
                        .await
                );
                let response = try_tx_s!(GetTxsEventResponse::decode(response.value.as_slice()));
                if let Some(tx) = response.txs.first() {
                    return Ok(TransactionEnum::CosmosTransaction(CosmosTransaction {
                        data: TxRaw {
                            body_bytes: tx.body.as_ref().map(Message::encode_to_vec).unwrap_or_default(),
                            auth_info_bytes: tx.auth_info.as_ref().map(Message::encode_to_vec).unwrap_or_default(),
                            signatures: tx.signatures.clone(),
                        },
                    }));
                }
                Timer::sleep(5.).await;
                if get_utc_timestamp() > wait_until as i64 {
                    return Err(TransactionErr::Plain("Waited too long".into()));
                }
            }
        };

        Box::new(fut.boxed().compat())
    }

    fn tx_enum_from_bytes(&self, bytes: &[u8]) -> Result<TransactionEnum, MmError<TxMarshalingErr>> {
        let tx_raw: TxRaw = Message::decode(bytes).map_to_mm(|e| TxMarshalingErr::InvalidInput(e.to_string()))?;
        Ok(TransactionEnum::CosmosTransaction(CosmosTransaction { data: tx_raw }))
    }

    fn current_block(&self) -> Box<dyn Future<Item = u64, Error = String> + Send> {
        let coin = self.clone();
        let fut = async move {
            let info = try_s!(try_s!(coin.rpc_client().await).abci_info().await);
            Ok(info.response.last_block_height.into())
        };
        Box::new(fut.boxed().compat())
    }

    fn display_priv_key(&self) -> Result<String, String> {
        Ok(self
            .priv_key_policy
            .activated_key_or_err()
            .map_err(|e| e.to_string())?
            .to_string())
    }

    #[inline]
    fn min_tx_amount(&self) -> BigDecimal { big_decimal_from_sat(MIN_TX_SATOSHIS, self.decimals) }

    #[inline]
    fn min_trading_vol(&self) -> MmNumber { self.min_tx_amount().into() }

    fn is_trezor(&self) -> bool { self.priv_key_policy.is_trezor() }
}

#[async_trait]
#[allow(unused_variables)]
impl SwapOps for TendermintCoin {
    fn send_taker_fee(&self, fee_addr: &[u8], dex_fee: DexFee, uuid: &[u8]) -> TransactionFut {
        self.send_taker_fee_for_denom(
            fee_addr,
            dex_fee.fee_amount().into(),
            self.denom.clone(),
            self.decimals,
            uuid,
        )
    }

    fn send_maker_payment(&self, maker_payment_args: SendPaymentArgs) -> TransactionFut {
        self.send_htlc_for_denom(
            maker_payment_args.time_lock_duration,
            maker_payment_args.other_pubkey,
            maker_payment_args.secret_hash,
            maker_payment_args.amount,
            self.denom.clone(),
            self.decimals,
        )
    }

    fn send_taker_payment(&self, taker_payment_args: SendPaymentArgs) -> TransactionFut {
        self.send_htlc_for_denom(
            taker_payment_args.time_lock_duration,
            taker_payment_args.other_pubkey,
            taker_payment_args.secret_hash,
            taker_payment_args.amount,
            self.denom.clone(),
            self.decimals,
        )
    }

    async fn send_maker_spends_taker_payment(
        &self,
        maker_spends_payment_args: SpendPaymentArgs<'_>,
    ) -> TransactionResult {
        let tx = try_tx_s!(cosmrs::Tx::from_bytes(maker_spends_payment_args.other_payment_tx));
        let msg = try_tx_s!(tx.body.messages.first().ok_or("Tx body couldn't be read."));

        let htlc_proto = try_tx_s!(CreateHtlcProto::decode(
            try_tx_s!(HtlcType::from_str(&self.account_prefix)),
            msg.value.as_slice()
        ));
        let htlc = try_tx_s!(CreateHtlcMsg::try_from(htlc_proto));

        let mut amount = htlc.amount().to_vec();
        amount.sort();
        drop_mutability!(amount);

        let coins_string = amount
            .iter()
            .map(|t| format!("{}{}", t.amount, t.denom))
            .collect::<Vec<String>>()
            .join(",");

        let htlc_id = self.calculate_htlc_id(htlc.sender(), htlc.to(), &amount, maker_spends_payment_args.secret_hash);

        let claim_htlc_tx = try_tx_s!(self.gen_claim_htlc_tx(htlc_id, maker_spends_payment_args.secret));

        let current_block = try_tx_s!(self.current_block().compat().await);
        let timeout_height = current_block + TIMEOUT_HEIGHT_DELTA;

        let fee = try_tx_s!(
            self.calculate_fee(
                claim_htlc_tx.msg_payload.clone(),
                timeout_height,
                TX_DEFAULT_MEMO.to_owned(),
                None
            )
            .await
        );

        let (_tx_id, tx_raw) = try_tx_s!(
            self.seq_safe_send_raw_tx_bytes(
                claim_htlc_tx.msg_payload.clone(),
                fee.clone(),
                timeout_height,
                TX_DEFAULT_MEMO.into(),
            )
            .await
        );

        Ok(TransactionEnum::CosmosTransaction(CosmosTransaction {
            data: tx_raw.into(),
        }))
    }

    async fn send_taker_spends_maker_payment(
        &self,
        taker_spends_payment_args: SpendPaymentArgs<'_>,
    ) -> TransactionResult {
        let tx = try_tx_s!(cosmrs::Tx::from_bytes(taker_spends_payment_args.other_payment_tx));
        let msg = try_tx_s!(tx.body.messages.first().ok_or("Tx body couldn't be read."));

        let htlc_proto = try_tx_s!(CreateHtlcProto::decode(
            try_tx_s!(HtlcType::from_str(&self.account_prefix)),
            msg.value.as_slice()
        ));
        let htlc = try_tx_s!(CreateHtlcMsg::try_from(htlc_proto));

        let mut amount = htlc.amount().to_vec();
        amount.sort();
        drop_mutability!(amount);

        let coins_string = amount
            .iter()
            .map(|t| format!("{}{}", t.amount, t.denom))
            .collect::<Vec<String>>()
            .join(",");

        let htlc_id = self.calculate_htlc_id(htlc.sender(), htlc.to(), &amount, taker_spends_payment_args.secret_hash);

        let claim_htlc_tx = try_tx_s!(self.gen_claim_htlc_tx(htlc_id, taker_spends_payment_args.secret));

        let current_block = try_tx_s!(self.current_block().compat().await);
        let timeout_height = current_block + TIMEOUT_HEIGHT_DELTA;

        let fee = try_tx_s!(
            self.calculate_fee(
                claim_htlc_tx.msg_payload.clone(),
                timeout_height,
                TX_DEFAULT_MEMO.into(),
                None
            )
            .await
        );

        let (tx_id, tx_raw) = try_tx_s!(
            self.seq_safe_send_raw_tx_bytes(
                claim_htlc_tx.msg_payload.clone(),
                fee.clone(),
                timeout_height,
                TX_DEFAULT_MEMO.into(),
            )
            .await
        );

        Ok(TransactionEnum::CosmosTransaction(CosmosTransaction {
            data: tx_raw.into(),
        }))
    }

    async fn send_taker_refunds_payment(&self, taker_refunds_payment_args: RefundPaymentArgs<'_>) -> TransactionResult {
        Err(TransactionErr::Plain(
            "Doesn't need transaction broadcast to refund IRIS HTLC".into(),
        ))
    }

    async fn send_maker_refunds_payment(&self, maker_refunds_payment_args: RefundPaymentArgs<'_>) -> TransactionResult {
        Err(TransactionErr::Plain(
            "Doesn't need transaction broadcast to refund IRIS HTLC".into(),
        ))
    }

    fn validate_fee(&self, validate_fee_args: ValidateFeeArgs) -> ValidatePaymentFut<()> {
        self.validate_fee_for_denom(
            validate_fee_args.fee_tx,
            validate_fee_args.expected_sender,
            validate_fee_args.fee_addr,
            &validate_fee_args.dex_fee.fee_amount().into(),
            self.decimals,
            validate_fee_args.uuid,
            self.denom.to_string(),
        )
    }

    async fn validate_maker_payment(&self, input: ValidatePaymentInput) -> ValidatePaymentResult<()> {
        self.validate_payment_for_denom(input, self.denom.clone(), self.decimals)
            .await
    }

    async fn validate_taker_payment(&self, input: ValidatePaymentInput) -> ValidatePaymentResult<()> {
        self.validate_payment_for_denom(input, self.denom.clone(), self.decimals)
            .await
    }

    fn check_if_my_payment_sent(
        &self,
        if_my_payment_sent_args: CheckIfMyPaymentSentArgs,
    ) -> Box<dyn Future<Item = Option<TransactionEnum>, Error = String> + Send> {
        self.check_if_my_payment_sent_for_denom(
            self.decimals,
            self.denom.clone(),
            if_my_payment_sent_args.other_pub,
            if_my_payment_sent_args.secret_hash,
            if_my_payment_sent_args.amount,
        )
    }

    async fn search_for_swap_tx_spend_my(
        &self,
        input: SearchForSwapTxSpendInput<'_>,
    ) -> Result<Option<FoundSwapTxSpend>, String> {
        self.search_for_swap_tx_spend(input).await.map_err(|e| e.to_string())
    }

    async fn search_for_swap_tx_spend_other(
        &self,
        input: SearchForSwapTxSpendInput<'_>,
    ) -> Result<Option<FoundSwapTxSpend>, String> {
        self.search_for_swap_tx_spend(input).await.map_err(|e| e.to_string())
    }

    async fn extract_secret(
        &self,
        secret_hash: &[u8],
        spend_tx: &[u8],
        watcher_reward: bool,
    ) -> Result<Vec<u8>, String> {
        let tx = try_s!(cosmrs::Tx::from_bytes(spend_tx));
        let msg = try_s!(tx.body.messages.first().ok_or("Tx body couldn't be read."));

        let htlc_proto = try_s!(ClaimHtlcProto::decode(
            try_s!(HtlcType::from_str(&self.account_prefix)),
            msg.value.as_slice()
        ));
        let htlc = try_s!(ClaimHtlcMsg::try_from(htlc_proto));

        Ok(try_s!(hex::decode(htlc.secret())))
    }

    fn check_tx_signed_by_pub(&self, tx: &[u8], expected_pub: &[u8]) -> Result<bool, MmError<ValidatePaymentError>> {
        unimplemented!();
    }

    // Todo
    fn is_auto_refundable(&self) -> bool { false }

    // Todo
    async fn wait_for_htlc_refund(&self, _tx: &[u8], _locktime: u64) -> RefundResult<()> {
        MmError::err(RefundError::Internal(
            "wait_for_htlc_refund is not supported for this coin!".into(),
        ))
    }

    fn negotiate_swap_contract_addr(
        &self,
        other_side_address: Option<&[u8]>,
    ) -> Result<Option<BytesJson>, MmError<NegotiateSwapContractAddrErr>> {
        Ok(None)
    }

    #[inline]
    fn derive_htlc_key_pair(&self, swap_unique_data: &[u8]) -> KeyPair {
        key_pair_from_secret(
            self.priv_key_policy
                .activated_key_or_err()
                .expect("valid priv key")
                .as_ref(),
        )
        .expect("valid priv key")
    }

    #[inline]
    fn derive_htlc_pubkey(&self, swap_unique_data: &[u8]) -> Vec<u8> {
        self.derive_htlc_key_pair(swap_unique_data).public_slice().to_vec()
    }

    fn validate_other_pubkey(&self, raw_pubkey: &[u8]) -> MmResult<(), ValidateOtherPubKeyErr> {
        PublicKey::from_raw_secp256k1(raw_pubkey)
            .or_mm_err(|| ValidateOtherPubKeyErr::InvalidPubKey(hex::encode(raw_pubkey)))?;
        Ok(())
    }

    async fn maker_payment_instructions(
        &self,
        args: PaymentInstructionArgs<'_>,
    ) -> Result<Option<Vec<u8>>, MmError<PaymentInstructionsErr>> {
        Ok(None)
    }

    async fn taker_payment_instructions(
        &self,
        args: PaymentInstructionArgs<'_>,
    ) -> Result<Option<Vec<u8>>, MmError<PaymentInstructionsErr>> {
        Ok(None)
    }

    fn validate_maker_payment_instructions(
        &self,
        _instructions: &[u8],
        args: PaymentInstructionArgs,
    ) -> Result<PaymentInstructions, MmError<ValidateInstructionsErr>> {
        MmError::err(ValidateInstructionsErr::UnsupportedCoin(self.ticker().to_string()))
    }

    fn validate_taker_payment_instructions(
        &self,
        _instructions: &[u8],
        args: PaymentInstructionArgs,
    ) -> Result<PaymentInstructions, MmError<ValidateInstructionsErr>> {
        MmError::err(ValidateInstructionsErr::UnsupportedCoin(self.ticker().to_string()))
    }
}

#[async_trait]
impl TakerSwapMakerCoin for TendermintCoin {
    async fn on_taker_payment_refund_start(&self, _maker_payment: &[u8]) -> RefundResult<()> { Ok(()) }

    async fn on_taker_payment_refund_success(&self, _maker_payment: &[u8]) -> RefundResult<()> { Ok(()) }
}

#[async_trait]
impl MakerSwapTakerCoin for TendermintCoin {
    async fn on_maker_payment_refund_start(&self, _taker_payment: &[u8]) -> RefundResult<()> { Ok(()) }

    async fn on_maker_payment_refund_success(&self, _taker_payment: &[u8]) -> RefundResult<()> { Ok(()) }
}

#[async_trait]
impl WatcherOps for TendermintCoin {
    fn create_maker_payment_spend_preimage(
        &self,
        _maker_payment_tx: &[u8],
        _time_lock: u64,
        _maker_pub: &[u8],
        _secret_hash: &[u8],
        _swap_unique_data: &[u8],
    ) -> TransactionFut {
        unimplemented!();
    }

    fn send_maker_payment_spend_preimage(&self, _input: SendMakerPaymentSpendPreimageInput) -> TransactionFut {
        unimplemented!();
    }

    fn create_taker_payment_refund_preimage(
        &self,
        _taker_payment_tx: &[u8],
        _time_lock: u64,
        _maker_pub: &[u8],
        _secret_hash: &[u8],
        _swap_contract_address: &Option<BytesJson>,
        _swap_unique_data: &[u8],
    ) -> TransactionFut {
        unimplemented!();
    }

    fn send_taker_payment_refund_preimage(&self, _watcher_refunds_payment_args: RefundPaymentArgs) -> TransactionFut {
        unimplemented!();
    }

    fn watcher_validate_taker_fee(&self, _input: WatcherValidateTakerFeeInput) -> ValidatePaymentFut<()> {
        unimplemented!();
    }

    fn watcher_validate_taker_payment(&self, _input: WatcherValidatePaymentInput) -> ValidatePaymentFut<()> {
        unimplemented!();
    }

    fn taker_validates_payment_spend_or_refund(&self, _input: ValidateWatcherSpendInput) -> ValidatePaymentFut<()> {
        unimplemented!();
    }

    async fn watcher_search_for_swap_tx_spend(
        &self,
        _input: WatcherSearchForSwapTxSpendInput<'_>,
    ) -> Result<Option<FoundSwapTxSpend>, String> {
        unimplemented!();
    }

    async fn get_taker_watcher_reward(
        &self,
        _other_coin: &MmCoinEnum,
        _coin_amount: Option<BigDecimal>,
        _other_coin_amount: Option<BigDecimal>,
        _reward_amount: Option<BigDecimal>,
        _wait_until: u64,
    ) -> Result<WatcherReward, MmError<WatcherRewardError>> {
        unimplemented!()
    }

    async fn get_maker_watcher_reward(
        &self,
        _other_coin: &MmCoinEnum,
        _reward_amount: Option<BigDecimal>,
        _wait_until: u64,
    ) -> Result<Option<WatcherReward>, MmError<WatcherRewardError>> {
        unimplemented!()
    }
}

/// Processes the given `priv_key_build_policy` and returns corresponding `TendermintPrivKeyPolicy`.
/// This function expects either [`PrivKeyBuildPolicy::IguanaPrivKey`]
/// or [`PrivKeyBuildPolicy::GlobalHDAccount`], otherwise returns `PrivKeyPolicyNotAllowed` error.
pub fn tendermint_priv_key_policy(
    conf: &TendermintConf,
    ticker: &str,
    priv_key_build_policy: PrivKeyBuildPolicy,
    path_to_address: HDPathAccountToAddressId,
) -> MmResult<TendermintPrivKeyPolicy, TendermintInitError> {
    match priv_key_build_policy {
        PrivKeyBuildPolicy::IguanaPrivKey(iguana) => Ok(TendermintPrivKeyPolicy::Iguana(iguana)),
        PrivKeyBuildPolicy::GlobalHDAccount(global_hd) => {
            let path_to_coin = conf.derivation_path.as_ref().or_mm_err(|| TendermintInitError {
                ticker: ticker.to_string(),
                kind: TendermintInitErrorKind::DerivationPathIsNotSet,
            })?;
            let activated_priv_key = global_hd
                .derive_secp256k1_secret(&path_to_address.to_derivation_path(path_to_coin).mm_err(|e| {
                    TendermintInitError {
                        ticker: ticker.to_string(),
                        kind: TendermintInitErrorKind::InvalidPathToAddress(e.to_string()),
                    }
                })?)
                .mm_err(|e| TendermintInitError {
                    ticker: ticker.to_string(),
                    kind: TendermintInitErrorKind::InvalidPrivKey(e.to_string()),
                })?;
            let bip39_secp_priv_key = global_hd.root_priv_key().clone();
            Ok(TendermintPrivKeyPolicy::HDWallet {
                path_to_coin: path_to_coin.clone(),
                activated_key: activated_priv_key,
                bip39_secp_priv_key,
            })
        },
        PrivKeyBuildPolicy::Trezor => {
            let kind =
                TendermintInitErrorKind::PrivKeyPolicyNotAllowed(PrivKeyPolicyNotAllowed::HardwareWalletNotSupported);
            MmError::err(TendermintInitError {
                ticker: ticker.to_string(),
                kind,
            })
        },
    }
}

#[cfg(test)]
pub mod tendermint_coin_tests {
    use super::*;

    use common::{block_on, wait_until_ms, DEX_FEE_ADDR_RAW_PUBKEY};
    use cosmrs::proto::cosmos::tx::v1beta1::{GetTxRequest, GetTxResponse, GetTxsEventResponse};
    use crypto::privkey::key_pair_from_seed;
    use std::mem::discriminant;

    pub const IRIS_TESTNET_HTLC_PAIR1_SEED: &str = "iris test seed";
    // pub const IRIS_TESTNET_HTLC_PAIR1_PUB_KEY: &[u8] = &[
    //     2, 35, 133, 39, 114, 92, 150, 175, 252, 203, 124, 85, 243, 144, 11, 52, 91, 128, 236, 82, 104, 212, 131, 40,
    //     79, 22, 40, 7, 119, 93, 50, 179, 43,
    // ];
    // const IRIS_TESTNET_HTLC_PAIR1_ADDRESS: &str = "iaa1e0rx87mdj79zejewuc4jg7ql9ud2286g2us8f2";

    // const IRIS_TESTNET_HTLC_PAIR2_SEED: &str = "iris test2 seed";
    const IRIS_TESTNET_HTLC_PAIR2_PUB_KEY: &[u8] = &[
        2, 90, 55, 151, 92, 7, 154, 117, 67, 96, 63, 202, 178, 78, 37, 101, 164, 173, 238, 60, 249, 175, 137, 52, 105,
        14, 16, 50, 130, 250, 64, 37, 17,
    ];
    const IRIS_TESTNET_HTLC_PAIR2_ADDRESS: &str = "iaa1erfnkjsmalkwtvj44qnfr2drfzdt4n9ldh0kjv";

    pub const IRIS_TESTNET_RPC_URL: &str = "http://34.80.202.172:26657";

    const TAKER_PAYMENT_SPEND_SEARCH_INTERVAL: f64 = 1.;
    const AVG_BLOCKTIME: u8 = 5;

    const SUCCEED_TX_HASH_SAMPLES: &[&str] = &[
        // https://nyancat.iobscan.io/#/tx?txHash=A010FC0AA33FC6D597A8635F9D127C0A7B892FAAC72489F4DADD90048CFE9279
        "A010FC0AA33FC6D597A8635F9D127C0A7B892FAAC72489F4DADD90048CFE9279",
        // https://nyancat.iobscan.io/#/tx?txHash=54FD77054AE311C484CC2EADD4621428BB23D14A9BAAC128B0E7B47422F86EC8
        "54FD77054AE311C484CC2EADD4621428BB23D14A9BAAC128B0E7B47422F86EC8",
        // https://nyancat.iobscan.io/#/tx?txHash=7C00FAE7F70C36A316A4736025B08A6EAA2A0CC7919A2C4FC4CD14D9FFD166F9
        "7C00FAE7F70C36A316A4736025B08A6EAA2A0CC7919A2C4FC4CD14D9FFD166F9",
    ];

    const FAILED_TX_HASH_SAMPLES: &[&str] = &[
        // https://nyancat.iobscan.io/#/tx?txHash=57EE62B2DF7E311C98C24AE2A53EB0FF2C16D289CECE0826CA1FF1108C91B3F9
        "57EE62B2DF7E311C98C24AE2A53EB0FF2C16D289CECE0826CA1FF1108C91B3F9",
        // https://nyancat.iobscan.io/#/tx?txHash=F3181D69C580318DFD54282C656AC81113BC600BCFBAAA480E6D8A6469EE8786
        "F3181D69C580318DFD54282C656AC81113BC600BCFBAAA480E6D8A6469EE8786",
        // https://nyancat.iobscan.io/#/tx?txHash=FE6F9F395DA94A14FCFC04E0E8C496197077D5F4968DA5528D9064C464ADF522
        "FE6F9F395DA94A14FCFC04E0E8C496197077D5F4968DA5528D9064C464ADF522",
    ];

    fn get_iris_usdc_ibc_protocol() -> TendermintProtocolInfo {
        TendermintProtocolInfo {
            decimals: 6,
            denom: String::from("ibc/5C465997B4F582F602CD64E12031C6A6E18CAF1E6EDC9B5D808822DC0B5F850C"),
            account_prefix: String::from("iaa"),
            chain_id: String::from("nyancat-9"),
            gas_price: None,
            chain_registry_name: None,
        }
    }

    fn get_iris_protocol() -> TendermintProtocolInfo {
        TendermintProtocolInfo {
            decimals: 6,
            denom: String::from("unyan"),
            account_prefix: String::from("iaa"),
            chain_id: String::from("nyancat-9"),
            gas_price: None,
            chain_registry_name: None,
        }
    }

    #[test]
    fn test_tx_hash_str_from_bytes() {
        let tx_hex = "0a97010a8f010a1c2f636f736d6f732e62616e6b2e763162657461312e4d736753656e64126f0a2d636f736d6f7331737661773061716334353834783832356a753775613033673578747877643061686c3836687a122d636f736d6f7331737661773061716334353834783832356a753775613033673578747877643061686c3836687a1a0f0a057561746f6d120631303030303018d998bf0512670a500a460a1f2f636f736d6f732e63727970746f2e736563703235366b312e5075624b657912230a2102000eef4ab169e7b26a4a16c47420c4176ab702119ba57a8820fb3e53c8e7506212040a020801180312130a0d0a057561746f6d12043130303010a08d061a4093e5aec96f7d311d129f5ec8714b21ad06a75e483ba32afab86354400b2ac8350bfc98731bbb05934bf138282750d71aadbe08ceb6bb195f2b55e1bbfdddaaad";
        let expected_hash = "1C25ED7D17FCC5959409498D5423594666C4E84F15AF7B4AF17DF29B2AF9E7F5";

        let tx_bytes = hex::decode(tx_hex).unwrap();
        let hash = sha256(&tx_bytes);
        assert_eq!(hex::encode_upper(hash.as_slice()), expected_hash);
    }

    #[test]
    fn test_htlc_create_and_claim() {
        let rpc_urls = vec![IRIS_TESTNET_RPC_URL.to_string()];

        let protocol_conf = get_iris_protocol();

        let ctx = mm2_core::mm_ctx::MmCtxBuilder::default().into_mm_arc();

        let conf = TendermintConf {
            avg_blocktime: AVG_BLOCKTIME,
            derivation_path: None,
        };

        let key_pair = key_pair_from_seed(IRIS_TESTNET_HTLC_PAIR1_SEED).unwrap();
        let priv_key_policy = TendermintPrivKeyPolicy::Iguana(key_pair.private().secret);

        let coin = block_on(TendermintCoin::init(
            &ctx,
            "IRIS".to_string(),
            conf,
            protocol_conf,
            rpc_urls,
            false,
            priv_key_policy,
        ))
        .unwrap();

        // << BEGIN HTLC CREATION
        let to: AccountId = IRIS_TESTNET_HTLC_PAIR2_ADDRESS.parse().unwrap();
        let amount = 1;
        let amount_dec = big_decimal_from_sat_unsigned(amount, coin.decimals);

        let mut sec = [0u8; 32];
        common::os_rng(&mut sec).unwrap();
        drop_mutability!(sec);

        let time_lock = 1000;

        let create_htlc_tx = coin
            .gen_create_htlc_tx(
                coin.denom.clone(),
                &to,
                amount.into(),
                sha256(&sec).as_slice(),
                time_lock,
            )
            .unwrap();

        let current_block_fut = coin.current_block().compat();
        let current_block = block_on(async { current_block_fut.await.unwrap() });
        let timeout_height = current_block + TIMEOUT_HEIGHT_DELTA;

        let fee = block_on(async {
            coin.calculate_fee(
                create_htlc_tx.msg_payload.clone(),
                timeout_height,
                TX_DEFAULT_MEMO.to_owned(),
                None,
            )
            .await
            .unwrap()
        });

        let send_tx_fut = coin.seq_safe_send_raw_tx_bytes(
            create_htlc_tx.msg_payload.clone(),
            fee,
            timeout_height,
            TX_DEFAULT_MEMO.into(),
        );
        block_on(async {
            send_tx_fut.await.unwrap();
        });
        // >> END HTLC CREATION

        let htlc_spent = block_on(
            coin.check_if_my_payment_sent(CheckIfMyPaymentSentArgs {
                time_lock: 0,
                other_pub: IRIS_TESTNET_HTLC_PAIR2_PUB_KEY,
                secret_hash: sha256(&sec).as_slice(),
                search_from_block: current_block,
                swap_contract_address: &None,
                swap_unique_data: &[],
                amount: &amount_dec,
                payment_instructions: &None,
            })
            .compat(),
        )
        .unwrap();
        assert!(htlc_spent.is_some());

        // << BEGIN HTLC CLAIMING
        let claim_htlc_tx = coin.gen_claim_htlc_tx(create_htlc_tx.id, &sec).unwrap();

        let current_block_fut = coin.current_block().compat();
        let current_block = common::block_on(async { current_block_fut.await.unwrap() });
        let timeout_height = current_block + TIMEOUT_HEIGHT_DELTA;

        let fee = block_on(async {
            coin.calculate_fee(
                claim_htlc_tx.msg_payload.clone(),
                timeout_height,
                TX_DEFAULT_MEMO.to_owned(),
                None,
            )
            .await
            .unwrap()
        });

        let send_tx_fut =
            coin.seq_safe_send_raw_tx_bytes(claim_htlc_tx.msg_payload, fee, timeout_height, TX_DEFAULT_MEMO.into());

        let (tx_id, _tx_raw) = block_on(async { send_tx_fut.await.unwrap() });

        println!("Claim HTLC tx hash {}", tx_id);
        // >> END HTLC CLAIMING
    }

    #[test]
    fn try_query_claim_htlc_txs_and_get_secret() {
        let rpc_urls = vec![IRIS_TESTNET_RPC_URL.to_string()];

        let protocol_conf = get_iris_usdc_ibc_protocol();

        let ctx = mm2_core::mm_ctx::MmCtxBuilder::default().into_mm_arc();

        let conf = TendermintConf {
            avg_blocktime: AVG_BLOCKTIME,
            derivation_path: None,
        };

        let key_pair = key_pair_from_seed(IRIS_TESTNET_HTLC_PAIR1_SEED).unwrap();
        let priv_key_policy = TendermintPrivKeyPolicy::Iguana(key_pair.private().secret);

        let coin = block_on(TendermintCoin::init(
            &ctx,
            "USDC-IBC".to_string(),
            conf,
            protocol_conf,
            rpc_urls,
            false,
            priv_key_policy,
        ))
        .unwrap();

        let events = "claim_htlc.id='2B925FC83A106CC81590B3DB108AC2AE496FFA912F368FE5E29BC1ED2B754F2C'";
        // TODO: Remove deprecated attribute when new version of tendermint-rs is released
        #[allow(deprecated)]
        let request = GetTxsEventRequest {
            events: vec![events.into()],
            order_by: TendermintResultOrder::Ascending as i32,
            page: 1,
            limit: 1,
            pagination: None,
        };
        let response = block_on(block_on(coin.rpc_client()).unwrap().abci_query(
            Some(ABCI_GET_TXS_EVENT_PATH.to_string()),
            request.encode_to_vec(),
            ABCI_REQUEST_HEIGHT,
            ABCI_REQUEST_PROVE,
        ))
        .unwrap();
        println!("{:?}", response);

        let response = GetTxsEventResponse::decode(response.value.as_slice()).unwrap();
        let tx = response.txs.first().unwrap();
        println!("{:?}", tx);

        let first_msg = tx.body.as_ref().unwrap().messages.first().unwrap();
        println!("{:?}", first_msg);

        let claim_htlc = ClaimHtlcProto::decode(HtlcType::Iris, first_msg.value.as_slice()).unwrap();
        let expected_secret = [1; 32];
        let actual_secret = hex::decode(claim_htlc.secret()).unwrap();

        assert_eq!(actual_secret, expected_secret);
    }

    #[test]
    fn wait_for_tx_spend_test() {
        let rpc_urls = vec![IRIS_TESTNET_RPC_URL.to_string()];

        let protocol_conf = get_iris_usdc_ibc_protocol();

        let ctx = mm2_core::mm_ctx::MmCtxBuilder::default().into_mm_arc();

        let conf = TendermintConf {
            avg_blocktime: AVG_BLOCKTIME,
            derivation_path: None,
        };

        let key_pair = key_pair_from_seed(IRIS_TESTNET_HTLC_PAIR1_SEED).unwrap();
        let priv_key_policy = TendermintPrivKeyPolicy::Iguana(key_pair.private().secret);

        let coin = block_on(TendermintCoin::init(
            &ctx,
            "USDC-IBC".to_string(),
            conf,
            protocol_conf,
            rpc_urls,
            false,
            priv_key_policy,
        ))
        .unwrap();

        // https://nyancat.iobscan.io/#/tx?txHash=2DB382CE3D9953E4A94957B475B0E8A98F5B6DDB32D6BF0F6A765D949CF4A727
        let create_tx_hash = "2DB382CE3D9953E4A94957B475B0E8A98F5B6DDB32D6BF0F6A765D949CF4A727";

        let request = GetTxRequest {
            hash: create_tx_hash.into(),
        };

        let response = block_on(block_on(coin.rpc_client()).unwrap().abci_query(
            Some(ABCI_GET_TX_PATH.to_string()),
            request.encode_to_vec(),
            ABCI_REQUEST_HEIGHT,
            ABCI_REQUEST_PROVE,
        ))
        .unwrap();
        println!("{:?}", response);

        let response = GetTxResponse::decode(response.value.as_slice()).unwrap();
        let tx = response.tx.unwrap();

        println!("{:?}", tx);

        let encoded_tx = tx.encode_to_vec();

        let secret_hash = hex::decode("0C34C71EBA2A51738699F9F3D6DAFFB15BE576E8ED543203485791B5DA39D10D").unwrap();
        let spend_tx = block_on(
            coin.wait_for_htlc_tx_spend(WaitForHTLCTxSpendArgs {
                tx_bytes: &encoded_tx,
                secret_hash: &secret_hash,
                wait_until: get_utc_timestamp() as u64,
                from_block: 0,
                swap_contract_address: &None,
                check_every: TAKER_PAYMENT_SPEND_SEARCH_INTERVAL,
                watcher_reward: false,
            })
            .compat(),
        )
        .unwrap();

        // https://nyancat.iobscan.io/#/tx?txHash=565C820C1F95556ADC251F16244AAD4E4274772F41BC13F958C9C2F89A14D137
        let expected_spend_hash = "565C820C1F95556ADC251F16244AAD4E4274772F41BC13F958C9C2F89A14D137";
        let hash = spend_tx.tx_hash();
        assert_eq!(hex::encode_upper(hash.0), expected_spend_hash);
    }

    #[test]
    fn validate_taker_fee_test() {
        let rpc_urls = vec![IRIS_TESTNET_RPC_URL.to_string()];

        let protocol_conf = get_iris_protocol();

        let ctx = mm2_core::mm_ctx::MmCtxBuilder::default().into_mm_arc();

        let conf = TendermintConf {
            avg_blocktime: AVG_BLOCKTIME,
            derivation_path: None,
        };

        let key_pair = key_pair_from_seed(IRIS_TESTNET_HTLC_PAIR1_SEED).unwrap();
        let priv_key_policy = TendermintPrivKeyPolicy::Iguana(key_pair.private().secret);

        let coin = block_on(TendermintCoin::init(
            &ctx,
            "IRIS-TEST".to_string(),
            conf,
            protocol_conf,
            rpc_urls,
            false,
            priv_key_policy,
        ))
        .unwrap();

        // CreateHtlc tx, validation should fail because first message of dex fee tx must be MsgSend
        // https://nyancat.iobscan.io/#/tx?txHash=2DB382CE3D9953E4A94957B475B0E8A98F5B6DDB32D6BF0F6A765D949CF4A727
        let create_htlc_tx_hash = "2DB382CE3D9953E4A94957B475B0E8A98F5B6DDB32D6BF0F6A765D949CF4A727";
        let create_htlc_tx_bytes = block_on(coin.request_tx(create_htlc_tx_hash.into()))
            .unwrap()
            .encode_to_vec();
        let create_htlc_tx = TransactionEnum::CosmosTransaction(CosmosTransaction {
            data: TxRaw::decode(create_htlc_tx_bytes.as_slice()).unwrap(),
        });

        let invalid_amount: MmNumber = 1.into();
        let error = coin
            .validate_fee(ValidateFeeArgs {
                fee_tx: &create_htlc_tx,
                expected_sender: &[],
                fee_addr: &DEX_FEE_ADDR_RAW_PUBKEY,
                dex_fee: &DexFee::Standard(invalid_amount.clone()),
                min_block_number: 0,
                uuid: &[1; 16],
            })
            .wait()
            .unwrap_err()
            .into_inner();
        println!("{}", error);
        match error {
            ValidatePaymentError::TxDeserializationError(err) => {
                assert!(err.contains("failed to decode Protobuf message: MsgSend.amount"))
            },
            _ => panic!(
                "Expected `WrongPaymentTx` MsgSend.amount decode failure, found {:?}",
                error
            ),
        }

        // just a random transfer tx not related to AtomicDEX, should fail on recipient address check
        // https://nyancat.iobscan.io/#/tx?txHash=65815814E7D74832D87956144C1E84801DC94FE9A509D207A0ABC3F17775E5DF
        let random_transfer_tx_hash = "65815814E7D74832D87956144C1E84801DC94FE9A509D207A0ABC3F17775E5DF";
        let random_transfer_tx_bytes = block_on(coin.request_tx(random_transfer_tx_hash.into()))
            .unwrap()
            .encode_to_vec();

        let random_transfer_tx = TransactionEnum::CosmosTransaction(CosmosTransaction {
            data: TxRaw::decode(random_transfer_tx_bytes.as_slice()).unwrap(),
        });

        let error = coin
            .validate_fee(ValidateFeeArgs {
                fee_tx: &random_transfer_tx,
                expected_sender: &[],
                fee_addr: &DEX_FEE_ADDR_RAW_PUBKEY,
                dex_fee: &DexFee::Standard(invalid_amount.clone()),
                min_block_number: 0,
                uuid: &[1; 16],
            })
            .wait()
            .unwrap_err()
            .into_inner();
        println!("{}", error);
        match error {
            ValidatePaymentError::WrongPaymentTx(err) => assert!(err.contains("sent to wrong address")),
            _ => panic!("Expected `WrongPaymentTx` wrong address, found {:?}", error),
        }

        // dex fee tx sent during real swap
        // https://nyancat.iobscan.io/#/tx?txHash=8AA6B9591FE1EE93C8B89DE4F2C59B2F5D3473BD9FB5F3CFF6A5442BEDC881D7
        let dex_fee_hash = "8AA6B9591FE1EE93C8B89DE4F2C59B2F5D3473BD9FB5F3CFF6A5442BEDC881D7";
        let dex_fee_tx = block_on(coin.request_tx(dex_fee_hash.into())).unwrap();

        let pubkey = dex_fee_tx.auth_info.as_ref().unwrap().signer_infos[0]
            .public_key
            .as_ref()
            .unwrap()
            .value[2..]
            .to_vec();
        let dex_fee_tx = TransactionEnum::CosmosTransaction(CosmosTransaction {
            data: TxRaw::decode(dex_fee_tx.encode_to_vec().as_slice()).unwrap(),
        });

        let error = coin
            .validate_fee(ValidateFeeArgs {
                fee_tx: &dex_fee_tx,
                expected_sender: &[],
                fee_addr: &DEX_FEE_ADDR_RAW_PUBKEY,
                dex_fee: &DexFee::Standard(invalid_amount),
                min_block_number: 0,
                uuid: &[1; 16],
            })
            .wait()
            .unwrap_err()
            .into_inner();
        println!("{}", error);
        match error {
            ValidatePaymentError::WrongPaymentTx(err) => assert!(err.contains("Invalid amount")),
            _ => panic!("Expected `WrongPaymentTx` invalid amount, found {:?}", error),
        }

        let valid_amount: BigDecimal = "0.0001".parse().unwrap();
        // valid amount but invalid sender
        let error = coin
            .validate_fee(ValidateFeeArgs {
                fee_tx: &dex_fee_tx,
                expected_sender: &DEX_FEE_ADDR_RAW_PUBKEY,
                fee_addr: &DEX_FEE_ADDR_RAW_PUBKEY,
                dex_fee: &DexFee::Standard(valid_amount.clone().into()),
                min_block_number: 0,
                uuid: &[1; 16],
            })
            .wait()
            .unwrap_err()
            .into_inner();
        println!("{}", error);
        match error {
            ValidatePaymentError::WrongPaymentTx(err) => assert!(err.contains("Invalid sender")),
            _ => panic!("Expected `WrongPaymentTx` invalid sender, found {:?}", error),
        }

        // invalid memo
        let error = coin
            .validate_fee(ValidateFeeArgs {
                fee_tx: &dex_fee_tx,
                expected_sender: &pubkey,
                fee_addr: &DEX_FEE_ADDR_RAW_PUBKEY,
                dex_fee: &DexFee::Standard(valid_amount.into()),
                min_block_number: 0,
                uuid: &[1; 16],
            })
            .wait()
            .unwrap_err()
            .into_inner();
        println!("{}", error);
        match error {
            ValidatePaymentError::WrongPaymentTx(err) => assert!(err.contains("Invalid memo")),
            _ => panic!("Expected `WrongPaymentTx` invalid memo, found {:?}", error),
        }

        // https://nyancat.iobscan.io/#/tx?txHash=5939A9D1AF57BB828714E0C4C4D7F2AEE349BB719B0A1F25F8FBCC3BB227C5F9
        let fee_with_memo_hash = "5939A9D1AF57BB828714E0C4C4D7F2AEE349BB719B0A1F25F8FBCC3BB227C5F9";
        let fee_with_memo_tx = block_on(coin.request_tx(fee_with_memo_hash.into())).unwrap();

        let pubkey = fee_with_memo_tx.auth_info.as_ref().unwrap().signer_infos[0]
            .public_key
            .as_ref()
            .unwrap()
            .value[2..]
            .to_vec();

        let fee_with_memo_tx = TransactionEnum::CosmosTransaction(CosmosTransaction {
            data: TxRaw::decode(fee_with_memo_tx.encode_to_vec().as_slice()).unwrap(),
        });

        let uuid: Uuid = "cae6011b-9810-4710-b784-1e5dd0b3a0d0".parse().unwrap();
        let amount: BigDecimal = "0.0001".parse().unwrap();
        block_on(
            coin.validate_fee_for_denom(
                &fee_with_memo_tx,
                &pubkey,
                &DEX_FEE_ADDR_RAW_PUBKEY,
                &amount,
                6,
                uuid.as_bytes(),
                "nim".into(),
            )
            .compat(),
        )
        .unwrap();
    }

    #[test]
    fn validate_payment_test() {
        let rpc_urls = vec![IRIS_TESTNET_RPC_URL.to_string()];

        let protocol_conf = get_iris_protocol();

        let ctx = mm2_core::mm_ctx::MmCtxBuilder::default().into_mm_arc();

        let conf = TendermintConf {
            avg_blocktime: AVG_BLOCKTIME,
            derivation_path: None,
        };

        let key_pair = key_pair_from_seed(IRIS_TESTNET_HTLC_PAIR1_SEED).unwrap();
        let priv_key_policy = TendermintPrivKeyPolicy::Iguana(key_pair.private().secret);

        let coin = block_on(TendermintCoin::init(
            &ctx,
            "IRIS-TEST".to_string(),
            conf,
            protocol_conf,
            rpc_urls,
            false,
            priv_key_policy,
        ))
        .unwrap();

        // just a random transfer tx not related to AtomicDEX, should fail because the message is not CreateHtlc
        // https://nyancat.iobscan.io/#/tx?txHash=65815814E7D74832D87956144C1E84801DC94FE9A509D207A0ABC3F17775E5DF
        let random_transfer_tx_hash = "65815814E7D74832D87956144C1E84801DC94FE9A509D207A0ABC3F17775E5DF";
        let random_transfer_tx_bytes = block_on(coin.request_tx(random_transfer_tx_hash.into()))
            .unwrap()
            .encode_to_vec();

        let input = ValidatePaymentInput {
            payment_tx: random_transfer_tx_bytes,
            time_lock_duration: 0,
            time_lock: 0,
            other_pub: Vec::new(),
            secret_hash: Vec::new(),
            amount: Default::default(),
            swap_contract_address: None,
            try_spv_proof_until: 0,
            confirmations: 0,
            unique_swap_data: Vec::new(),
            watcher_reward: None,
        };
        let validate_err = block_on(coin.validate_taker_payment(input)).unwrap_err();
        match validate_err.into_inner() {
            ValidatePaymentError::WrongPaymentTx(e) => assert!(e.contains("Incorrect CreateHtlc message")),
            unexpected => panic!("Unexpected error variant {:?}", unexpected),
        };

        // The HTLC that was already claimed or refunded should not pass the validation
        // https://nyancat.iobscan.io/#/tx?txHash=93CF377D470EB27BD6E2C5B95BFEFE99359F95B88C70D785B34D1D2C670201B9
        let claimed_htlc_tx_hash = "93CF377D470EB27BD6E2C5B95BFEFE99359F95B88C70D785B34D1D2C670201B9";
        let claimed_htlc_tx_bytes = block_on(coin.request_tx(claimed_htlc_tx_hash.into()))
            .unwrap()
            .encode_to_vec();

        let input = ValidatePaymentInput {
            payment_tx: claimed_htlc_tx_bytes,
            time_lock_duration: 20000,
            time_lock: 1664984893,
            other_pub: hex::decode("025a37975c079a7543603fcab24e2565a4adee3cf9af8934690e103282fa402511").unwrap(),
            secret_hash: hex::decode("441d0237e93677d3458e1e5a2e69f61e3622813521bf048dd56290306acdd134").unwrap(),
            amount: "0.01".parse().unwrap(),
            swap_contract_address: None,
            try_spv_proof_until: 0,
            confirmations: 0,
            unique_swap_data: Vec::new(),
            watcher_reward: None,
        };
        let validate_err = block_on(coin.validate_payment_for_denom(input, "nim".parse().unwrap(), 6)).unwrap_err();
        match validate_err.into_inner() {
            ValidatePaymentError::UnexpectedPaymentState(_) => (),
            unexpected => panic!("Unexpected error variant {:?}", unexpected),
        };
    }

    #[test]
    fn test_search_for_swap_tx_spend_spent() {
        let rpc_urls = vec![IRIS_TESTNET_RPC_URL.to_string()];

        let protocol_conf = get_iris_protocol();

        let ctx = mm2_core::mm_ctx::MmCtxBuilder::default().into_mm_arc();

        let conf = TendermintConf {
            avg_blocktime: AVG_BLOCKTIME,
            derivation_path: None,
        };

        let key_pair = key_pair_from_seed(IRIS_TESTNET_HTLC_PAIR1_SEED).unwrap();
        let priv_key_policy = TendermintPrivKeyPolicy::Iguana(key_pair.private().secret);

        let coin = block_on(TendermintCoin::init(
            &ctx,
            "IRIS-TEST".to_string(),
            conf,
            protocol_conf,
            rpc_urls,
            false,
            priv_key_policy,
        ))
        .unwrap();

        // https://nyancat.iobscan.io/#/tx?txHash=2DB382CE3D9953E4A94957B475B0E8A98F5B6DDB32D6BF0F6A765D949CF4A727
        let create_tx_hash = "2DB382CE3D9953E4A94957B475B0E8A98F5B6DDB32D6BF0F6A765D949CF4A727";

        let request = GetTxRequest {
            hash: create_tx_hash.into(),
        };

        let response = block_on(block_on(coin.rpc_client()).unwrap().abci_query(
            Some(ABCI_GET_TX_PATH.to_string()),
            request.encode_to_vec(),
            ABCI_REQUEST_HEIGHT,
            ABCI_REQUEST_PROVE,
        ))
        .unwrap();
        println!("{:?}", response);

        let response = GetTxResponse::decode(response.value.as_slice()).unwrap();
        let tx = response.tx.unwrap();

        println!("{:?}", tx);

        let encoded_tx = tx.encode_to_vec();

        let secret_hash = hex::decode("0C34C71EBA2A51738699F9F3D6DAFFB15BE576E8ED543203485791B5DA39D10D").unwrap();
        let input = SearchForSwapTxSpendInput {
            time_lock: 0,
            other_pub: &[],
            secret_hash: &secret_hash,
            tx: &encoded_tx,
            search_from_block: 0,
            swap_contract_address: &None,
            swap_unique_data: &[],
            watcher_reward: false,
        };

        let spend_tx = match block_on(coin.search_for_swap_tx_spend_my(input)).unwrap().unwrap() {
            FoundSwapTxSpend::Spent(tx) => tx,
            unexpected => panic!("Unexpected search_for_swap_tx_spend_my result {:?}", unexpected),
        };

        // https://nyancat.iobscan.io/#/tx?txHash=565C820C1F95556ADC251F16244AAD4E4274772F41BC13F958C9C2F89A14D137
        let expected_spend_hash = "565C820C1F95556ADC251F16244AAD4E4274772F41BC13F958C9C2F89A14D137";
        let hash = spend_tx.tx_hash();
        assert_eq!(hex::encode_upper(hash.0), expected_spend_hash);
    }

    #[test]
    fn test_search_for_swap_tx_spend_refunded() {
        let rpc_urls = vec![IRIS_TESTNET_RPC_URL.to_string()];

        let protocol_conf = get_iris_protocol();

        let ctx = mm2_core::mm_ctx::MmCtxBuilder::default().into_mm_arc();

        let conf = TendermintConf {
            avg_blocktime: AVG_BLOCKTIME,
            derivation_path: None,
        };

        let key_pair = key_pair_from_seed(IRIS_TESTNET_HTLC_PAIR1_SEED).unwrap();
        let priv_key_policy = TendermintPrivKeyPolicy::Iguana(key_pair.private().secret);

        let coin = block_on(TendermintCoin::init(
            &ctx,
            "IRIS-TEST".to_string(),
            conf,
            protocol_conf,
            rpc_urls,
            false,
            priv_key_policy,
        ))
        .unwrap();

        // https://nyancat.iobscan.io/#/tx?txHash=BD1A76F43E8E2C7A1104EE363D63455CD50C76F2BFE93B703235F0A973061297
        let create_tx_hash = "BD1A76F43E8E2C7A1104EE363D63455CD50C76F2BFE93B703235F0A973061297";

        let request = GetTxRequest {
            hash: create_tx_hash.into(),
        };

        let response = block_on(block_on(coin.rpc_client()).unwrap().abci_query(
            Some(ABCI_GET_TX_PATH.to_string()),
            request.encode_to_vec(),
            ABCI_REQUEST_HEIGHT,
            ABCI_REQUEST_PROVE,
        ))
        .unwrap();
        println!("{:?}", response);

        let response = GetTxResponse::decode(response.value.as_slice()).unwrap();
        let tx = response.tx.unwrap();

        println!("{:?}", tx);

        let encoded_tx = tx.encode_to_vec();

        let secret_hash = hex::decode("cb11cacffdfc82060aa4a9a1bb9cc094c4141b170994f7642cd54d7e7af6743e").unwrap();
        let input = SearchForSwapTxSpendInput {
            time_lock: 0,
            other_pub: &[],
            secret_hash: &secret_hash,
            tx: &encoded_tx,
            search_from_block: 0,
            swap_contract_address: &None,
            swap_unique_data: &[],
            watcher_reward: false,
        };

        match block_on(coin.search_for_swap_tx_spend_my(input)).unwrap().unwrap() {
            FoundSwapTxSpend::Refunded(tx) => {
                let expected = TransactionEnum::CosmosTransaction(CosmosTransaction { data: TxRaw::default() });
                assert_eq!(expected, tx);
            },
            unexpected => panic!("Unexpected search_for_swap_tx_spend_my result {:?}", unexpected),
        };
    }

    #[test]
    fn test_get_tx_status_code_or_none() {
        let rpc_urls = vec![IRIS_TESTNET_RPC_URL.to_string()];
        let protocol_conf = get_iris_usdc_ibc_protocol();

        let conf = TendermintConf {
            avg_blocktime: AVG_BLOCKTIME,
            derivation_path: None,
        };

        let ctx = mm2_core::mm_ctx::MmCtxBuilder::default().into_mm_arc();
        let key_pair = key_pair_from_seed(IRIS_TESTNET_HTLC_PAIR1_SEED).unwrap();
        let priv_key_policy = TendermintPrivKeyPolicy::Iguana(key_pair.private().secret);

        let coin = common::block_on(TendermintCoin::init(
            &ctx,
            "USDC-IBC".to_string(),
            conf,
            protocol_conf,
            rpc_urls,
            false,
            priv_key_policy,
        ))
        .unwrap();

        for succeed_tx_hash in SUCCEED_TX_HASH_SAMPLES {
            let status_code = common::block_on(coin.get_tx_status_code_or_none(succeed_tx_hash.to_string()))
                .unwrap()
                .expect("tx exists");

            assert_eq!(status_code, cosmrs::tendermint::abci::Code::Ok);
        }

        for failed_tx_hash in FAILED_TX_HASH_SAMPLES {
            let status_code = common::block_on(coin.get_tx_status_code_or_none(failed_tx_hash.to_string()))
                .unwrap()
                .expect("tx exists");

            assert_eq!(
                discriminant(&status_code),
                discriminant(&cosmrs::tendermint::abci::Code::Err(NonZeroU32::new(61).unwrap()))
            );
        }

        // Doesn't exists
        let tx_hash = "0000000000000000000000000000000000000000000000000000000000000000".to_string();
        let status_code = common::block_on(coin.get_tx_status_code_or_none(tx_hash)).unwrap();
        assert!(status_code.is_none());
    }

    #[test]
    fn test_wait_for_confirmations() {
        const CHECK_INTERVAL: u64 = 2;

        let rpc_urls = vec![IRIS_TESTNET_RPC_URL.to_string()];
        let protocol_conf = get_iris_usdc_ibc_protocol();

        let conf = TendermintConf {
            avg_blocktime: AVG_BLOCKTIME,
            derivation_path: None,
        };

        let ctx = mm2_core::mm_ctx::MmCtxBuilder::default().into_mm_arc();
        let key_pair = key_pair_from_seed(IRIS_TESTNET_HTLC_PAIR1_SEED).unwrap();
        let priv_key_policy = TendermintPrivKeyPolicy::Iguana(key_pair.private().secret);

        let coin = common::block_on(TendermintCoin::init(
            &ctx,
            "USDC-IBC".to_string(),
            conf,
            protocol_conf,
            rpc_urls,
            false,
            priv_key_policy,
        ))
        .unwrap();

        let wait_until = || wait_until_ms(45);

        for succeed_tx_hash in SUCCEED_TX_HASH_SAMPLES {
            let tx_bytes = block_on(coin.request_tx(succeed_tx_hash.to_string()))
                .unwrap()
                .encode_to_vec();

            let confirm_payment_input = ConfirmPaymentInput {
                payment_tx: tx_bytes,
                confirmations: 0,
                requires_nota: false,
                wait_until: wait_until(),
                check_every: CHECK_INTERVAL,
            };
            block_on(coin.wait_for_confirmations(confirm_payment_input).compat()).unwrap();
        }

        for failed_tx_hash in FAILED_TX_HASH_SAMPLES {
            let tx_bytes = block_on(coin.request_tx(failed_tx_hash.to_string()))
                .unwrap()
                .encode_to_vec();

            let confirm_payment_input = ConfirmPaymentInput {
                payment_tx: tx_bytes,
                confirmations: 0,
                requires_nota: false,
                wait_until: wait_until(),
                check_every: CHECK_INTERVAL,
            };
            block_on(coin.wait_for_confirmations(confirm_payment_input).compat()).unwrap_err();
        }
    }
}<|MERGE_RESOLUTION|>--- conflicted
+++ resolved
@@ -395,14 +395,11 @@
     TxMessagesEmpty,
     ClaimHtlcTxNotFound,
     UnexpectedHtlcState(i32),
-<<<<<<< HEAD
-    #[from_stringify("DecodeError")]
-=======
     #[display(fmt = "Account type '{}' is not supported for HTLCs", prefix)]
     UnexpectedAccountType {
         prefix: String,
     },
->>>>>>> a0d87236
+    #[from_stringify("DecodeError")]
     Proto(DecodeError),
 }
 
