// Module implementing Tendermint (Cosmos) integration
// Useful resources
// https://docs.cosmos.network/

<<<<<<< HEAD
mod nucleus;
=======
mod ibc;
mod iris;
>>>>>>> 51435b33
mod rpc;
mod tendermint_coin;
mod tendermint_token;
pub mod tendermint_tx_history_v2;

pub use tendermint_coin::*;
pub use tendermint_token::*;

#[derive(Clone, Debug, Deserialize, PartialEq, Serialize)]
pub enum CustomTendermintMsgType {
    /// Create HTLC as sender
    SendHtlcAmount,
    /// Claim HTLC as reciever
    ClaimHtlcAmount,
    /// Claim HTLC for reciever
    SignClaimHtlc,
}

pub(crate) const TENDERMINT_COIN_PROTOCOL_TYPE: &str = "TENDERMINT";
pub(crate) const TENDERMINT_ASSET_PROTOCOL_TYPE: &str = "TENDERMINTTOKEN";

pub(crate) mod type_urls {
<<<<<<< HEAD
    pub(crate) const CREATE_HTLC_TYPE_URL: &str = "/nucleus.htlc.MsgCreateHTLC";
    pub(crate) const CLAIM_HTLC_TYPE_URL: &str = "/nucleus.htlc.MsgClaimHTLC";
=======
    pub(crate) const IBC_TRANSFER_TYPE_URL: &str = "/ibc.applications.transfer.v1.MsgTransfer";

    pub(crate) const CREATE_HTLC_TYPE_URL: &str = "/irismod.htlc.MsgCreateHTLC";
    pub(crate) const CLAIM_HTLC_TYPE_URL: &str = "/irismod.htlc.MsgClaimHTLC";
>>>>>>> 51435b33
}<|MERGE_RESOLUTION|>--- conflicted
+++ resolved
@@ -2,12 +2,8 @@
 // Useful resources
 // https://docs.cosmos.network/
 
-<<<<<<< HEAD
+mod ibc;
 mod nucleus;
-=======
-mod ibc;
-mod iris;
->>>>>>> 51435b33
 mod rpc;
 mod tendermint_coin;
 mod tendermint_token;
@@ -30,13 +26,8 @@
 pub(crate) const TENDERMINT_ASSET_PROTOCOL_TYPE: &str = "TENDERMINTTOKEN";
 
 pub(crate) mod type_urls {
-<<<<<<< HEAD
+    pub(crate) const IBC_TRANSFER_TYPE_URL: &str = "/ibc.applications.transfer.v1.MsgTransfer";
+
     pub(crate) const CREATE_HTLC_TYPE_URL: &str = "/nucleus.htlc.MsgCreateHTLC";
     pub(crate) const CLAIM_HTLC_TYPE_URL: &str = "/nucleus.htlc.MsgClaimHTLC";
-=======
-    pub(crate) const IBC_TRANSFER_TYPE_URL: &str = "/ibc.applications.transfer.v1.MsgTransfer";
-
-    pub(crate) const CREATE_HTLC_TYPE_URL: &str = "/irismod.htlc.MsgCreateHTLC";
-    pub(crate) const CLAIM_HTLC_TYPE_URL: &str = "/irismod.htlc.MsgClaimHTLC";
->>>>>>> 51435b33
 }