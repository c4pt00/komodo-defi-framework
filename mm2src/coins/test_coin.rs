--- conflicted
+++ resolved
@@ -380,10 +380,8 @@
     fn on_disabled(&self) -> Result<(), AbortedError> { Ok(()) }
 
     fn on_token_deactivated(&self, _ticker: &str) { () }
-<<<<<<< HEAD
 
     async fn handle_balance_stream(self, _ctx: MmArc) { todo!() }
-=======
 }
 
 #[async_trait]
@@ -424,5 +422,4 @@
     ) -> TransactionResult {
         unimplemented!()
     }
->>>>>>> e9559c22
 }