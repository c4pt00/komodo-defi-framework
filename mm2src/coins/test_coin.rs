#![allow(clippy::all)]

<<<<<<< HEAD
use super::{CoinBalance, HistorySyncState, MarketCoinOps, MmCoin, RawTransactionFut, SwapOps, TradeFee,
            TransactionEnum, TransactionFut};
=======
use super::{CoinBalance, FundingTxSpend, HistorySyncState, MarketCoinOps, MmCoin, RawTransactionFut,
            RawTransactionRequest, SearchForFundingSpendErr, SwapOps, TradeFee, TransactionEnum, TransactionFut,
            WaitForTakerPaymentSpendError};
use crate::coin_errors::ValidatePaymentResult;
>>>>>>> 96fac7c8
use crate::{coin_errors::MyAddressError, BalanceFut, CanRefundHtlc, CheckIfMyPaymentSentArgs, CoinAssocTypes,
            CoinFutSpawner, ConfirmPaymentInput, FeeApproxStage, FoundSwapTxSpend, GenPreimageResult,
            GenTakerFundingSpendArgs, GenTakerPaymentSpendArgs, MakerSwapTakerCoin, MmCoinEnum,
            NegotiateSwapContractAddrErr, PaymentInstructionArgs, PaymentInstructions, PaymentInstructionsErr,
            RawTransactionResult, RefundFundingSecretArgs, RefundPaymentArgs, RefundResult, SearchForSwapTxSpendInput,
            SendMakerPaymentSpendPreimageInput, SendPaymentArgs, SendTakerFundingArgs, SignRawTransactionRequest,
            SignatureResult, SpendPaymentArgs, TakerCoinSwapOpsV2, TakerSwapMakerCoin, TradePreimageFut,
            TradePreimageResult, TradePreimageValue, Transaction, TransactionErr, TransactionResult, TxMarshalingErr,
            TxPreimageWithSig, UnexpectedDerivationMethod, ValidateAddressResult, ValidateFeeArgs,
            ValidateInstructionsErr, ValidateOtherPubKeyErr, ValidatePaymentError, ValidatePaymentFut,
            ValidatePaymentInput, ValidateSwapV2TxResult, ValidateTakerFundingArgs,
            ValidateTakerFundingSpendPreimageResult, ValidateTakerPaymentSpendPreimageResult, VerificationResult,
            WaitForHTLCTxSpendArgs, WatcherOps, WatcherReward, WatcherRewardError, WatcherSearchForSwapTxSpendInput,
            WatcherValidatePaymentInput, WatcherValidateTakerFeeInput, WithdrawFut, WithdrawRequest};
use crate::{DexFee, ToBytes, ValidateWatcherSpendInput};
use async_trait::async_trait;
use common::executor::AbortedError;
use futures01::Future;
use keys::KeyPair;
use mm2_core::mm_ctx::MmArc;
use mm2_err_handle::prelude::*;
use mm2_number::{BigDecimal, MmNumber};
use mm2_rpc::data::version2::wallet::GetRawTransactionRequest;
use mocktopus::macros::*;
use rpc::v1::types::Bytes as BytesJson;
use serde_json::Value as Json;
use std::ops::Deref;
use std::sync::Arc;

/// Dummy coin struct used in tests which functions are unimplemented but then mocked
/// in specific test to emulate the required behaviour
#[derive(Clone, Debug)]
pub struct TestCoin(Arc<TestCoinImpl>);

impl Deref for TestCoin {
    type Target = TestCoinImpl;

    fn deref(&self) -> &Self::Target { &self.0 }
}

#[derive(Debug)]
pub struct TestCoinImpl {
    ticker: String,
}

impl Default for TestCoin {
    fn default() -> Self { TestCoin(Arc::new(TestCoinImpl { ticker: "test".into() })) }
}

impl TestCoin {
    pub fn new(ticker: &str) -> TestCoin { TestCoin(Arc::new(TestCoinImpl { ticker: ticker.into() })) }
}

#[async_trait]
#[mockable]
impl MarketCoinOps for TestCoin {
    fn ticker(&self) -> &str { &self.ticker }

    fn my_address(&self) -> MmResult<String, MyAddressError> { unimplemented!() }

    fn get_public_key(&self) -> Result<String, MmError<UnexpectedDerivationMethod>> { unimplemented!() }

    fn sign_message_hash(&self, _message: &str) -> Option<[u8; 32]> { unimplemented!() }

    fn sign_message(&self, _message: &str) -> SignatureResult<String> { unimplemented!() }

    fn verify_message(&self, _signature: &str, _message: &str, _address: &str) -> VerificationResult<bool> {
        unimplemented!()
    }

    fn my_balance(&self) -> BalanceFut<CoinBalance> { unimplemented!() }

    fn base_coin_balance(&self) -> BalanceFut<BigDecimal> { unimplemented!() }

    fn platform_ticker(&self) -> &str { &self.ticker }

    /// Receives raw transaction bytes in hexadecimal format as input and returns tx hash in hexadecimal format
    fn send_raw_tx(&self, tx: &str) -> Box<dyn Future<Item = String, Error = String> + Send> { unimplemented!() }

    fn send_raw_tx_bytes(&self, tx: &[u8]) -> Box<dyn Future<Item = String, Error = String> + Send> { unimplemented!() }

    #[inline(always)]
    async fn sign_raw_tx(&self, _args: &SignRawTransactionRequest) -> RawTransactionResult { unimplemented!() }

    fn wait_for_confirmations(&self, _input: ConfirmPaymentInput) -> Box<dyn Future<Item = (), Error = String> + Send> {
        unimplemented!()
    }

    fn wait_for_htlc_tx_spend(&self, args: WaitForHTLCTxSpendArgs<'_>) -> TransactionFut { unimplemented!() }

    fn tx_enum_from_bytes(&self, _bytes: &[u8]) -> Result<TransactionEnum, MmError<TxMarshalingErr>> {
        MmError::err(TxMarshalingErr::NotSupported(
            "tx_enum_from_bytes is not supported for Test coin yet.".to_string(),
        ))
    }

    fn current_block(&self) -> Box<dyn Future<Item = u64, Error = String> + Send> { unimplemented!() }

    fn display_priv_key(&self) -> Result<String, String> { unimplemented!() }

    fn min_tx_amount(&self) -> BigDecimal { Default::default() }

    fn min_trading_vol(&self) -> MmNumber { MmNumber::from("0.00777") }
}

#[async_trait]
#[mockable]
impl SwapOps for TestCoin {
    fn send_taker_fee(&self, fee_addr: &[u8], dex_fee: DexFee, uuid: &[u8]) -> TransactionFut { unimplemented!() }

    fn send_maker_payment(&self, _maker_payment_args: SendPaymentArgs) -> TransactionFut { unimplemented!() }

    fn send_taker_payment(&self, _taker_payment_args: SendPaymentArgs) -> TransactionFut { unimplemented!() }

    fn send_maker_spends_taker_payment(&self, _maker_spends_payment_args: SpendPaymentArgs) -> TransactionFut {
        unimplemented!()
    }

    fn send_taker_spends_maker_payment(&self, _taker_spends_payment_args: SpendPaymentArgs) -> TransactionFut {
        unimplemented!()
    }

    async fn send_taker_refunds_payment(
        &self,
        _taker_refunds_payment_args: RefundPaymentArgs<'_>,
    ) -> TransactionResult {
        unimplemented!()
    }

    async fn send_maker_refunds_payment(
        &self,
        _maker_refunds_payment_args: RefundPaymentArgs<'_>,
    ) -> TransactionResult {
        unimplemented!()
    }

    fn validate_fee(&self, _validate_fee_args: ValidateFeeArgs) -> ValidatePaymentFut<()> { unimplemented!() }

    async fn validate_maker_payment(&self, _input: ValidatePaymentInput) -> ValidatePaymentResult<()> {
        unimplemented!()
    }

    async fn validate_taker_payment(&self, _input: ValidatePaymentInput) -> ValidatePaymentResult<()> {
        unimplemented!()
    }

    fn check_if_my_payment_sent(
        &self,
        _if_my_payment_sent_args: CheckIfMyPaymentSentArgs,
    ) -> Box<dyn Future<Item = Option<TransactionEnum>, Error = String> + Send> {
        unimplemented!()
    }

    async fn search_for_swap_tx_spend_my(
        &self,
        _input: SearchForSwapTxSpendInput<'_>,
    ) -> Result<Option<FoundSwapTxSpend>, String> {
        unimplemented!()
    }

    async fn search_for_swap_tx_spend_other(
        &self,
        _input: SearchForSwapTxSpendInput<'_>,
    ) -> Result<Option<FoundSwapTxSpend>, String> {
        unimplemented!()
    }

    fn check_tx_signed_by_pub(&self, tx: &[u8], expected_pub: &[u8]) -> Result<bool, MmError<ValidatePaymentError>> {
        unimplemented!();
    }

    async fn extract_secret(
        &self,
        secret_hash: &[u8],
        spend_tx: &[u8],
        watcher_reward: bool,
    ) -> Result<Vec<u8>, String> {
        unimplemented!()
    }

    fn is_auto_refundable(&self) -> bool { false }

    async fn wait_for_htlc_refund(&self, _tx: &[u8], _locktime: u64) -> RefundResult<()> { unimplemented!() }

    fn negotiate_swap_contract_addr(
        &self,
        other_side_address: Option<&[u8]>,
    ) -> Result<Option<BytesJson>, MmError<NegotiateSwapContractAddrErr>> {
        unimplemented!()
    }

    fn derive_htlc_key_pair(&self, _swap_unique_data: &[u8]) -> KeyPair { unimplemented!() }

    fn derive_htlc_pubkey(&self, _swap_unique_data: &[u8]) -> Vec<u8> { unimplemented!() }

    fn can_refund_htlc(&self, locktime: u64) -> Box<dyn Future<Item = CanRefundHtlc, Error = String> + Send + '_> {
        unimplemented!()
    }

    fn validate_other_pubkey(&self, raw_pubkey: &[u8]) -> MmResult<(), ValidateOtherPubKeyErr> { unimplemented!() }

    async fn maker_payment_instructions(
        &self,
        _args: PaymentInstructionArgs<'_>,
    ) -> Result<Option<Vec<u8>>, MmError<PaymentInstructionsErr>> {
        unimplemented!()
    }

    async fn taker_payment_instructions(
        &self,
        args: PaymentInstructionArgs<'_>,
    ) -> Result<Option<Vec<u8>>, MmError<PaymentInstructionsErr>> {
        unimplemented!()
    }

    fn validate_maker_payment_instructions(
        &self,
        _instructions: &[u8],
        args: PaymentInstructionArgs,
    ) -> Result<PaymentInstructions, MmError<ValidateInstructionsErr>> {
        unimplemented!()
    }

    fn validate_taker_payment_instructions(
        &self,
        _instructions: &[u8],
        args: PaymentInstructionArgs,
    ) -> Result<PaymentInstructions, MmError<ValidateInstructionsErr>> {
        unimplemented!()
    }
}

#[async_trait]
impl TakerSwapMakerCoin for TestCoin {
    async fn on_taker_payment_refund_start(&self, _maker_payment: &[u8]) -> RefundResult<()> { Ok(()) }

    async fn on_taker_payment_refund_success(&self, _maker_payment: &[u8]) -> RefundResult<()> { Ok(()) }
}

#[async_trait]
impl MakerSwapTakerCoin for TestCoin {
    async fn on_maker_payment_refund_start(&self, _taker_payment: &[u8]) -> RefundResult<()> { Ok(()) }

    async fn on_maker_payment_refund_success(&self, _taker_payment: &[u8]) -> RefundResult<()> { Ok(()) }
}

#[async_trait]
#[mockable]
impl WatcherOps for TestCoin {
    fn create_maker_payment_spend_preimage(
        &self,
        _maker_payment_tx: &[u8],
        _time_lock: u64,
        _maker_pub: &[u8],
        _secret_hash: &[u8],
        _swap_unique_data: &[u8],
    ) -> TransactionFut {
        unimplemented!();
    }

    fn send_maker_payment_spend_preimage(&self, _input: SendMakerPaymentSpendPreimageInput) -> TransactionFut {
        unimplemented!();
    }

    fn create_taker_payment_refund_preimage(
        &self,
        _taker_payment_tx: &[u8],
        _time_lock: u64,
        _maker_pub: &[u8],
        _secret_hash: &[u8],
        _swap_contract_address: &Option<BytesJson>,
        _swap_unique_data: &[u8],
    ) -> TransactionFut {
        unimplemented!();
    }

    fn send_taker_payment_refund_preimage(&self, _watcher_refunds_payment_args: RefundPaymentArgs) -> TransactionFut {
        unimplemented!();
    }

    fn watcher_validate_taker_fee(&self, input: WatcherValidateTakerFeeInput) -> ValidatePaymentFut<()> {
        unimplemented!();
    }

    fn watcher_validate_taker_payment(&self, _input: WatcherValidatePaymentInput) -> ValidatePaymentFut<()> {
        unimplemented!();
    }

    fn taker_validates_payment_spend_or_refund(&self, input: ValidateWatcherSpendInput) -> ValidatePaymentFut<()> {
        unimplemented!()
    }

    async fn watcher_search_for_swap_tx_spend(
        &self,
        input: WatcherSearchForSwapTxSpendInput<'_>,
    ) -> Result<Option<FoundSwapTxSpend>, String> {
        unimplemented!();
    }

    async fn get_taker_watcher_reward(
        &self,
        other_coin: &MmCoinEnum,
        coin_amount: Option<BigDecimal>,
        other_coin_amount: Option<BigDecimal>,
        reward_amount: Option<BigDecimal>,
        wait_until: u64,
    ) -> Result<WatcherReward, MmError<WatcherRewardError>> {
        unimplemented!()
    }

    async fn get_maker_watcher_reward(
        &self,
        other_coin: &MmCoinEnum,
        reward_amount: Option<BigDecimal>,
        wait_until: u64,
    ) -> Result<Option<WatcherReward>, MmError<WatcherRewardError>> {
        unimplemented!()
    }
}

#[async_trait]
#[mockable]
impl MmCoin for TestCoin {
    fn is_asset_chain(&self) -> bool { unimplemented!() }

    fn spawner(&self) -> CoinFutSpawner { unimplemented!() }

    fn get_raw_transaction(&self, _req: GetRawTransactionRequest) -> RawTransactionFut { unimplemented!() }

    fn get_tx_hex_by_hash(&self, tx_hash: Vec<u8>) -> RawTransactionFut { unimplemented!() }

    fn withdraw(&self, req: WithdrawRequest) -> WithdrawFut { unimplemented!() }

    fn decimals(&self) -> u8 { unimplemented!() }

    fn convert_to_address(&self, from: &str, to_address_format: Json) -> Result<String, String> { unimplemented!() }

    fn validate_address(&self, address: &str) -> ValidateAddressResult { unimplemented!() }

    fn process_history_loop(&self, ctx: MmArc) -> Box<dyn Future<Item = (), Error = ()> + Send> { unimplemented!() }

    fn history_sync_status(&self) -> HistorySyncState { unimplemented!() }

    /// Get fee to be paid per 1 swap transaction
    fn get_trade_fee(&self) -> Box<dyn Future<Item = TradeFee, Error = String> + Send> { unimplemented!() }

    async fn get_sender_trade_fee(
        &self,
        _value: TradePreimageValue,
        _stage: FeeApproxStage,
    ) -> TradePreimageResult<TradeFee> {
        unimplemented!()
    }

    fn get_receiver_trade_fee(&self, _stage: FeeApproxStage) -> TradePreimageFut<TradeFee> { unimplemented!() }

    async fn get_fee_to_send_taker_fee(
        &self,
        _dex_fee_amount: DexFee,
        _stage: FeeApproxStage,
    ) -> TradePreimageResult<TradeFee> {
        unimplemented!()
    }

    fn required_confirmations(&self) -> u64 { 1 }

    fn requires_notarization(&self) -> bool { false }

    fn set_required_confirmations(&self, _confirmations: u64) { unimplemented!() }

    fn set_requires_notarization(&self, _requires_nota: bool) { unimplemented!() }

    fn swap_contract_address(&self) -> Option<BytesJson> { unimplemented!() }

    fn fallback_swap_contract(&self) -> Option<BytesJson> { unimplemented!() }

    fn mature_confirmations(&self) -> Option<u32> { unimplemented!() }

    fn coin_protocol_info(&self, _amount_to_receive: Option<MmNumber>) -> Vec<u8> { Vec::new() }

    fn is_coin_protocol_supported(
        &self,
        _info: &Option<Vec<u8>>,
        _amount_to_send: Option<MmNumber>,
        _locktime: u64,
        _is_maker: bool,
    ) -> bool {
        true
    }

    fn on_disabled(&self) -> Result<(), AbortedError> { Ok(()) }

    fn on_token_deactivated(&self, _ticker: &str) { () }
}

pub struct TestPubkey {}

impl ToBytes for TestPubkey {
    fn to_bytes(&self) -> Vec<u8> { vec![] }
}

#[derive(Debug)]
pub struct TestTx {}

impl Transaction for TestTx {
    fn tx_hex(&self) -> Vec<u8> { todo!() }

    fn tx_hash(&self) -> BytesJson { todo!() }
}

pub struct TestPreimage {}

impl ToBytes for TestPreimage {
    fn to_bytes(&self) -> Vec<u8> { vec![] }
}

pub struct TestSig {}

impl ToBytes for TestSig {
    fn to_bytes(&self) -> Vec<u8> { vec![] }
}

impl CoinAssocTypes for TestCoin {
    type Address = String;
    type AddressParseError = String;
    type Pubkey = TestPubkey;
    type PubkeyParseError = String;
    type Tx = TestTx;
    type TxParseError = String;
    type Preimage = TestPreimage;
    type PreimageParseError = String;
    type Sig = TestSig;
    type SigParseError = String;

    fn my_addr(&self) -> &Self::Address { todo!() }

    fn parse_address(&self, address: &str) -> Result<Self::Address, Self::AddressParseError> { todo!() }

    fn parse_pubkey(&self, pubkey: &[u8]) -> Result<Self::Pubkey, Self::PubkeyParseError> { unimplemented!() }

    fn parse_tx(&self, tx: &[u8]) -> Result<Self::Tx, Self::TxParseError> { unimplemented!() }

    fn parse_preimage(&self, preimage: &[u8]) -> Result<Self::Preimage, Self::PreimageParseError> { todo!() }

    fn parse_signature(&self, sig: &[u8]) -> Result<Self::Sig, Self::SigParseError> { todo!() }
}

#[async_trait]
#[mockable]
impl TakerCoinSwapOpsV2 for TestCoin {
    async fn send_taker_funding(&self, args: SendTakerFundingArgs<'_>) -> Result<Self::Tx, TransactionErr> { todo!() }

    async fn validate_taker_funding(&self, args: ValidateTakerFundingArgs<'_, Self>) -> ValidateSwapV2TxResult {
        unimplemented!()
    }

    async fn refund_taker_funding_timelock(&self, args: RefundPaymentArgs<'_>) -> Result<Self::Tx, TransactionErr> {
        todo!()
    }

    async fn refund_taker_funding_secret(
        &self,
        args: RefundFundingSecretArgs<'_, Self>,
    ) -> Result<Self::Tx, TransactionErr> {
        todo!()
    }

    async fn search_for_taker_funding_spend(
        &self,
        tx: &Self::Tx,
        from_block: u64,
        secret_hash: &[u8],
    ) -> Result<Option<FundingTxSpend<Self>>, SearchForFundingSpendErr> {
        todo!()
    }

    async fn gen_taker_funding_spend_preimage(
        &self,
        args: &GenTakerFundingSpendArgs<'_, Self>,
        swap_unique_data: &[u8],
    ) -> GenPreimageResult<Self> {
        todo!()
    }

    async fn validate_taker_funding_spend_preimage(
        &self,
        gen_args: &GenTakerFundingSpendArgs<'_, Self>,
        preimage: &TxPreimageWithSig<Self>,
    ) -> ValidateTakerFundingSpendPreimageResult {
        todo!()
    }

    async fn sign_and_send_taker_funding_spend(
        &self,
        preimage: &TxPreimageWithSig<Self>,
        args: &GenTakerFundingSpendArgs<'_, Self>,
        swap_unique_data: &[u8],
    ) -> Result<Self::Tx, TransactionErr> {
        todo!()
    }

    async fn refund_combined_taker_payment(&self, args: RefundPaymentArgs<'_>) -> Result<Self::Tx, TransactionErr> {
        unimplemented!()
    }

    async fn gen_taker_payment_spend_preimage(
        &self,
        args: &GenTakerPaymentSpendArgs<'_, Self>,
        swap_unique_data: &[u8],
    ) -> GenPreimageResult<Self> {
        unimplemented!()
    }

    async fn validate_taker_payment_spend_preimage(
        &self,
        gen_args: &GenTakerPaymentSpendArgs<'_, Self>,
        preimage: &TxPreimageWithSig<Self>,
    ) -> ValidateTakerPaymentSpendPreimageResult {
        unimplemented!()
    }

    async fn sign_and_broadcast_taker_payment_spend(
        &self,
        preimage: &TxPreimageWithSig<Self>,
        gen_args: &GenTakerPaymentSpendArgs<'_, Self>,
        secret: &[u8],
        swap_unique_data: &[u8],
    ) -> Result<Self::Tx, TransactionErr> {
        unimplemented!()
    }

    async fn wait_for_taker_payment_spend(
        &self,
        taker_payment: &Self::Tx,
        from_block: u64,
        wait_until: u64,
    ) -> MmResult<Self::Tx, WaitForTakerPaymentSpendError> {
        unimplemented!()
    }

    fn derive_htlc_pubkey_v2(&self, swap_unique_data: &[u8]) -> Self::Pubkey { todo!() }
}<|MERGE_RESOLUTION|>--- conflicted
+++ resolved
@@ -1,14 +1,9 @@
 #![allow(clippy::all)]
 
-<<<<<<< HEAD
-use super::{CoinBalance, HistorySyncState, MarketCoinOps, MmCoin, RawTransactionFut, SwapOps, TradeFee,
-            TransactionEnum, TransactionFut};
-=======
 use super::{CoinBalance, FundingTxSpend, HistorySyncState, MarketCoinOps, MmCoin, RawTransactionFut,
-            RawTransactionRequest, SearchForFundingSpendErr, SwapOps, TradeFee, TransactionEnum, TransactionFut,
+            SearchForFundingSpendErr, SwapOps, TradeFee, TransactionEnum, TransactionFut,
             WaitForTakerPaymentSpendError};
 use crate::coin_errors::ValidatePaymentResult;
->>>>>>> 96fac7c8
 use crate::{coin_errors::MyAddressError, BalanceFut, CanRefundHtlc, CheckIfMyPaymentSentArgs, CoinAssocTypes,
             CoinFutSpawner, ConfirmPaymentInput, FeeApproxStage, FoundSwapTxSpend, GenPreimageResult,
             GenTakerFundingSpendArgs, GenTakerPaymentSpendArgs, MakerSwapTakerCoin, MmCoinEnum,
