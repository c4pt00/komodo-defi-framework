--- conflicted
+++ resolved
@@ -549,13 +549,8 @@
 
 impl EthCoinImpl {
     #[cfg(not(target_arch = "wasm32"))]
-<<<<<<< HEAD
-    fn eth_traces_path(&self, ctx: &MmArc) -> PathBuf {
+    fn eth_traces_path(&self, ctx: &MmArc, my_address: Address) -> PathBuf {
         ctx.dbdir(None)
-=======
-    fn eth_traces_path(&self, ctx: &MmArc, my_address: Address) -> PathBuf {
-        ctx.dbdir()
->>>>>>> 59980258
             .join("TRANSACTIONS")
             .join(format!("{}_{:#02x}_trace.json", self.ticker, my_address))
     }
@@ -598,13 +593,8 @@
     }
 
     #[cfg(not(target_arch = "wasm32"))]
-<<<<<<< HEAD
-    fn erc20_events_path(&self, ctx: &MmArc) -> PathBuf {
+    fn erc20_events_path(&self, ctx: &MmArc, my_address: Address) -> PathBuf {
         ctx.dbdir(None)
-=======
-    fn erc20_events_path(&self, ctx: &MmArc, my_address: Address) -> PathBuf {
-        ctx.dbdir()
->>>>>>> 59980258
             .join("TRANSACTIONS")
             .join(format!("{}_{:#02x}_events.json", self.ticker, my_address))
     }
