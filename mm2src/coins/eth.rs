/******************************************************************************
 * Copyright © 2023 Pampex LTD and TillyHK LTD                                *
 *                                                                            *
 * See the CONTRIBUTOR-LICENSE-AGREEMENT, COPYING, LICENSE-COPYRIGHT-NOTICE   *
 * and DEVELOPER-CERTIFICATE-OF-ORIGIN files in the LEGAL directory in        *
 * the top-level directory of this distribution for the individual copyright  *
 * holder information and the developer policies on copyright and licensing.  *
 *                                                                            *
 * Unless otherwise agreed in a custom licensing agreement, no part of the    *
 * Komodo DeFi Framework software, including this file may be copied, modified, propagated *
 * or distributed except according to the terms contained in the              *
 * LICENSE-COPYRIGHT-NOTICE file.                                             *
 *                                                                            *
 * Removal or modification of this copyright notice is prohibited.            *
 *                                                                            *
 ******************************************************************************/
//
//  eth.rs
//  marketmaker
//
//  Copyright © 2023 Pampex LTD and TillyHK LTD. All rights reserved.
//
use super::eth::Action::{Call, Create};
use super::watcher_common::{validate_watcher_reward, REWARD_GAS_AMOUNT};
use super::*;
use crate::coin_balance::{EnableCoinBalanceError, EnabledCoinBalanceParams, HDAccountBalance, HDAddressBalance,
                          HDWalletBalance, HDWalletBalanceOps};
use crate::eth::eth_rpc::ETH_RPC_REQUEST_TIMEOUT;
use crate::eth::web3_transport::websocket_transport::{WebsocketTransport, WebsocketTransportNode};
use crate::hd_wallet::{HDAccountOps, HDCoinAddress, HDCoinWithdrawOps, HDConfirmAddress, HDPathAccountToAddressId,
                       HDWalletCoinOps, HDXPubExtractor};
use crate::lp_price::get_base_price_in_rel;
use crate::nft::nft_errors::ParseContractTypeError;
use crate::nft::nft_structs::{ContractType, ConvertChain, NftInfo, TransactionNftDetails, WithdrawErc1155,
                              WithdrawErc721};
use crate::nft::WithdrawNftResult;
use crate::rpc_command::account_balance::{AccountBalanceParams, AccountBalanceRpcOps, HDAccountBalanceResponse};
use crate::rpc_command::get_new_address::{GetNewAddressParams, GetNewAddressResponse, GetNewAddressRpcError,
                                          GetNewAddressRpcOps};
use crate::rpc_command::hd_account_balance_rpc_error::HDAccountBalanceRpcError;
use crate::rpc_command::init_account_balance::{InitAccountBalanceParams, InitAccountBalanceRpcOps};
use crate::rpc_command::init_create_account::{CreateAccountRpcError, CreateAccountState, CreateNewAccountParams,
                                              InitCreateAccountRpcOps};
use crate::rpc_command::init_scan_for_new_addresses::{InitScanAddressesRpcOps, ScanAddressesParams,
                                                      ScanAddressesResponse};
use crate::rpc_command::init_withdraw::{InitWithdrawCoin, WithdrawTaskHandleShared};
use crate::rpc_command::{account_balance, get_new_address, init_account_balance, init_create_account,
                         init_scan_for_new_addresses};
use crate::{coin_balance, scan_for_new_addresses_impl, BalanceResult, CoinWithDerivationMethod, DerivationMethod,
            DexFee, Eip1559Ops, MakerNftSwapOpsV2, ParseCoinAssocTypes, ParseNftAssocTypes, PayForGasParams,
            PrivKeyPolicy, RpcCommonOps, SendNftMakerPaymentArgs, SpendNftMakerPaymentArgs, ToBytes,
            ValidateNftMakerPaymentArgs, ValidateWatcherSpendInput, WatcherSpendType};
use async_trait::async_trait;
use bitcrypto::{dhash160, keccak256, ripemd160, sha256};
use common::custom_futures::repeatable::{Ready, Retry, RetryOnError};
use common::custom_futures::timeout::FutureTimerExt;
use common::executor::{abortable_queue::AbortableQueue, AbortSettings, AbortableSystem, AbortedError, SpawnAbortable,
                       Timer};
use common::log::{debug, error, info, warn};
use common::number_type_casting::SafeTypeCastingNumbers;
use common::{now_sec, small_rng, DEX_FEE_ADDR_RAW_PUBKEY};
use crypto::privkey::key_pair_from_secret;
use crypto::{Bip44Chain, CryptoCtx, CryptoCtxError, GlobalHDAccountArc, KeyPairPolicy};
use derive_more::Display;
use enum_derives::EnumFromStringify;

use ethabi::{Contract, Function, Token};
use ethcore_transaction::tx_builders::TxBuilderError;
use ethcore_transaction::{Action, TransactionWrapper, TransactionWrapperBuilder as UnSignedEthTxBuilder,
                          UnverifiedEip1559Transaction, UnverifiedEip2930Transaction, UnverifiedLegacyTransaction,
                          UnverifiedTransactionWrapper};
pub use ethcore_transaction::{SignedTransaction as SignedEthTx, TxType};
use ethereum_types::{Address, H160, H256, U256};
use ethkey::{public_to_address, sign, verify_address, KeyPair, Public, Signature};
use futures::compat::Future01CompatExt;
use futures::future::{join, join_all, select_ok, try_join_all, Either, FutureExt, TryFutureExt};
use futures01::Future;
use http::Uri;
use instant::Instant;
use mm2_core::mm_ctx::{MmArc, MmWeak};
<<<<<<< HEAD
use mm2_net::transport::{GuiAuthValidation, GuiAuthValidationGenerator};
=======
use mm2_event_stream::behaviour::{EventBehaviour, EventInitStatus};
>>>>>>> 932669ae
use mm2_number::bigdecimal_custom::CheckedDivision;
use mm2_number::{BigDecimal, BigUint, MmNumber};
#[cfg(test)] use mocktopus::macros::*;
use rand::seq::SliceRandom;
use rlp::{DecoderError, Encodable, RlpStream};
use rpc::v1::types::Bytes as BytesJson;
use secp256k1::PublicKey;
use serde_json::{self as json, Value as Json};
use serialization::{CompactInteger, Serializable, Stream};
use sha3::{Digest, Keccak256};
use std::collections::HashMap;
use std::convert::{TryFrom, TryInto};
use std::ops::Deref;
use std::str::from_utf8;
use std::str::FromStr;
use std::sync::atomic::{AtomicU64, Ordering as AtomicOrdering};
use std::sync::{Arc, Mutex};
use std::time::Duration;
use web3::types::{Action as TraceAction, BlockId, BlockNumber, Bytes, CallRequest, FilterBuilder, Log, Trace,
                  TraceFilterBuilder, Transaction as Web3Transaction, TransactionId, U64};
use web3::{self, Web3};

cfg_wasm32! {
    use common::{now_ms, wait_until_ms};
    use crypto::MetamaskArc;
    use ethereum_types::{H264, H520};
    use mm2_metamask::MetamaskError;
    use web3::types::TransactionRequest;
}

use super::{coin_conf, lp_coinfind_or_err, AsyncMutex, BalanceError, BalanceFut, CheckIfMyPaymentSentArgs,
            CoinBalance, CoinProtocol, CoinTransportMetrics, CoinsContext, ConfirmPaymentInput, EthValidateFeeArgs,
            FeeApproxStage, FoundSwapTxSpend, HistorySyncState, IguanaPrivKey, MakerSwapTakerCoin, MarketCoinOps,
            MmCoin, MmCoinEnum, MyAddressError, MyWalletAddress, NegotiateSwapContractAddrErr, NumConversError,
            NumConversResult, PaymentInstructionArgs, PaymentInstructions, PaymentInstructionsErr, PrivKeyBuildPolicy,
            PrivKeyPolicyNotAllowed, RawTransactionError, RawTransactionFut, RawTransactionRequest, RawTransactionRes,
            RawTransactionResult, RefundError, RefundPaymentArgs, RefundResult, RewardTarget, RpcClientType,
            RpcTransportEventHandler, RpcTransportEventHandlerShared, SearchForSwapTxSpendInput,
            SendMakerPaymentSpendPreimageInput, SendPaymentArgs, SignEthTransactionParams, SignRawTransactionEnum,
            SignRawTransactionRequest, SignatureError, SignatureResult, SpendPaymentArgs, SwapOps, SwapTxFeePolicy,
            TakerSwapMakerCoin, TradeFee, TradePreimageError, TradePreimageFut, TradePreimageResult,
            TradePreimageValue, Transaction, TransactionDetails, TransactionEnum, TransactionErr, TransactionFut,
            TransactionType, TxMarshalingErr, UnexpectedDerivationMethod, ValidateAddressResult, ValidateFeeArgs,
            ValidateInstructionsErr, ValidateOtherPubKeyErr, ValidatePaymentError, ValidatePaymentFut,
            ValidatePaymentInput, VerificationError, VerificationResult, WaitForHTLCTxSpendArgs, WatcherOps,
            WatcherReward, WatcherRewardError, WatcherSearchForSwapTxSpendInput, WatcherValidatePaymentInput,
            WatcherValidateTakerFeeInput, WeakSpawner, WithdrawError, WithdrawFee, WithdrawFut, WithdrawRequest,
            WithdrawResult, EARLY_CONFIRMATION_ERR_LOG, INVALID_CONTRACT_ADDRESS_ERR_LOG,
            INVALID_PAYMENT_STATE_ERR_LOG, INVALID_RECEIVER_ERR_LOG, INVALID_SENDER_ERR_LOG, INVALID_SWAP_ID_ERR_LOG};
pub use rlp;
cfg_native! {
    use std::path::PathBuf;
}

pub mod eth_balance_events;
mod eth_rpc;
#[cfg(test)] mod eth_tests;
#[cfg(target_arch = "wasm32")] mod eth_wasm_tests;
#[cfg(any(test, target_arch = "wasm32"))] mod for_tests;
pub(crate) mod nft_swap_v2;
mod web3_transport;
use web3_transport::{http_transport::HttpTransportNode, Web3Transport};

pub mod eth_hd_wallet;
use eth_hd_wallet::EthHDWallet;

#[path = "eth/v2_activation.rs"] pub mod v2_activation;
use v2_activation::{build_address_and_priv_key_policy, EthActivationV2Error};

mod eth_withdraw;
use eth_withdraw::{EthWithdraw, InitEthWithdraw, StandardEthWithdraw};

mod nonce;
use nonce::ParityNonce;

<<<<<<< HEAD
pub mod fee_estimation;
use fee_estimation::eip1559::{block_native::BlocknativeGasApiCaller, infura::InfuraGasApiCaller,
                              simple::FeePerGasSimpleEstimator, FeePerGasEstimated, GasApiConfig, GasApiProvider};
=======
mod eip1559_gas_fee;
pub(crate) use eip1559_gas_fee::FeePerGasEstimated;
use eip1559_gas_fee::{BlocknativeGasApiCaller, FeePerGasSimpleEstimator, GasApiConfig, GasApiProvider,
                      InfuraGasApiCaller};
mod eth_swap_v2;
>>>>>>> 932669ae

/// https://github.com/artemii235/etomic-swap/blob/master/contracts/EtomicSwap.sol
/// Dev chain (195.201.137.5:8565) contract address: 0x83965C539899cC0F918552e5A26915de40ee8852
/// Ropsten: https://ropsten.etherscan.io/address/0x7bc1bbdd6a0a722fc9bffc49c921b685ecb84b94
/// ETH mainnet: https://etherscan.io/address/0x8500AFc0bc5214728082163326C2FF0C73f4a871
pub const SWAP_CONTRACT_ABI: &str = include_str!("eth/swap_contract_abi.json");
/// https://github.com/ethereum/EIPs/blob/master/EIPS/eip-20.md
pub const ERC20_ABI: &str = include_str!("eth/erc20_abi.json");
/// https://github.com/ethereum/EIPs/blob/master/EIPS/eip-721.md
const ERC721_ABI: &str = include_str!("eth/erc721_abi.json");
/// https://github.com/ethereum/EIPs/blob/master/EIPS/eip-1155.md
const ERC1155_ABI: &str = include_str!("eth/erc1155_abi.json");
const NFT_SWAP_CONTRACT_ABI: &str = include_str!("eth/nft_swap_contract_abi.json");
const NFT_MAKER_SWAP_V2_ABI: &str = include_str!("eth/nft_maker_swap_v2_abi.json");
const MAKER_SWAP_V2_ABI: &str = include_str!("eth/maker_swap_v2_abi.json");
const TAKER_SWAP_V2_ABI: &str = include_str!("eth/taker_swap_v2_abi.json");

/// Payment states from etomic swap smart contract: https://github.com/artemii235/etomic-swap/blob/master/contracts/EtomicSwap.sol#L5
pub enum PaymentState {
    Uninitialized,
    Sent,
    Spent,
    Refunded,
}

#[allow(dead_code)]
pub(crate) enum MakerPaymentStateV2 {
    Uninitialized,
    PaymentSent,
    TakerSpent,
    MakerRefunded,
}

#[allow(dead_code)]
pub(crate) enum TakerPaymentStateV2 {
    Uninitialized,
    PaymentSent,
    TakerApproved,
    MakerSpent,
    TakerRefunded,
}

/// It can change 12.5% max each block according to https://www.blocknative.com/blog/eip-1559-fees
const BASE_BLOCK_FEE_DIFF_PCT: u64 = 13;
const DEFAULT_LOGS_BLOCK_RANGE: u64 = 1000;

const DEFAULT_REQUIRED_CONFIRMATIONS: u8 = 1;

pub(crate) const ETH_DECIMALS: u8 = 18;

pub(crate) const ETH_GWEI_DECIMALS: u8 = 9;

/// Take into account that the dynamic fee may increase by 3% during the swap.
const GAS_PRICE_APPROXIMATION_PERCENT_ON_START_SWAP: u64 = 3;
/// Take into account that the dynamic fee may increase until the locktime is expired
const GAS_PRICE_APPROXIMATION_PERCENT_ON_WATCHER_PREIMAGE: u64 = 3;
/// Take into account that the dynamic fee may increase at each of the following stages:
/// - it may increase by 2% until a swap is started;
/// - it may increase by 3% during the swap.
const GAS_PRICE_APPROXIMATION_PERCENT_ON_ORDER_ISSUE: u64 = 5;
/// Take into account that the dynamic fee may increase at each of the following stages:
/// - it may increase by 2% until an order is issued;
/// - it may increase by 2% until a swap is started;
/// - it may increase by 3% during the swap.
const GAS_PRICE_APPROXIMATION_PERCENT_ON_TRADE_PREIMAGE: u64 = 7;

/// Heuristic default gas limits for withdraw and swap operations (including extra margin value for possible changes in opcodes cost)
pub mod gas_limit {
    /// Gas limit for sending coins
    pub const ETH_SEND_COINS: u64 = 21_000;
    /// Gas limit for transfer ERC20 tokens
    /// TODO: maybe this is too much and 150K is okay
    pub const ETH_SEND_ERC20: u64 = 210_000;
    /// Gas limit for swap payment tx with coins
    /// real values are approx 48,6K by etherscan
    pub const ETH_PAYMENT: u64 = 65_000;
    /// Gas limit for swap payment tx with ERC20 tokens
    /// real values are 98,9K for ERC20 and 135K for ERC-1967 proxied ERC20 contracts (use 'gas_limit' override in coins to tune)
    pub const ERC20_PAYMENT: u64 = 150_000;
    /// Gas limit for swap receiver spend tx with coins
    /// real values are 40,7K
    pub const ETH_RECEIVER_SPEND: u64 = 65_000;
    /// Gas limit for swap receiver spend tx with ERC20 tokens
    /// real values are 72,8K
    pub const ERC20_RECEIVER_SPEND: u64 = 150_000;
    /// Gas limit for swap refund tx with coins
    pub const ETH_SENDER_REFUND: u64 = 100_000;
    /// Gas limit for swap refund tx with with ERC20 tokens
    pub const ERC20_SENDER_REFUND: u64 = 150_000;
    /// Gas limit for other operations
    pub const ETH_MAX_TRADE_GAS: u64 = 150_000;
}

/// Coin conf param to override default gas limits
#[derive(Deserialize)]
#[serde(default)]
pub struct EthGasLimit {
    /// Gas limit for sending coins
    pub eth_send_coins: u64,
    /// Gas limit for sending ERC20 tokens
    pub eth_send_erc20: u64,
    /// Gas limit for swap payment tx with coins
    pub eth_payment: u64,
    /// Gas limit for swap payment tx with ERC20 tokens
    pub erc20_payment: u64,
    /// Gas limit for swap receiver spend tx with coins
    pub eth_receiver_spend: u64,
    /// Gas limit for swap receiver spend tx with ERC20 tokens
    pub erc20_receiver_spend: u64,
    /// Gas limit for swap refund tx with coins
    pub eth_sender_refund: u64,
    /// Gas limit for swap refund tx with with ERC20 tokens
    pub erc20_sender_refund: u64,
    /// Gas limit for other operations
    pub eth_max_trade_gas: u64,
}

impl Default for EthGasLimit {
    fn default() -> Self {
        EthGasLimit {
            eth_send_coins: gas_limit::ETH_SEND_COINS,
            eth_send_erc20: gas_limit::ETH_SEND_ERC20,
            eth_payment: gas_limit::ETH_PAYMENT,
            erc20_payment: gas_limit::ERC20_PAYMENT,
            eth_receiver_spend: gas_limit::ETH_RECEIVER_SPEND,
            erc20_receiver_spend: gas_limit::ERC20_RECEIVER_SPEND,
            eth_sender_refund: gas_limit::ETH_SENDER_REFUND,
            erc20_sender_refund: gas_limit::ERC20_SENDER_REFUND,
            eth_max_trade_gas: gas_limit::ETH_MAX_TRADE_GAS,
        }
    }
}

/// Max transaction type according to EIP-2718
const ETH_MAX_TX_TYPE: u64 = 0x7f;

lazy_static! {
    pub static ref SWAP_CONTRACT: Contract = Contract::load(SWAP_CONTRACT_ABI.as_bytes()).unwrap();
    pub static ref MAKER_SWAP_V2: Contract = Contract::load(MAKER_SWAP_V2_ABI.as_bytes()).unwrap();
    pub static ref TAKER_SWAP_V2: Contract = Contract::load(TAKER_SWAP_V2_ABI.as_bytes()).unwrap();
    pub static ref ERC20_CONTRACT: Contract = Contract::load(ERC20_ABI.as_bytes()).unwrap();
    pub static ref ERC721_CONTRACT: Contract = Contract::load(ERC721_ABI.as_bytes()).unwrap();
    pub static ref ERC1155_CONTRACT: Contract = Contract::load(ERC1155_ABI.as_bytes()).unwrap();
    pub static ref NFT_SWAP_CONTRACT: Contract = Contract::load(NFT_SWAP_CONTRACT_ABI.as_bytes()).unwrap();
    pub static ref NFT_MAKER_SWAP_V2: Contract = Contract::load(NFT_MAKER_SWAP_V2_ABI.as_bytes()).unwrap();
}

pub type EthDerivationMethod = DerivationMethod<Address, EthHDWallet>;
pub type Web3RpcFut<T> = Box<dyn Future<Item = T, Error = MmError<Web3RpcError>> + Send>;
pub type Web3RpcResult<T> = Result<T, MmError<Web3RpcError>>;
type EthPrivKeyPolicy = PrivKeyPolicy<KeyPair>;

#[macro_export]
macro_rules! wei_from_gwei_decimal {
    ($big_decimal: expr) => {
        $crate::eth::wei_from_big_decimal($big_decimal, $crate::eth::ETH_GWEI_DECIMALS)
    };
}

#[macro_export]
macro_rules! wei_to_gwei_decimal {
    ($gwei: expr) => {
        $crate::eth::u256_to_big_decimal($gwei, $crate::eth::ETH_GWEI_DECIMALS)
    };
}

#[derive(Clone, Debug)]
pub(crate) struct LegacyGasPrice {
    pub(crate) gas_price: U256,
}

#[derive(Clone, Debug)]
pub(crate) struct Eip1559FeePerGas {
    pub(crate) max_fee_per_gas: U256,
    pub(crate) max_priority_fee_per_gas: U256,
}

/// Internal structure describing how transaction pays for gas unit:
/// either legacy gas price or EIP-1559 fee per gas
#[derive(Clone, Debug)]
pub(crate) enum PayForGasOption {
    Legacy(LegacyGasPrice),
    Eip1559(Eip1559FeePerGas),
}

impl PayForGasOption {
    fn get_gas_price(&self) -> Option<U256> {
        match self {
            PayForGasOption::Legacy(LegacyGasPrice { gas_price }) => Some(*gas_price),
            PayForGasOption::Eip1559(..) => None,
        }
    }

    fn get_fee_per_gas(&self) -> (Option<U256>, Option<U256>) {
        match self {
            PayForGasOption::Eip1559(Eip1559FeePerGas {
                max_fee_per_gas,
                max_priority_fee_per_gas,
            }) => (Some(*max_fee_per_gas), Some(*max_priority_fee_per_gas)),
            PayForGasOption::Legacy(..) => (None, None),
        }
    }
}

impl TryFrom<PayForGasParams> for PayForGasOption {
    type Error = MmError<NumConversError>;

    fn try_from(param: PayForGasParams) -> Result<Self, Self::Error> {
        match param {
            PayForGasParams::Legacy(legacy) => Ok(Self::Legacy(LegacyGasPrice {
                gas_price: wei_from_gwei_decimal!(&legacy.gas_price)?,
            })),
            PayForGasParams::Eip1559(eip1559) => Ok(Self::Eip1559(Eip1559FeePerGas {
                max_fee_per_gas: wei_from_gwei_decimal!(&eip1559.max_fee_per_gas)?,
                max_priority_fee_per_gas: wei_from_gwei_decimal!(&eip1559.max_priority_fee_per_gas)?,
            })),
        }
    }
}

type GasDetails = (U256, PayForGasOption);

#[derive(Debug, Display, EnumFromStringify, Serialize, SerializeErrorType)]
#[serde(tag = "error_type", content = "error_data")]
pub enum Web3RpcError {
    #[display(fmt = "Transport: {}", _0)]
    Transport(String),
    #[display(fmt = "Invalid response: {}", _0)]
    InvalidResponse(String),
    #[display(fmt = "Timeout: {}", _0)]
    Timeout(String),
    #[from_stringify("serde_json::Error")]
    #[display(fmt = "Internal: {}", _0)]
    Internal(String),
    #[display(fmt = "Invalid gas api provider config: {}", _0)]
    InvalidGasApiConfig(String),
    #[display(fmt = "Nft Protocol is not supported yet!")]
    NftProtocolNotSupported,
    #[display(fmt = "Number conversion: {}", _0)]
    NumConversError(String),
}

impl From<web3::Error> for Web3RpcError {
    fn from(e: web3::Error) -> Self {
        let error_str = e.to_string();
        match e {
            web3::Error::InvalidResponse(_) | web3::Error::Decoder(_) | web3::Error::Rpc(_) => {
                Web3RpcError::InvalidResponse(error_str)
            },
            web3::Error::Unreachable | web3::Error::Transport(_) | web3::Error::Io(_) => {
                Web3RpcError::Transport(error_str)
            },
            _ => Web3RpcError::Internal(error_str),
        }
    }
}

impl From<Web3RpcError> for RawTransactionError {
    fn from(e: Web3RpcError) -> Self {
        match e {
            Web3RpcError::Transport(tr) | Web3RpcError::InvalidResponse(tr) => RawTransactionError::Transport(tr),
            Web3RpcError::Internal(internal)
            | Web3RpcError::Timeout(internal)
            | Web3RpcError::NumConversError(internal)
            | Web3RpcError::InvalidGasApiConfig(internal) => RawTransactionError::InternalError(internal),
            Web3RpcError::NftProtocolNotSupported => {
                RawTransactionError::InternalError("Nft Protocol is not supported yet!".to_string())
            },
        }
    }
}

impl From<ethabi::Error> for Web3RpcError {
    fn from(e: ethabi::Error) -> Web3RpcError {
        // Currently, we use the `ethabi` crate to work with a smart contract ABI known at compile time.
        // It's an internal error if there are any issues during working with a smart contract ABI.
        Web3RpcError::Internal(e.to_string())
    }
}

impl From<UnexpectedDerivationMethod> for Web3RpcError {
    fn from(e: UnexpectedDerivationMethod) -> Self { Web3RpcError::Internal(e.to_string()) }
}

#[cfg(target_arch = "wasm32")]
impl From<MetamaskError> for Web3RpcError {
    fn from(e: MetamaskError) -> Self {
        match e {
            MetamaskError::Internal(internal) => Web3RpcError::Internal(internal),
            other => Web3RpcError::Transport(other.to_string()),
        }
    }
}

impl From<NumConversError> for Web3RpcError {
    fn from(e: NumConversError) -> Self { Web3RpcError::NumConversError(e.to_string()) }
}

impl From<ethabi::Error> for WithdrawError {
    fn from(e: ethabi::Error) -> Self {
        // Currently, we use the `ethabi` crate to work with a smart contract ABI known at compile time.
        // It's an internal error if there are any issues during working with a smart contract ABI.
        WithdrawError::InternalError(e.to_string())
    }
}

impl From<web3::Error> for WithdrawError {
    fn from(e: web3::Error) -> Self { WithdrawError::Transport(e.to_string()) }
}

impl From<Web3RpcError> for WithdrawError {
    fn from(e: Web3RpcError) -> Self {
        match e {
            Web3RpcError::Transport(err) | Web3RpcError::InvalidResponse(err) => WithdrawError::Transport(err),
            Web3RpcError::Internal(internal)
            | Web3RpcError::Timeout(internal)
            | Web3RpcError::NumConversError(internal)
            | Web3RpcError::InvalidGasApiConfig(internal) => WithdrawError::InternalError(internal),
            Web3RpcError::NftProtocolNotSupported => WithdrawError::NftProtocolNotSupported,
        }
    }
}

impl From<ethcore_transaction::Error> for WithdrawError {
    fn from(e: ethcore_transaction::Error) -> Self { WithdrawError::SigningError(e.to_string()) }
}

impl From<web3::Error> for TradePreimageError {
    fn from(e: web3::Error) -> Self { TradePreimageError::Transport(e.to_string()) }
}

impl From<Web3RpcError> for TradePreimageError {
    fn from(e: Web3RpcError) -> Self {
        match e {
            Web3RpcError::Transport(err) | Web3RpcError::InvalidResponse(err) => TradePreimageError::Transport(err),
            Web3RpcError::Internal(internal)
            | Web3RpcError::Timeout(internal)
            | Web3RpcError::NumConversError(internal)
            | Web3RpcError::InvalidGasApiConfig(internal) => TradePreimageError::InternalError(internal),
            Web3RpcError::NftProtocolNotSupported => TradePreimageError::NftProtocolNotSupported,
        }
    }
}

impl From<ethabi::Error> for TradePreimageError {
    fn from(e: ethabi::Error) -> Self {
        // Currently, we use the `ethabi` crate to work with a smart contract ABI known at compile time.
        // It's an internal error if there are any issues during working with a smart contract ABI.
        TradePreimageError::InternalError(e.to_string())
    }
}

impl From<ethabi::Error> for BalanceError {
    fn from(e: ethabi::Error) -> Self {
        // Currently, we use the `ethabi` crate to work with a smart contract ABI known at compile time.
        // It's an internal error if there are any issues during working with a smart contract ABI.
        BalanceError::Internal(e.to_string())
    }
}

impl From<web3::Error> for BalanceError {
    fn from(e: web3::Error) -> Self { BalanceError::from(Web3RpcError::from(e)) }
}

impl From<Web3RpcError> for BalanceError {
    fn from(e: Web3RpcError) -> Self {
        match e {
            Web3RpcError::Transport(tr) | Web3RpcError::InvalidResponse(tr) => BalanceError::Transport(tr),
            Web3RpcError::Internal(internal)
            | Web3RpcError::Timeout(internal)
            | Web3RpcError::NumConversError(internal)
            | Web3RpcError::InvalidGasApiConfig(internal) => BalanceError::Internal(internal),
            Web3RpcError::NftProtocolNotSupported => {
                BalanceError::Internal("Nft Protocol is not supported yet!".to_string())
            },
        }
    }
}

impl From<TxBuilderError> for TransactionErr {
    fn from(e: TxBuilderError) -> Self { TransactionErr::Plain(e.to_string()) }
}

impl From<ethcore_transaction::Error> for TransactionErr {
    fn from(e: ethcore_transaction::Error) -> Self { TransactionErr::Plain(e.to_string()) }
}

#[derive(Debug, Deserialize, Serialize)]
struct SavedTraces {
    /// ETH traces for my_address
    traces: Vec<Trace>,
    /// Earliest processed block
    earliest_block: U64,
    /// Latest processed block
    latest_block: U64,
}

#[derive(Debug, Deserialize, Serialize)]
struct SavedErc20Events {
    /// ERC20 events for my_address
    events: Vec<Log>,
    /// Earliest processed block
    earliest_block: U64,
    /// Latest processed block
    latest_block: U64,
}

#[derive(Clone, Debug, PartialEq, Eq)]
pub enum EthCoinType {
    /// Ethereum itself or it's forks: ETC/others
    Eth,
    /// ERC20 token with smart contract address
    /// https://github.com/ethereum/EIPs/blob/master/EIPS/eip-20.md
    Erc20 {
        platform: String,
        token_addr: Address,
    },
    Nft {
        platform: String,
    },
}

/// An alternative to `crate::PrivKeyBuildPolicy`, typical only for ETH coin.
pub enum EthPrivKeyBuildPolicy {
    IguanaPrivKey(IguanaPrivKey),
    GlobalHDAccount(GlobalHDAccountArc),
    #[cfg(target_arch = "wasm32")]
    Metamask(MetamaskArc),
    Trezor,
}

impl EthPrivKeyBuildPolicy {
    /// Detects the `EthPrivKeyBuildPolicy` with which the given `MmArc` is initialized.
    pub fn detect_priv_key_policy(ctx: &MmArc) -> MmResult<EthPrivKeyBuildPolicy, CryptoCtxError> {
        let crypto_ctx = CryptoCtx::from_ctx(ctx)?;

        match crypto_ctx.key_pair_policy() {
            KeyPairPolicy::Iguana => {
                // Use an internal private key as the coin secret.
                let priv_key = crypto_ctx.mm2_internal_privkey_secret();
                Ok(EthPrivKeyBuildPolicy::IguanaPrivKey(priv_key))
            },
            KeyPairPolicy::GlobalHDAccount(global_hd) => Ok(EthPrivKeyBuildPolicy::GlobalHDAccount(global_hd.clone())),
        }
    }
}

impl From<PrivKeyBuildPolicy> for EthPrivKeyBuildPolicy {
    fn from(policy: PrivKeyBuildPolicy) -> Self {
        match policy {
            PrivKeyBuildPolicy::IguanaPrivKey(iguana) => EthPrivKeyBuildPolicy::IguanaPrivKey(iguana),
            PrivKeyBuildPolicy::GlobalHDAccount(global_hd) => EthPrivKeyBuildPolicy::GlobalHDAccount(global_hd),
            PrivKeyBuildPolicy::Trezor => EthPrivKeyBuildPolicy::Trezor,
        }
    }
}

/// pImpl idiom.
pub struct EthCoinImpl {
    ticker: String,
    pub coin_type: EthCoinType,
    pub(crate) priv_key_policy: EthPrivKeyPolicy,
    /// Either an Iguana address or a 'EthHDWallet' instance.
    /// Arc is used to use the same hd wallet from platform coin if we need to.
    /// This allows the reuse of the same derived accounts/addresses of the
    /// platform coin for tokens and vice versa.
    derivation_method: Arc<EthDerivationMethod>,
    sign_message_prefix: Option<String>,
    swap_contract_address: Address,
    swap_v2_contracts: Option<SwapV2Contracts>,
    fallback_swap_contract: Option<Address>,
    contract_supports_watchers: bool,
    web3_instances: AsyncMutex<Vec<Web3Instance>>,
    decimals: u8,
    history_sync_state: Mutex<HistorySyncState>,
    required_confirmations: AtomicU64,
    swap_txfee_policy: Mutex<SwapTxFeePolicy>,
    max_eth_tx_type: Option<u64>,
    /// Coin needs access to the context in order to reuse the logging and shutdown facilities.
    /// Using a weak reference by default in order to avoid circular references and leaks.
    pub ctx: MmWeak,
    chain_id: u64,
    /// The name of the coin with which Trezor wallet associates this asset.
    trezor_coin: Option<String>,
    /// the block range used for eth_getLogs
    logs_block_range: u64,
    /// A mapping of Ethereum addresses to their respective nonce locks.
    /// This is used to ensure that only one transaction is sent at a time per address.
    /// Each address is associated with an `AsyncMutex` which is locked when a transaction is being created and sent,
    /// and unlocked once the transaction is confirmed. This prevents nonce conflicts when multiple transactions
    /// are initiated concurrently from the same address.
    address_nonce_locks: Arc<AsyncMutex<HashMap<String, Arc<AsyncMutex<()>>>>>,
    erc20_tokens_infos: Arc<Mutex<HashMap<String, Erc20TokenInfo>>>,
    /// Stores information about NFTs owned by the user. Each entry in the HashMap is uniquely identified by a composite key
    /// consisting of the token address and token ID, separated by a comma. This field is essential for tracking the NFT assets
    /// information (chain & contract type, amount etc.), where ownership and amount, in ERC1155 case, might change over time.
    pub nfts_infos: Arc<AsyncMutex<HashMap<String, NftInfo>>>,
<<<<<<< HEAD
=======
    /// Context for eth fee per gas estimator loop. Created if coin supports fee per gas estimation
    pub(crate) platform_fee_estimator_state: Arc<FeeEstimatorState>,
    /// Config provided gas limits for swap and send transactions
    pub(crate) gas_limit: EthGasLimit,
>>>>>>> 932669ae
    /// This spawner is used to spawn coin's related futures that should be aborted on coin deactivation
    /// and on [`MmArc::stop`].
    pub abortable_system: AbortableQueue,
}

#[derive(Clone, Debug)]
pub struct Web3Instance {
    web3: Web3<Web3Transport>,
    is_parity: bool,
}

/// Information about a token that follows the ERC20 protocol on an EVM-based network.
#[derive(Clone, Debug)]
pub struct Erc20TokenInfo {
    /// The contract address of the token on the EVM-based network.
    pub token_address: Address,
    /// The number of decimal places the token uses.
    /// This represents the smallest unit that the token can be divided into.
    pub decimals: u8,
}

#[derive(Copy, Clone, Deserialize)]
pub struct SwapV2Contracts {
    pub maker_swap_v2_contract: Address,
    pub taker_swap_v2_contract: Address,
    pub nft_maker_swap_v2_contract: Address,
}

#[derive(Deserialize, Serialize)]
#[serde(tag = "format")]
pub enum EthAddressFormat {
    /// Single-case address (lowercase)
    #[serde(rename = "singlecase")]
    SingleCase,
    /// Mixed-case address.
    /// https://eips.ethereum.org/EIPS/eip-55
    #[serde(rename = "mixedcase")]
    MixedCase,
}

/// get tx type from pay_for_gas_option
/// currently only type2 and legacy supported
/// if for Eth Classic we also want support for type 1 then use a fn
#[macro_export]
macro_rules! tx_type_from_pay_for_gas_option {
    ($pay_for_gas_option: expr) => {
        if matches!($pay_for_gas_option, PayForGasOption::Eip1559(..)) {
            ethcore_transaction::TxType::Type2
        } else {
            ethcore_transaction::TxType::Legacy
        }
    };
}

impl EthCoinImpl {
    #[cfg(not(target_arch = "wasm32"))]
    fn eth_traces_path(&self, ctx: &MmArc, my_address: Address) -> PathBuf {
        ctx.dbdir()
            .join("TRANSACTIONS")
            .join(format!("{}_{:#02x}_trace.json", self.ticker, my_address))
    }

    /// Load saved ETH traces from local DB
    #[cfg(not(target_arch = "wasm32"))]
    fn load_saved_traces(&self, ctx: &MmArc, my_address: Address) -> Option<SavedTraces> {
        let content = gstuff::slurp(&self.eth_traces_path(ctx, my_address));
        if content.is_empty() {
            None
        } else {
            match json::from_slice(&content) {
                Ok(t) => Some(t),
                Err(_) => None,
            }
        }
    }

    /// Load saved ETH traces from local DB
    #[cfg(target_arch = "wasm32")]
    fn load_saved_traces(&self, _ctx: &MmArc, _my_address: Address) -> Option<SavedTraces> {
        common::panic_w("'load_saved_traces' is not implemented in WASM");
        unreachable!()
    }

    /// Store ETH traces to local DB
    #[cfg(not(target_arch = "wasm32"))]
    fn store_eth_traces(&self, ctx: &MmArc, my_address: Address, traces: &SavedTraces) {
        let content = json::to_vec(traces).unwrap();
        let tmp_file = format!("{}.tmp", self.eth_traces_path(ctx, my_address).display());
        std::fs::write(&tmp_file, content).unwrap();
        std::fs::rename(tmp_file, self.eth_traces_path(ctx, my_address)).unwrap();
    }

    /// Store ETH traces to local DB
    #[cfg(target_arch = "wasm32")]
    fn store_eth_traces(&self, _ctx: &MmArc, _my_address: Address, _traces: &SavedTraces) {
        common::panic_w("'store_eth_traces' is not implemented in WASM");
        unreachable!()
    }

    #[cfg(not(target_arch = "wasm32"))]
    fn erc20_events_path(&self, ctx: &MmArc, my_address: Address) -> PathBuf {
        ctx.dbdir()
            .join("TRANSACTIONS")
            .join(format!("{}_{:#02x}_events.json", self.ticker, my_address))
    }

    /// Store ERC20 events to local DB
    #[cfg(not(target_arch = "wasm32"))]
    fn store_erc20_events(&self, ctx: &MmArc, my_address: Address, events: &SavedErc20Events) {
        let content = json::to_vec(events).unwrap();
        let tmp_file = format!("{}.tmp", self.erc20_events_path(ctx, my_address).display());
        std::fs::write(&tmp_file, content).unwrap();
        std::fs::rename(tmp_file, self.erc20_events_path(ctx, my_address)).unwrap();
    }

    /// Store ERC20 events to local DB
    #[cfg(target_arch = "wasm32")]
    fn store_erc20_events(&self, _ctx: &MmArc, _my_address: Address, _events: &SavedErc20Events) {
        common::panic_w("'store_erc20_events' is not implemented in WASM");
        unreachable!()
    }

    /// Load saved ERC20 events from local DB
    #[cfg(not(target_arch = "wasm32"))]
    fn load_saved_erc20_events(&self, ctx: &MmArc, my_address: Address) -> Option<SavedErc20Events> {
        let content = gstuff::slurp(&self.erc20_events_path(ctx, my_address));
        if content.is_empty() {
            None
        } else {
            match json::from_slice(&content) {
                Ok(t) => Some(t),
                Err(_) => None,
            }
        }
    }

    /// Load saved ERC20 events from local DB
    #[cfg(target_arch = "wasm32")]
    fn load_saved_erc20_events(&self, _ctx: &MmArc, _my_address: Address) -> Option<SavedErc20Events> {
        common::panic_w("'load_saved_erc20_events' is not implemented in WASM");
        unreachable!()
    }

    /// The id used to differentiate payments on Etomic swap smart contract
    pub(crate) fn etomic_swap_id(&self, time_lock: u32, secret_hash: &[u8]) -> Vec<u8> {
        let timelock_bytes = time_lock.to_le_bytes();

        let mut input = Vec::with_capacity(timelock_bytes.len() + secret_hash.len());
        input.extend_from_slice(&timelock_bytes);
        input.extend_from_slice(secret_hash);
        sha256(&input).to_vec()
    }

    /// Try to parse address from string.
    pub fn address_from_str(&self, address: &str) -> Result<Address, String> {
        Ok(try_s!(valid_addr_from_str(address)))
    }

    pub fn erc20_token_address(&self) -> Option<Address> {
        match self.coin_type {
            EthCoinType::Erc20 { token_addr, .. } => Some(token_addr),
            EthCoinType::Eth | EthCoinType::Nft { .. } => None,
        }
    }

    pub fn add_erc_token_info(&self, ticker: String, info: Erc20TokenInfo) {
        self.erc20_tokens_infos.lock().unwrap().insert(ticker, info);
    }

    /// # Warning
    /// Be very careful using this function since it returns dereferenced clone
    /// of value behind the MutexGuard and makes it non-thread-safe.
    pub fn get_erc_tokens_infos(&self) -> HashMap<String, Erc20TokenInfo> {
        let guard = self.erc20_tokens_infos.lock().unwrap();
        (*guard).clone()
    }
}

async fn get_raw_transaction_impl(coin: EthCoin, req: RawTransactionRequest) -> RawTransactionResult {
    let tx = match req.tx_hash.strip_prefix("0x") {
        Some(tx) => tx,
        None => &req.tx_hash,
    };
    let hash = H256::from_str(tx).map_to_mm(|e| RawTransactionError::InvalidHashError(e.to_string()))?;
    get_tx_hex_by_hash_impl(coin, hash).await
}

async fn get_tx_hex_by_hash_impl(coin: EthCoin, tx_hash: H256) -> RawTransactionResult {
    let web3_tx = coin
        .transaction(TransactionId::Hash(tx_hash))
        .await?
        .or_mm_err(|| RawTransactionError::HashNotExist(tx_hash.to_string()))?;
    let raw = signed_tx_from_web3_tx(web3_tx).map_to_mm(RawTransactionError::InternalError)?;
    Ok(RawTransactionRes {
        tx_hex: BytesJson(rlp::encode(&raw).to_vec()),
    })
}

async fn withdraw_impl(coin: EthCoin, req: WithdrawRequest) -> WithdrawResult {
    StandardEthWithdraw::new(coin.clone(), req)?.build().await
}

#[async_trait]
impl InitWithdrawCoin for EthCoin {
    async fn init_withdraw(
        &self,
        ctx: MmArc,
        req: WithdrawRequest,
        task_handle: WithdrawTaskHandleShared,
    ) -> Result<TransactionDetails, MmError<WithdrawError>> {
        InitEthWithdraw::new(ctx, self.clone(), req, task_handle)?.build().await
    }
}

/// `withdraw_erc1155` function returns details of `ERC-1155` transaction including tx hex,
/// which should be sent to`send_raw_transaction` RPC to broadcast the transaction.
pub async fn withdraw_erc1155(ctx: MmArc, withdraw_type: WithdrawErc1155) -> WithdrawNftResult {
    let coin = lp_coinfind_or_err(&ctx, withdraw_type.chain.to_ticker()).await?;
    let (to_addr, token_addr, eth_coin) =
        get_valid_nft_addr_to_withdraw(coin, &withdraw_type.to, &withdraw_type.token_address)?;

    let token_id_str = &withdraw_type.token_id.to_string();
    let wallet_amount = eth_coin.erc1155_balance(token_addr, token_id_str).await?;

    let amount_dec = if withdraw_type.max {
        wallet_amount.clone()
    } else {
        withdraw_type.amount.unwrap_or_else(|| 1.into())
    };

    if amount_dec > wallet_amount {
        return MmError::err(WithdrawError::NotEnoughNftsAmount {
            token_address: withdraw_type.token_address,
            token_id: withdraw_type.token_id.to_string(),
            available: wallet_amount,
            required: amount_dec,
        });
    }

    let my_address = eth_coin.derivation_method.single_addr_or_err().await?;
    let (eth_value, data, call_addr, fee_coin) = match eth_coin.coin_type {
        EthCoinType::Eth => {
            let function = ERC1155_CONTRACT.function("safeTransferFrom")?;
            let token_id_u256 =
                U256::from_dec_str(token_id_str).map_to_mm(|e| NumConversError::new(format!("{:?}", e)))?;
            let amount_u256 =
                U256::from_dec_str(&amount_dec.to_string()).map_to_mm(|e| NumConversError::new(format!("{:?}", e)))?;
            let data = function.encode_input(&[
                Token::Address(my_address),
                Token::Address(to_addr),
                Token::Uint(token_id_u256),
                Token::Uint(amount_u256),
                Token::Bytes("0x".into()),
            ])?;
            (0.into(), data, token_addr, eth_coin.ticker())
        },
        EthCoinType::Erc20 { .. } => {
            return MmError::err(WithdrawError::InternalError(
                "Erc20 coin type doesnt support withdraw nft".to_owned(),
            ))
        },
        EthCoinType::Nft { .. } => return MmError::err(WithdrawError::NftProtocolNotSupported),
    };
    let (gas, pay_for_gas_option) = get_eth_gas_details_from_withdraw_fee(
        &eth_coin,
        withdraw_type.fee,
        eth_value,
        data.clone().into(),
        my_address,
        call_addr,
        false,
    )
    .await?;
    let address_lock = eth_coin.get_address_lock(my_address.to_string()).await;
    let _nonce_lock = address_lock.lock().await;
    let (nonce, _) = eth_coin
        .clone()
        .get_addr_nonce(my_address)
        .compat()
        .timeout_secs(30.)
        .await?
        .map_to_mm(WithdrawError::Transport)?;

    let tx_type = tx_type_from_pay_for_gas_option!(pay_for_gas_option);
    if !eth_coin.is_tx_type_supported(&tx_type) {
        return MmError::err(WithdrawError::TxTypeNotSupported);
    }
    let tx_builder = UnSignedEthTxBuilder::new(tx_type, nonce, gas, Action::Call(call_addr), eth_value, data);
    let tx_builder = tx_builder_with_pay_for_gas_option(&eth_coin, tx_builder, &pay_for_gas_option)?;
    let tx = tx_builder
        .build()
        .map_to_mm(|e| WithdrawError::InternalError(e.to_string()))?;
    let secret = eth_coin.priv_key_policy.activated_key_or_err()?.secret();
    let signed = tx.sign(secret, Some(eth_coin.chain_id))?;
    let signed_bytes = rlp::encode(&signed);
    let fee_details = EthTxFeeDetails::new(gas, pay_for_gas_option, fee_coin)?;

    Ok(TransactionNftDetails {
        tx_hex: BytesJson::from(signed_bytes.to_vec()),
        tx_hash: format!("{:02x}", signed.tx_hash_as_bytes()),
        from: vec![eth_coin.my_address()?],
        to: vec![withdraw_type.to],
        contract_type: ContractType::Erc1155,
        token_address: withdraw_type.token_address,
        token_id: withdraw_type.token_id,
        amount: amount_dec,
        fee_details: Some(fee_details.into()),
        coin: eth_coin.ticker.clone(),
        block_height: 0,
        timestamp: now_sec(),
        internal_id: 0,
        transaction_type: TransactionType::NftTransfer,
    })
}

/// `withdraw_erc721` function returns details of `ERC-721` transaction including tx hex,
/// which should be sent to`send_raw_transaction` RPC to broadcast the transaction.
pub async fn withdraw_erc721(ctx: MmArc, withdraw_type: WithdrawErc721) -> WithdrawNftResult {
    let coin = lp_coinfind_or_err(&ctx, withdraw_type.chain.to_ticker()).await?;
    let (to_addr, token_addr, eth_coin) =
        get_valid_nft_addr_to_withdraw(coin, &withdraw_type.to, &withdraw_type.token_address)?;

    let token_id_str = &withdraw_type.token_id.to_string();
    let token_owner = eth_coin.erc721_owner(token_addr, token_id_str).await?;
    let my_address = eth_coin.derivation_method.single_addr_or_err().await?;
    if token_owner != my_address {
        return MmError::err(WithdrawError::MyAddressNotNftOwner {
            my_address: eth_addr_to_hex(&my_address),
            token_owner: eth_addr_to_hex(&token_owner),
        });
    }

    let my_address = eth_coin.derivation_method.single_addr_or_err().await?;
    let (eth_value, data, call_addr, fee_coin) = match eth_coin.coin_type {
        EthCoinType::Eth => {
            let function = ERC721_CONTRACT.function("safeTransferFrom")?;
            let token_id_u256 = U256::from_dec_str(&withdraw_type.token_id.to_string())
                .map_to_mm(|e| NumConversError::new(format!("{:?}", e)))?;
            let data = function.encode_input(&[
                Token::Address(my_address),
                Token::Address(to_addr),
                Token::Uint(token_id_u256),
            ])?;
            (0.into(), data, token_addr, eth_coin.ticker())
        },
        EthCoinType::Erc20 { .. } => {
            return MmError::err(WithdrawError::InternalError(
                "Erc20 coin type doesnt support withdraw nft".to_owned(),
            ))
        },
        // TODO: start to use NFT GLOBAL TOKEN for withdraw
        EthCoinType::Nft { .. } => return MmError::err(WithdrawError::NftProtocolNotSupported),
    };
    let (gas, pay_for_gas_option) = get_eth_gas_details_from_withdraw_fee(
        &eth_coin,
        withdraw_type.fee,
        eth_value,
        data.clone().into(),
        my_address,
        call_addr,
        false,
    )
    .await?;

    let address_lock = eth_coin.get_address_lock(my_address.to_string()).await;
    let _nonce_lock = address_lock.lock().await;
    let (nonce, _) = eth_coin
        .clone()
        .get_addr_nonce(my_address)
        .compat()
        .timeout_secs(30.)
        .await?
        .map_to_mm(WithdrawError::Transport)?;

    let tx_type = tx_type_from_pay_for_gas_option!(pay_for_gas_option);
    if !eth_coin.is_tx_type_supported(&tx_type) {
        return MmError::err(WithdrawError::TxTypeNotSupported);
    }
    let tx_builder = UnSignedEthTxBuilder::new(tx_type, nonce, gas, Action::Call(call_addr), eth_value, data);
    let tx_builder = tx_builder_with_pay_for_gas_option(&eth_coin, tx_builder, &pay_for_gas_option)?;
    let tx = tx_builder
        .build()
        .map_to_mm(|e| WithdrawError::InternalError(e.to_string()))?;
    let secret = eth_coin.priv_key_policy.activated_key_or_err()?.secret();
    let signed = tx.sign(secret, Some(eth_coin.chain_id))?;
    let signed_bytes = rlp::encode(&signed);
    let fee_details = EthTxFeeDetails::new(gas, pay_for_gas_option, fee_coin)?;

    Ok(TransactionNftDetails {
        tx_hex: BytesJson::from(signed_bytes.to_vec()),
        tx_hash: format!("{:02x}", signed.tx_hash_as_bytes()),
        from: vec![eth_coin.my_address()?],
        to: vec![withdraw_type.to],
        contract_type: ContractType::Erc721,
        token_address: withdraw_type.token_address,
        token_id: withdraw_type.token_id,
        amount: 1.into(),
        fee_details: Some(fee_details.into()),
        coin: eth_coin.ticker.clone(),
        block_height: 0,
        timestamp: now_sec(),
        internal_id: 0,
        transaction_type: TransactionType::NftTransfer,
    })
}

#[derive(Clone)]
pub struct EthCoin(Arc<EthCoinImpl>);
impl Deref for EthCoin {
    type Target = EthCoinImpl;
    fn deref(&self) -> &EthCoinImpl { &self.0 }
}

#[async_trait]
impl SwapOps for EthCoin {
    fn send_taker_fee(&self, fee_addr: &[u8], dex_fee: DexFee, _uuid: &[u8], _expire_at: u64) -> TransactionFut {
        let address = try_tx_fus!(addr_from_raw_pubkey(fee_addr));

        Box::new(
            self.send_to_address(
                address,
                try_tx_fus!(wei_from_big_decimal(&dex_fee.fee_amount().into(), self.decimals)),
            )
            .map(TransactionEnum::from),
        )
    }

    fn send_maker_payment(&self, maker_payment: SendPaymentArgs) -> TransactionFut {
        Box::new(
            self.send_hash_time_locked_payment(maker_payment)
                .map(TransactionEnum::from),
        )
    }

    fn send_taker_payment(&self, taker_payment: SendPaymentArgs) -> TransactionFut {
        Box::new(
            self.send_hash_time_locked_payment(taker_payment)
                .map(TransactionEnum::from),
        )
    }

    async fn send_maker_spends_taker_payment(
        &self,
        maker_spends_payment_args: SpendPaymentArgs<'_>,
    ) -> TransactionResult {
        self.spend_hash_time_locked_payment(maker_spends_payment_args)
            .await
            .map(TransactionEnum::from)
    }

    async fn send_taker_spends_maker_payment(
        &self,
        taker_spends_payment_args: SpendPaymentArgs<'_>,
    ) -> TransactionResult {
        self.spend_hash_time_locked_payment(taker_spends_payment_args)
            .await
            .map(TransactionEnum::from)
    }

    async fn send_taker_refunds_payment(&self, taker_refunds_payment_args: RefundPaymentArgs<'_>) -> TransactionResult {
        self.refund_hash_time_locked_payment(taker_refunds_payment_args)
            .await
            .map(TransactionEnum::from)
    }

    async fn send_maker_refunds_payment(&self, maker_refunds_payment_args: RefundPaymentArgs<'_>) -> TransactionResult {
        self.refund_hash_time_locked_payment(maker_refunds_payment_args)
            .await
            .map(TransactionEnum::from)
    }

    fn validate_fee(&self, validate_fee_args: ValidateFeeArgs<'_>) -> ValidatePaymentFut<()> {
        let tx = match validate_fee_args.fee_tx {
            TransactionEnum::SignedEthTx(t) => t.clone(),
            _ => panic!(),
        };
        validate_fee_impl(self.clone(), EthValidateFeeArgs {
            fee_tx_hash: &tx.tx_hash(),
            expected_sender: validate_fee_args.expected_sender,
            fee_addr: validate_fee_args.fee_addr,
            amount: &validate_fee_args.dex_fee.fee_amount().into(),
            min_block_number: validate_fee_args.min_block_number,
            uuid: validate_fee_args.uuid,
        })
    }

    #[inline]
    async fn validate_maker_payment(&self, input: ValidatePaymentInput) -> ValidatePaymentResult<()> {
        self.validate_payment(input).compat().await
    }

    #[inline]
    async fn validate_taker_payment(&self, input: ValidatePaymentInput) -> ValidatePaymentResult<()> {
        self.validate_payment(input).compat().await
    }

    fn check_if_my_payment_sent(
        &self,
        if_my_payment_sent_args: CheckIfMyPaymentSentArgs,
    ) -> Box<dyn Future<Item = Option<TransactionEnum>, Error = String> + Send> {
        let id = self.etomic_swap_id(
            try_fus!(if_my_payment_sent_args.time_lock.try_into()),
            if_my_payment_sent_args.secret_hash,
        );
        let swap_contract_address = try_fus!(if_my_payment_sent_args.swap_contract_address.try_to_address());
        let selfi = self.clone();
        let from_block = if_my_payment_sent_args.search_from_block;
        let fut = async move {
            let status = try_s!(
                selfi
                    .payment_status(swap_contract_address, Token::FixedBytes(id.clone()))
                    .compat()
                    .await
            );

            if status == U256::from(PaymentState::Uninitialized as u8) {
                return Ok(None);
            };

            let mut current_block = try_s!(selfi.current_block().compat().await);
            if current_block < from_block {
                current_block = from_block;
            }

            let mut from_block = from_block;

            loop {
                let to_block = current_block.min(from_block + selfi.logs_block_range);

                let events = try_s!(
                    selfi
                        .payment_sent_events(swap_contract_address, from_block, to_block)
                        .compat()
                        .await
                );

                let found = events.iter().find(|event| &event.data.0[..32] == id.as_slice());

                match found {
                    Some(event) => {
                        let transaction = try_s!(
                            selfi
                                .transaction(TransactionId::Hash(event.transaction_hash.unwrap()))
                                .await
                        );
                        match transaction {
                            Some(t) => break Ok(Some(try_s!(signed_tx_from_web3_tx(t)).into())),
                            None => break Ok(None),
                        }
                    },
                    None => {
                        if to_block >= current_block {
                            break Ok(None);
                        }
                        from_block = to_block;
                    },
                }
            }
        };
        Box::new(fut.boxed().compat())
    }

    async fn search_for_swap_tx_spend_my(
        &self,
        input: SearchForSwapTxSpendInput<'_>,
    ) -> Result<Option<FoundSwapTxSpend>, String> {
        let swap_contract_address = try_s!(input.swap_contract_address.try_to_address());
        self.search_for_swap_tx_spend(
            input.tx,
            swap_contract_address,
            input.secret_hash,
            input.search_from_block,
            input.watcher_reward,
        )
        .await
    }

    async fn search_for_swap_tx_spend_other(
        &self,
        input: SearchForSwapTxSpendInput<'_>,
    ) -> Result<Option<FoundSwapTxSpend>, String> {
        let swap_contract_address = try_s!(input.swap_contract_address.try_to_address());
        self.search_for_swap_tx_spend(
            input.tx,
            swap_contract_address,
            input.secret_hash,
            input.search_from_block,
            input.watcher_reward,
        )
        .await
    }

    fn check_tx_signed_by_pub(&self, _tx: &[u8], _expected_pub: &[u8]) -> Result<bool, MmError<ValidatePaymentError>> {
        unimplemented!();
    }

    async fn extract_secret(
        &self,
        _secret_hash: &[u8],
        spend_tx: &[u8],
        watcher_reward: bool,
    ) -> Result<Vec<u8>, String> {
        let unverified: UnverifiedTransactionWrapper = try_s!(rlp::decode(spend_tx));
        let function_name = get_function_name("receiverSpend", watcher_reward);
        let function = try_s!(SWAP_CONTRACT.function(&function_name));

        // Validate contract call; expected to be receiverSpend.
        // https://www.4byte.directory/signatures/?bytes4_signature=02ed292b.
        let expected_signature = function.short_signature();
        let actual_signature = &unverified.unsigned().data()[0..4];
        if actual_signature != expected_signature {
            return ERR!(
                "Expected 'receiverSpend' contract call signature: {:?}, found {:?}",
                expected_signature,
                actual_signature
            );
        };

        let tokens = try_s!(decode_contract_call(function, unverified.unsigned().data()));
        if tokens.len() < 3 {
            return ERR!("Invalid arguments in 'receiverSpend' call: {:?}", tokens);
        }
        match &tokens[2] {
            Token::FixedBytes(secret) => Ok(secret.to_vec()),
            _ => ERR!(
                "Expected secret to be fixed bytes, decoded function data is {:?}",
                tokens
            ),
        }
    }

    fn is_auto_refundable(&self) -> bool { false }

    async fn wait_for_htlc_refund(&self, _tx: &[u8], _locktime: u64) -> RefundResult<()> {
        MmError::err(RefundError::Internal(
            "wait_for_htlc_refund is not supported for this coin!".into(),
        ))
    }

    fn negotiate_swap_contract_addr(
        &self,
        other_side_address: Option<&[u8]>,
    ) -> Result<Option<BytesJson>, MmError<NegotiateSwapContractAddrErr>> {
        match other_side_address {
            Some(bytes) => {
                if bytes.len() != 20 {
                    return MmError::err(NegotiateSwapContractAddrErr::InvalidOtherAddrLen(bytes.into()));
                }
                let other_addr = Address::from_slice(bytes);

                if other_addr == self.swap_contract_address {
                    return Ok(Some(self.swap_contract_address.0.to_vec().into()));
                }

                if Some(other_addr) == self.fallback_swap_contract {
                    return Ok(self.fallback_swap_contract.map(|addr| addr.0.to_vec().into()));
                }
                MmError::err(NegotiateSwapContractAddrErr::UnexpectedOtherAddr(bytes.into()))
            },
            None => self
                .fallback_swap_contract
                .map(|addr| Some(addr.0.to_vec().into()))
                .ok_or_else(|| MmError::new(NegotiateSwapContractAddrErr::NoOtherAddrAndNoFallback)),
        }
    }

    #[inline]
    fn derive_htlc_key_pair(&self, _swap_unique_data: &[u8]) -> keys::KeyPair {
        match self.priv_key_policy {
            EthPrivKeyPolicy::Iguana(ref key_pair)
            | EthPrivKeyPolicy::HDWallet {
                activated_key: ref key_pair,
                ..
            } => key_pair_from_secret(key_pair.secret().as_bytes()).expect("valid key"),
            EthPrivKeyPolicy::Trezor => todo!(),
            #[cfg(target_arch = "wasm32")]
            EthPrivKeyPolicy::Metamask(_) => todo!(),
        }
    }

    #[inline]
    fn derive_htlc_pubkey(&self, _swap_unique_data: &[u8]) -> Vec<u8> {
        match self.priv_key_policy {
            EthPrivKeyPolicy::Iguana(ref key_pair)
            | EthPrivKeyPolicy::HDWallet {
                activated_key: ref key_pair,
                ..
            } => key_pair_from_secret(key_pair.secret().as_bytes())
                .expect("valid key")
                .public_slice()
                .to_vec(),
            EthPrivKeyPolicy::Trezor => todo!(),
            #[cfg(target_arch = "wasm32")]
            EthPrivKeyPolicy::Metamask(ref metamask_policy) => metamask_policy.public_key.as_bytes().to_vec(),
        }
    }

    fn validate_other_pubkey(&self, raw_pubkey: &[u8]) -> MmResult<(), ValidateOtherPubKeyErr> {
        if let Err(e) = PublicKey::from_slice(raw_pubkey) {
            return MmError::err(ValidateOtherPubKeyErr::InvalidPubKey(e.to_string()));
        };
        Ok(())
    }

    async fn maker_payment_instructions(
        &self,
        args: PaymentInstructionArgs<'_>,
    ) -> Result<Option<Vec<u8>>, MmError<PaymentInstructionsErr>> {
        let watcher_reward = if args.watcher_reward {
            Some(
                self.get_watcher_reward_amount(args.wait_until)
                    .await
                    .map_err(|err| PaymentInstructionsErr::WatcherRewardErr(err.get_inner().to_string()))?
                    .to_string()
                    .into_bytes(),
            )
        } else {
            None
        };
        Ok(watcher_reward)
    }

    async fn taker_payment_instructions(
        &self,
        _args: PaymentInstructionArgs<'_>,
    ) -> Result<Option<Vec<u8>>, MmError<PaymentInstructionsErr>> {
        Ok(None)
    }

    fn validate_maker_payment_instructions(
        &self,
        instructions: &[u8],
        _args: PaymentInstructionArgs,
    ) -> Result<PaymentInstructions, MmError<ValidateInstructionsErr>> {
        let watcher_reward = BigDecimal::from_str(
            &String::from_utf8(instructions.to_vec())
                .map_err(|err| ValidateInstructionsErr::DeserializationErr(err.to_string()))?,
        )
        .map_err(|err| ValidateInstructionsErr::DeserializationErr(err.to_string()))?;

        // TODO: Reward can be validated here
        Ok(PaymentInstructions::WatcherReward(watcher_reward))
    }

    fn validate_taker_payment_instructions(
        &self,
        _instructions: &[u8],
        _args: PaymentInstructionArgs,
    ) -> Result<PaymentInstructions, MmError<ValidateInstructionsErr>> {
        MmError::err(ValidateInstructionsErr::UnsupportedCoin(self.ticker().to_string()))
    }

    fn is_supported_by_watchers(&self) -> bool {
        std::env::var("USE_WATCHER_REWARD").is_ok()
        //self.contract_supports_watchers
    }
}

#[async_trait]
impl TakerSwapMakerCoin for EthCoin {
    async fn on_taker_payment_refund_start(&self, _maker_payment: &[u8]) -> RefundResult<()> { Ok(()) }

    async fn on_taker_payment_refund_success(&self, _maker_payment: &[u8]) -> RefundResult<()> { Ok(()) }
}

#[async_trait]
impl MakerSwapTakerCoin for EthCoin {
    async fn on_maker_payment_refund_start(&self, _taker_payment: &[u8]) -> RefundResult<()> { Ok(()) }

    async fn on_maker_payment_refund_success(&self, _taker_payment: &[u8]) -> RefundResult<()> { Ok(()) }
}

#[async_trait]
impl WatcherOps for EthCoin {
    fn send_maker_payment_spend_preimage(&self, input: SendMakerPaymentSpendPreimageInput) -> TransactionFut {
        Box::new(
            self.watcher_spends_hash_time_locked_payment(input)
                .map(TransactionEnum::from),
        )
    }

    fn create_maker_payment_spend_preimage(
        &self,
        maker_payment_tx: &[u8],
        _time_lock: u64,
        _maker_pub: &[u8],
        _secret_hash: &[u8],
        _swap_unique_data: &[u8],
    ) -> TransactionFut {
        let tx: UnverifiedTransactionWrapper = try_tx_fus!(rlp::decode(maker_payment_tx));
        let signed = try_tx_fus!(SignedEthTx::new(tx));
        let fut = async move { Ok(TransactionEnum::from(signed)) };

        Box::new(fut.boxed().compat())
    }

    fn create_taker_payment_refund_preimage(
        &self,
        taker_payment_tx: &[u8],
        _time_lock: u64,
        _maker_pub: &[u8],
        _secret_hash: &[u8],
        _swap_contract_address: &Option<BytesJson>,
        _swap_unique_data: &[u8],
    ) -> TransactionFut {
        let tx: UnverifiedTransactionWrapper = try_tx_fus!(rlp::decode(taker_payment_tx));
        let signed = try_tx_fus!(SignedEthTx::new(tx));
        let fut = async move { Ok(TransactionEnum::from(signed)) };

        Box::new(fut.boxed().compat())
    }

    fn send_taker_payment_refund_preimage(&self, args: RefundPaymentArgs) -> TransactionFut {
        Box::new(
            self.watcher_refunds_hash_time_locked_payment(args)
                .map(TransactionEnum::from),
        )
    }

    fn watcher_validate_taker_fee(&self, validate_fee_args: WatcherValidateTakerFeeInput) -> ValidatePaymentFut<()> {
        validate_fee_impl(self.clone(), EthValidateFeeArgs {
            fee_tx_hash: &H256::from_slice(validate_fee_args.taker_fee_hash.as_slice()),
            expected_sender: &validate_fee_args.sender_pubkey,
            fee_addr: &validate_fee_args.fee_addr,
            amount: &BigDecimal::from(0),
            min_block_number: validate_fee_args.min_block_number,
            uuid: &[],
        })

        // TODO: Add validations specific for watchers
        // 1.Validate if taker fee is old
    }

    fn taker_validates_payment_spend_or_refund(&self, input: ValidateWatcherSpendInput) -> ValidatePaymentFut<()> {
        let watcher_reward = try_f!(input
            .watcher_reward
            .clone()
            .ok_or_else(|| ValidatePaymentError::WatcherRewardError("Watcher reward not found".to_string())));
        let expected_reward_amount = try_f!(wei_from_big_decimal(&watcher_reward.amount, ETH_DECIMALS));

        let expected_swap_contract_address = try_f!(input
            .swap_contract_address
            .try_to_address()
            .map_to_mm(ValidatePaymentError::InvalidParameter));

        let unsigned: UnverifiedTransactionWrapper = try_f!(rlp::decode(&input.payment_tx));
        let tx =
            try_f!(SignedEthTx::new(unsigned)
                .map_to_mm(|err| ValidatePaymentError::TxDeserializationError(err.to_string())));

        let selfi = self.clone();
        let time_lock = try_f!(input
            .time_lock
            .try_into()
            .map_to_mm(ValidatePaymentError::TimelockOverflow));
        let swap_id = selfi.etomic_swap_id(time_lock, &input.secret_hash);
        let decimals = self.decimals;
        let secret_hash = if input.secret_hash.len() == 32 {
            ripemd160(&input.secret_hash).to_vec()
        } else {
            input.secret_hash.to_vec()
        };
        let maker_addr =
            try_f!(addr_from_raw_pubkey(&input.maker_pub).map_to_mm(ValidatePaymentError::InvalidParameter));

        let trade_amount = try_f!(wei_from_big_decimal(&(input.amount), decimals));
        let fut = async move {
            match tx.unsigned().action() {
                Call(contract_address) => {
                    if *contract_address != expected_swap_contract_address {
                        return MmError::err(ValidatePaymentError::WrongPaymentTx(format!(
                            "Transaction {:?} was sent to wrong address, expected {:?}",
                            contract_address, expected_swap_contract_address,
                        )));
                    }
                },
                Create => {
                    return MmError::err(ValidatePaymentError::WrongPaymentTx(
                        "Tx action must be Call, found Create instead".to_string(),
                    ));
                },
            };

            let actual_status = selfi
                .payment_status(expected_swap_contract_address, Token::FixedBytes(swap_id.clone()))
                .compat()
                .await
                .map_to_mm(ValidatePaymentError::Transport)?;
            let expected_status = match input.spend_type {
                WatcherSpendType::MakerPaymentSpend => U256::from(PaymentState::Spent as u8),
                WatcherSpendType::TakerPaymentRefund => U256::from(PaymentState::Refunded as u8),
            };
            if actual_status != expected_status {
                return MmError::err(ValidatePaymentError::UnexpectedPaymentState(format!(
                    "Payment state is not {}, got {}",
                    expected_status, actual_status
                )));
            }

            let function_name = match input.spend_type {
                WatcherSpendType::MakerPaymentSpend => get_function_name("receiverSpend", true),
                WatcherSpendType::TakerPaymentRefund => get_function_name("senderRefund", true),
            };
            let function = SWAP_CONTRACT
                .function(&function_name)
                .map_to_mm(|err| ValidatePaymentError::InternalError(err.to_string()))?;

            let decoded = decode_contract_call(function, tx.unsigned().data())
                .map_to_mm(|err| ValidatePaymentError::TxDeserializationError(err.to_string()))?;

            let swap_id_input = get_function_input_data(&decoded, function, 0)
                .map_to_mm(ValidatePaymentError::TxDeserializationError)?;
            if swap_id_input != Token::FixedBytes(swap_id.clone()) {
                return MmError::err(ValidatePaymentError::WrongPaymentTx(format!(
                    "Transaction invalid swap_id arg {:?}, expected {:?}",
                    swap_id_input,
                    Token::FixedBytes(swap_id.clone())
                )));
            }

            let hash_input = match input.spend_type {
                WatcherSpendType::MakerPaymentSpend => {
                    let secret_input = get_function_input_data(&decoded, function, 2)
                        .map_to_mm(ValidatePaymentError::TxDeserializationError)?
                        .into_fixed_bytes()
                        .ok_or_else(|| {
                            ValidatePaymentError::WrongPaymentTx("Invalid type for secret hash argument".to_string())
                        })?;
                    dhash160(&secret_input).to_vec()
                },
                WatcherSpendType::TakerPaymentRefund => get_function_input_data(&decoded, function, 2)
                    .map_to_mm(ValidatePaymentError::TxDeserializationError)?
                    .into_fixed_bytes()
                    .ok_or_else(|| {
                        ValidatePaymentError::WrongPaymentTx("Invalid type for secret argument".to_string())
                    })?,
            };
            if hash_input != secret_hash {
                return MmError::err(ValidatePaymentError::WrongPaymentTx(format!(
                    "Transaction secret or secret_hash arg {:?} is invalid, expected {:?}",
                    hash_input,
                    Token::FixedBytes(secret_hash),
                )));
            }

            let my_address = selfi.derivation_method.single_addr_or_err().await?;
            let sender_input = get_function_input_data(&decoded, function, 4)
                .map_to_mm(ValidatePaymentError::TxDeserializationError)?;
            let expected_sender = match input.spend_type {
                WatcherSpendType::MakerPaymentSpend => maker_addr,
                WatcherSpendType::TakerPaymentRefund => my_address,
            };
            if sender_input != Token::Address(expected_sender) {
                return MmError::err(ValidatePaymentError::WrongPaymentTx(format!(
                    "Transaction sender arg {:?} is invalid, expected {:?}",
                    sender_input,
                    Token::Address(expected_sender)
                )));
            }

            let receiver_input = get_function_input_data(&decoded, function, 5)
                .map_to_mm(ValidatePaymentError::TxDeserializationError)?;
            let expected_receiver = match input.spend_type {
                WatcherSpendType::MakerPaymentSpend => my_address,
                WatcherSpendType::TakerPaymentRefund => maker_addr,
            };
            if receiver_input != Token::Address(expected_receiver) {
                return MmError::err(ValidatePaymentError::WrongPaymentTx(format!(
                    "Transaction receiver arg {:?} is invalid, expected {:?}",
                    receiver_input,
                    Token::Address(expected_receiver)
                )));
            }

            let reward_target_input = get_function_input_data(&decoded, function, 6)
                .map_to_mm(ValidatePaymentError::TxDeserializationError)?;
            if reward_target_input != Token::Uint(U256::from(watcher_reward.reward_target as u8)) {
                return MmError::err(ValidatePaymentError::WrongPaymentTx(format!(
                    "Transaction reward target arg {:?} is invalid, expected {:?}",
                    reward_target_input,
                    Token::Uint(U256::from(watcher_reward.reward_target as u8))
                )));
            }

            let contract_reward_input = get_function_input_data(&decoded, function, 7)
                .map_to_mm(ValidatePaymentError::TxDeserializationError)?;
            if contract_reward_input != Token::Bool(watcher_reward.send_contract_reward_on_spend) {
                return MmError::err(ValidatePaymentError::WrongPaymentTx(format!(
                    "Transaction sends contract reward on spend arg {:?} is invalid, expected {:?}",
                    contract_reward_input,
                    Token::Bool(watcher_reward.send_contract_reward_on_spend)
                )));
            }

            let reward_amount_input = get_function_input_data(&decoded, function, 8)
                .map_to_mm(ValidatePaymentError::TxDeserializationError)?;
            if reward_amount_input != Token::Uint(expected_reward_amount) {
                return MmError::err(ValidatePaymentError::WrongPaymentTx(format!(
                    "Transaction watcher reward amount arg {:?} is invalid, expected {:?}",
                    reward_amount_input,
                    Token::Uint(expected_reward_amount)
                )));
            }

            if tx.unsigned().value() != U256::zero() {
                return MmError::err(ValidatePaymentError::WrongPaymentTx(format!(
                    "Transaction value arg {:?} is invalid, expected 0",
                    tx.unsigned().value()
                )));
            }

            match &selfi.coin_type {
                EthCoinType::Eth => {
                    let amount_input = get_function_input_data(&decoded, function, 1)
                        .map_to_mm(ValidatePaymentError::TxDeserializationError)?;
                    let total_amount = match input.spend_type {
                        WatcherSpendType::MakerPaymentSpend => {
                            if !matches!(watcher_reward.reward_target, RewardTarget::None)
                                || watcher_reward.send_contract_reward_on_spend
                            {
                                trade_amount + expected_reward_amount
                            } else {
                                trade_amount
                            }
                        },
                        WatcherSpendType::TakerPaymentRefund => trade_amount + expected_reward_amount,
                    };
                    if amount_input != Token::Uint(total_amount) {
                        return MmError::err(ValidatePaymentError::WrongPaymentTx(format!(
                            "Transaction amount arg {:?} is invalid, expected {:?}",
                            amount_input,
                            Token::Uint(total_amount),
                        )));
                    }

                    let token_address_input = get_function_input_data(&decoded, function, 3)
                        .map_to_mm(ValidatePaymentError::TxDeserializationError)?;
                    if token_address_input != Token::Address(Address::default()) {
                        return MmError::err(ValidatePaymentError::WrongPaymentTx(format!(
                            "Transaction token address arg {:?} is invalid, expected {:?}",
                            token_address_input,
                            Token::Address(Address::default()),
                        )));
                    }
                },
                EthCoinType::Erc20 {
                    platform: _,
                    token_addr,
                } => {
                    let amount_input = get_function_input_data(&decoded, function, 1)
                        .map_to_mm(ValidatePaymentError::TxDeserializationError)?;
                    if amount_input != Token::Uint(trade_amount) {
                        return MmError::err(ValidatePaymentError::WrongPaymentTx(format!(
                            "Transaction amount arg {:?} is invalid, expected {:?}",
                            amount_input,
                            Token::Uint(trade_amount),
                        )));
                    }

                    let token_address_input = get_function_input_data(&decoded, function, 3)
                        .map_to_mm(ValidatePaymentError::TxDeserializationError)?;
                    if token_address_input != Token::Address(*token_addr) {
                        return MmError::err(ValidatePaymentError::WrongPaymentTx(format!(
                            "Transaction token address arg {:?} is invalid, expected {:?}",
                            token_address_input,
                            Token::Address(*token_addr),
                        )));
                    }
                },
                EthCoinType::Nft { .. } => return MmError::err(ValidatePaymentError::NftProtocolNotSupported),
            }

            Ok(())
        };
        Box::new(fut.boxed().compat())
    }

    fn watcher_validate_taker_payment(&self, input: WatcherValidatePaymentInput) -> ValidatePaymentFut<()> {
        let unsigned: UnverifiedTransactionWrapper = try_f!(rlp::decode(&input.payment_tx));
        let tx =
            try_f!(SignedEthTx::new(unsigned)
                .map_to_mm(|err| ValidatePaymentError::TxDeserializationError(err.to_string())));
        let sender = try_f!(addr_from_raw_pubkey(&input.taker_pub).map_to_mm(ValidatePaymentError::InvalidParameter));
        let receiver = try_f!(addr_from_raw_pubkey(&input.maker_pub).map_to_mm(ValidatePaymentError::InvalidParameter));
        let time_lock = try_f!(input
            .time_lock
            .try_into()
            .map_to_mm(ValidatePaymentError::TimelockOverflow));

        let selfi = self.clone();
        let swap_id = selfi.etomic_swap_id(time_lock, &input.secret_hash);
        let secret_hash = if input.secret_hash.len() == 32 {
            ripemd160(&input.secret_hash).to_vec()
        } else {
            input.secret_hash.to_vec()
        };
        let expected_swap_contract_address = self.swap_contract_address;
        let fallback_swap_contract = self.fallback_swap_contract;

        let fut = async move {
            let tx_from_rpc = selfi.transaction(TransactionId::Hash(tx.tx_hash())).await?;

            let tx_from_rpc = tx_from_rpc.as_ref().ok_or_else(|| {
                ValidatePaymentError::TxDoesNotExist(format!("Didn't find provided tx {:?} on ETH node", tx))
            })?;

            if tx_from_rpc.from != Some(sender) {
                return MmError::err(ValidatePaymentError::WrongPaymentTx(format!(
                    "{INVALID_SENDER_ERR_LOG}: Payment tx {tx_from_rpc:?} was sent from wrong address, expected {sender:?}"
                )));
            }

            let swap_contract_address = tx_from_rpc.to.ok_or_else(|| {
                ValidatePaymentError::TxDeserializationError(format!(
                    "Swap contract address not found in payment Tx {tx_from_rpc:?}"
                ))
            })?;

            if swap_contract_address != expected_swap_contract_address
                && Some(swap_contract_address) != fallback_swap_contract
            {
                return MmError::err(ValidatePaymentError::WrongPaymentTx(format!(
                    "{INVALID_CONTRACT_ADDRESS_ERR_LOG}: Payment tx {tx_from_rpc:?} was sent to wrong address, expected either {expected_swap_contract_address:?} or the fallback {fallback_swap_contract:?}"
                )));
            }

            let status = selfi
                .payment_status(swap_contract_address, Token::FixedBytes(swap_id.clone()))
                .compat()
                .await
                .map_to_mm(ValidatePaymentError::Transport)?;
            if status != U256::from(PaymentState::Sent as u8) && status != U256::from(PaymentState::Spent as u8) {
                return MmError::err(ValidatePaymentError::UnexpectedPaymentState(format!(
                    "{INVALID_PAYMENT_STATE_ERR_LOG}: Payment state is not PAYMENT_STATE_SENT or PAYMENT_STATE_SPENT, got {status}"
                )));
            }

            let watcher_reward = selfi
                .get_taker_watcher_reward(&input.maker_coin, None, None, None, input.wait_until)
                .await
                .map_err(|err| ValidatePaymentError::WatcherRewardError(err.into_inner().to_string()))?;
            let expected_reward_amount = wei_from_big_decimal(&watcher_reward.amount, ETH_DECIMALS)?;

            match &selfi.coin_type {
                EthCoinType::Eth => {
                    let function_name = get_function_name("ethPayment", true);
                    let function = SWAP_CONTRACT
                        .function(&function_name)
                        .map_to_mm(|err| ValidatePaymentError::InternalError(err.to_string()))?;
                    let decoded = decode_contract_call(function, &tx_from_rpc.input.0)
                        .map_to_mm(|err| ValidatePaymentError::TxDeserializationError(err.to_string()))?;

                    let swap_id_input = get_function_input_data(&decoded, function, 0)
                        .map_to_mm(ValidatePaymentError::TxDeserializationError)?;
                    if swap_id_input != Token::FixedBytes(swap_id.clone()) {
                        return MmError::err(ValidatePaymentError::WrongPaymentTx(format!(
                            "{INVALID_SWAP_ID_ERR_LOG}: Invalid 'swap_id' {decoded:?}, expected {swap_id:?}"
                        )));
                    }

                    let receiver_input = get_function_input_data(&decoded, function, 1)
                        .map_to_mm(ValidatePaymentError::TxDeserializationError)?;
                    if receiver_input != Token::Address(receiver) {
                        return MmError::err(ValidatePaymentError::WrongPaymentTx(format!(
                            "{INVALID_RECEIVER_ERR_LOG}: Payment tx receiver arg {receiver_input:?} is invalid, expected {:?}", Token::Address(receiver)
                        )));
                    }

                    let secret_hash_input = get_function_input_data(&decoded, function, 2)
                        .map_to_mm(ValidatePaymentError::TxDeserializationError)?;
                    if secret_hash_input != Token::FixedBytes(secret_hash.to_vec()) {
                        return MmError::err(ValidatePaymentError::WrongPaymentTx(format!(
                            "Payment tx secret_hash arg {:?} is invalid, expected {:?}",
                            secret_hash_input,
                            Token::FixedBytes(secret_hash.to_vec()),
                        )));
                    }

                    let time_lock_input = get_function_input_data(&decoded, function, 3)
                        .map_to_mm(ValidatePaymentError::TxDeserializationError)?;
                    if time_lock_input != Token::Uint(U256::from(input.time_lock)) {
                        return MmError::err(ValidatePaymentError::WrongPaymentTx(format!(
                            "Payment tx time_lock arg {:?} is invalid, expected {:?}",
                            time_lock_input,
                            Token::Uint(U256::from(input.time_lock)),
                        )));
                    }

                    let reward_target_input = get_function_input_data(&decoded, function, 4)
                        .map_to_mm(ValidatePaymentError::TxDeserializationError)?;
                    let expected_reward_target = watcher_reward.reward_target as u8;
                    if reward_target_input != Token::Uint(U256::from(expected_reward_target)) {
                        return MmError::err(ValidatePaymentError::WrongPaymentTx(format!(
                            "Payment tx reward target arg {:?} is invalid, expected {:?}",
                            reward_target_input, expected_reward_target
                        )));
                    }

                    let sends_contract_reward_input = get_function_input_data(&decoded, function, 5)
                        .map_to_mm(ValidatePaymentError::TxDeserializationError)?;
                    if sends_contract_reward_input != Token::Bool(watcher_reward.send_contract_reward_on_spend) {
                        return MmError::err(ValidatePaymentError::WrongPaymentTx(format!(
                            "Payment tx sends_contract_reward_on_spend arg {:?} is invalid, expected {:?}",
                            sends_contract_reward_input, watcher_reward.send_contract_reward_on_spend
                        )));
                    }

                    let reward_amount_input = get_function_input_data(&decoded, function, 6)
                        .map_to_mm(ValidatePaymentError::TxDeserializationError)?
                        .into_uint()
                        .ok_or_else(|| {
                            ValidatePaymentError::WrongPaymentTx("Invalid type for reward amount argument".to_string())
                        })?;

                    validate_watcher_reward(expected_reward_amount.as_u64(), reward_amount_input.as_u64(), false)?;

                    // TODO: Validate the value
                },
                EthCoinType::Erc20 {
                    platform: _,
                    token_addr,
                } => {
                    let function_name = get_function_name("erc20Payment", true);
                    let function = SWAP_CONTRACT
                        .function(&function_name)
                        .map_to_mm(|err| ValidatePaymentError::InternalError(err.to_string()))?;
                    let decoded = decode_contract_call(function, &tx_from_rpc.input.0)
                        .map_to_mm(|err| ValidatePaymentError::TxDeserializationError(err.to_string()))?;

                    let swap_id_input = get_function_input_data(&decoded, function, 0)
                        .map_to_mm(ValidatePaymentError::TxDeserializationError)?;
                    if swap_id_input != Token::FixedBytes(swap_id.clone()) {
                        return MmError::err(ValidatePaymentError::WrongPaymentTx(format!(
                            "{INVALID_SWAP_ID_ERR_LOG}: Invalid 'swap_id' {decoded:?}, expected {swap_id:?}"
                        )));
                    }

                    let token_addr_input = get_function_input_data(&decoded, function, 2)
                        .map_to_mm(ValidatePaymentError::TxDeserializationError)?;
                    if token_addr_input != Token::Address(*token_addr) {
                        return MmError::err(ValidatePaymentError::WrongPaymentTx(format!(
                            "Payment tx token_addr arg {:?} is invalid, expected {:?}",
                            token_addr_input,
                            Token::Address(*token_addr)
                        )));
                    }

                    let receiver_addr_input = get_function_input_data(&decoded, function, 3)
                        .map_to_mm(ValidatePaymentError::TxDeserializationError)?;
                    if receiver_addr_input != Token::Address(receiver) {
                        return MmError::err(ValidatePaymentError::WrongPaymentTx(format!(
                            "{INVALID_RECEIVER_ERR_LOG}: Payment tx receiver arg {receiver_addr_input:?} is invalid, expected {:?}", Token::Address(receiver),
                        )));
                    }

                    let secret_hash_input = get_function_input_data(&decoded, function, 4)
                        .map_to_mm(ValidatePaymentError::TxDeserializationError)?;
                    if secret_hash_input != Token::FixedBytes(secret_hash.to_vec()) {
                        return MmError::err(ValidatePaymentError::WrongPaymentTx(format!(
                            "Payment tx secret_hash arg {:?} is invalid, expected {:?}",
                            secret_hash_input,
                            Token::FixedBytes(secret_hash.to_vec()),
                        )));
                    }

                    let time_lock_input = get_function_input_data(&decoded, function, 5)
                        .map_to_mm(ValidatePaymentError::TxDeserializationError)?;
                    if time_lock_input != Token::Uint(U256::from(input.time_lock)) {
                        return MmError::err(ValidatePaymentError::WrongPaymentTx(format!(
                            "Payment tx time_lock arg {:?} is invalid, expected {:?}",
                            time_lock_input,
                            Token::Uint(U256::from(input.time_lock)),
                        )));
                    }

                    let reward_target_input = get_function_input_data(&decoded, function, 6)
                        .map_to_mm(ValidatePaymentError::TxDeserializationError)?;
                    let expected_reward_target = watcher_reward.reward_target as u8;
                    if reward_target_input != Token::Uint(U256::from(expected_reward_target)) {
                        return MmError::err(ValidatePaymentError::WrongPaymentTx(format!(
                            "Payment tx reward target arg {:?} is invalid, expected {:?}",
                            reward_target_input, expected_reward_target
                        )));
                    }

                    let sends_contract_reward_input = get_function_input_data(&decoded, function, 7)
                        .map_to_mm(ValidatePaymentError::TxDeserializationError)?;
                    if sends_contract_reward_input != Token::Bool(watcher_reward.send_contract_reward_on_spend) {
                        return MmError::err(ValidatePaymentError::WrongPaymentTx(format!(
                            "Payment tx sends_contract_reward_on_spend arg {:?} is invalid, expected {:?}",
                            sends_contract_reward_input, watcher_reward.send_contract_reward_on_spend
                        )));
                    }

                    let reward_amount_input = get_function_input_data(&decoded, function, 8)
                        .map_to_mm(ValidatePaymentError::TxDeserializationError)?
                        .into_uint()
                        .ok_or_else(|| {
                            ValidatePaymentError::WrongPaymentTx("Invalid type for reward amount argument".to_string())
                        })?;

                    validate_watcher_reward(expected_reward_amount.as_u64(), reward_amount_input.as_u64(), false)?;

                    if tx_from_rpc.value != reward_amount_input {
                        return MmError::err(ValidatePaymentError::WrongPaymentTx(format!(
                            "Payment tx value arg {:?} is invalid, expected {:?}",
                            tx_from_rpc.value, reward_amount_input
                        )));
                    }
                },
                EthCoinType::Nft { .. } => return MmError::err(ValidatePaymentError::NftProtocolNotSupported),
            }

            Ok(())
        };
        Box::new(fut.boxed().compat())
    }

    async fn watcher_search_for_swap_tx_spend(
        &self,
        input: WatcherSearchForSwapTxSpendInput<'_>,
    ) -> Result<Option<FoundSwapTxSpend>, String> {
        let unverified: UnverifiedTransactionWrapper = try_s!(rlp::decode(input.tx));
        let tx = try_s!(SignedEthTx::new(unverified));
        let swap_contract_address = match tx.unsigned().action() {
            Call(address) => *address,
            Create => return Err(ERRL!("Invalid payment action: the payment action cannot be create")),
        };

        self.search_for_swap_tx_spend(
            input.tx,
            swap_contract_address,
            input.secret_hash,
            input.search_from_block,
            true,
        )
        .await
    }

    async fn get_taker_watcher_reward(
        &self,
        other_coin: &MmCoinEnum,
        _coin_amount: Option<BigDecimal>,
        _other_coin_amount: Option<BigDecimal>,
        reward_amount: Option<BigDecimal>,
        wait_until: u64,
    ) -> Result<WatcherReward, MmError<WatcherRewardError>> {
        let reward_target = if other_coin.is_eth() {
            RewardTarget::Contract
        } else {
            RewardTarget::PaymentSender
        };

        let amount = match reward_amount {
            Some(amount) => amount,
            None => self.get_watcher_reward_amount(wait_until).await?,
        };

        let send_contract_reward_on_spend = false;

        Ok(WatcherReward {
            amount,
            is_exact_amount: false,
            reward_target,
            send_contract_reward_on_spend,
        })
    }

    async fn get_maker_watcher_reward(
        &self,
        other_coin: &MmCoinEnum,
        reward_amount: Option<BigDecimal>,
        wait_until: u64,
    ) -> Result<Option<WatcherReward>, MmError<WatcherRewardError>> {
        let reward_target = if other_coin.is_eth() {
            RewardTarget::None
        } else {
            RewardTarget::PaymentSpender
        };

        let is_exact_amount = reward_amount.is_some();
        let amount = match reward_amount {
            Some(amount) => amount,
            None => {
                let gas_cost_eth = self.get_watcher_reward_amount(wait_until).await?;

                match &self.coin_type {
                    EthCoinType::Eth => gas_cost_eth,
                    EthCoinType::Erc20 { .. } => {
                        if other_coin.is_eth() {
                            gas_cost_eth
                        } else {
                            get_base_price_in_rel(Some(self.ticker().to_string()), Some("ETH".to_string()))
                                .await
                                .and_then(|price_in_eth| gas_cost_eth.checked_div(price_in_eth))
                                .ok_or_else(|| {
                                    WatcherRewardError::RPCError(format!(
                                        "Price of coin {} in ETH could not be found",
                                        self.ticker()
                                    ))
                                })?
                        }
                    },
                    EthCoinType::Nft { .. } => {
                        return MmError::err(WatcherRewardError::InternalError(
                            "Nft Protocol is not supported yet!".to_string(),
                        ))
                    },
                }
            },
        };

        let send_contract_reward_on_spend = other_coin.is_eth();

        Ok(Some(WatcherReward {
            amount,
            is_exact_amount,
            reward_target,
            send_contract_reward_on_spend,
        }))
    }
}

#[async_trait]
#[cfg_attr(test, mockable)]
#[async_trait]
impl MarketCoinOps for EthCoin {
    fn ticker(&self) -> &str { &self.ticker[..] }

    fn my_address(&self) -> MmResult<String, MyAddressError> {
        match self.derivation_method() {
            DerivationMethod::SingleAddress(my_address) => Ok(display_eth_address(my_address)),
            DerivationMethod::HDWallet(_) => MmError::err(MyAddressError::UnexpectedDerivationMethod(
                "'my_address' is deprecated for HD wallets".to_string(),
            )),
        }
    }

    async fn get_public_key(&self) -> Result<String, MmError<UnexpectedDerivationMethod>> {
        match self.priv_key_policy {
            EthPrivKeyPolicy::Iguana(ref key_pair)
            | EthPrivKeyPolicy::HDWallet {
                activated_key: ref key_pair,
                ..
            } => {
                let uncompressed_without_prefix = hex::encode(key_pair.public());
                Ok(format!("04{}", uncompressed_without_prefix))
            },
            EthPrivKeyPolicy::Trezor => {
                let public_key = self
                    .deref()
                    .derivation_method
                    .hd_wallet()
                    .ok_or(UnexpectedDerivationMethod::ExpectedHDWallet)?
                    .get_enabled_address()
                    .await
                    .ok_or_else(|| UnexpectedDerivationMethod::InternalError("no enabled address".to_owned()))?
                    .pubkey();
                let uncompressed_without_prefix = hex::encode(public_key);
                Ok(format!("04{}", uncompressed_without_prefix))
            },
            #[cfg(target_arch = "wasm32")]
            EthPrivKeyPolicy::Metamask(ref metamask_policy) => {
                Ok(format!("{:02x}", metamask_policy.public_key_uncompressed))
            },
        }
    }

    /// Hash message for signature using Ethereum's message signing format.
    /// keccak256(PREFIX_LENGTH + PREFIX + MESSAGE_LENGTH + MESSAGE)
    fn sign_message_hash(&self, message: &str) -> Option<[u8; 32]> {
        let message_prefix = self.sign_message_prefix.as_ref()?;

        let mut stream = Stream::new();
        let prefix_len = CompactInteger::from(message_prefix.len());
        prefix_len.serialize(&mut stream);
        stream.append_slice(message_prefix.as_bytes());
        stream.append_slice(message.len().to_string().as_bytes());
        stream.append_slice(message.as_bytes());
        Some(keccak256(&stream.out()).take())
    }

    fn sign_message(&self, message: &str) -> SignatureResult<String> {
        let message_hash = self.sign_message_hash(message).ok_or(SignatureError::PrefixNotFound)?;
        let privkey = &self.priv_key_policy.activated_key_or_err()?.secret();
        let signature = sign(privkey, &H256::from(message_hash))?;
        Ok(format!("0x{}", signature))
    }

    fn verify_message(&self, signature: &str, message: &str, address: &str) -> VerificationResult<bool> {
        let message_hash = self
            .sign_message_hash(message)
            .ok_or(VerificationError::PrefixNotFound)?;
        let address = self
            .address_from_str(address)
            .map_err(VerificationError::AddressDecodingError)?;
        let signature = Signature::from_str(signature.strip_prefix("0x").unwrap_or(signature))?;
        let is_verified = verify_address(&address, &signature, &H256::from(message_hash))?;
        Ok(is_verified)
    }

    fn my_balance(&self) -> BalanceFut<CoinBalance> {
        let decimals = self.decimals;
        let fut = self
            .get_balance()
            .and_then(move |result| Ok(u256_to_big_decimal(result, decimals)?))
            .map(|spendable| CoinBalance {
                spendable,
                unspendable: BigDecimal::from(0),
            });
        Box::new(fut)
    }

    fn base_coin_balance(&self) -> BalanceFut<BigDecimal> {
        Box::new(
            self.eth_balance()
                .and_then(move |result| Ok(u256_to_big_decimal(result, ETH_DECIMALS)?)),
        )
    }

    fn platform_ticker(&self) -> &str {
        match &self.coin_type {
            EthCoinType::Eth => self.ticker(),
            EthCoinType::Erc20 { platform, .. } | EthCoinType::Nft { platform } => platform,
        }
    }

    fn send_raw_tx(&self, mut tx: &str) -> Box<dyn Future<Item = String, Error = String> + Send> {
        if tx.starts_with("0x") {
            tx = &tx[2..];
        }
        let bytes = try_fus!(hex::decode(tx));

        let coin = self.clone();

        let fut = async move {
            coin.send_raw_transaction(bytes.into())
                .await
                .map(|res| format!("{:02x}", res))
                .map_err(|e| ERRL!("{}", e))
        };

        Box::new(fut.boxed().compat())
    }

    fn send_raw_tx_bytes(&self, tx: &[u8]) -> Box<dyn Future<Item = String, Error = String> + Send> {
        let coin = self.clone();

        let tx = tx.to_owned();
        let fut = async move {
            coin.send_raw_transaction(tx.into())
                .await
                .map(|res| format!("{:02x}", res))
                .map_err(|e| ERRL!("{}", e))
        };

        Box::new(fut.boxed().compat())
    }

    async fn sign_raw_tx(&self, args: &SignRawTransactionRequest) -> RawTransactionResult {
        if let SignRawTransactionEnum::ETH(eth_args) = &args.tx {
            sign_raw_eth_tx(self, eth_args).await
        } else {
            MmError::err(RawTransactionError::InvalidParam("eth type expected".to_string()))
        }
    }

    fn wait_for_confirmations(&self, input: ConfirmPaymentInput) -> Box<dyn Future<Item = (), Error = String> + Send> {
        macro_rules! update_status_with_error {
            ($status: ident, $error: ident) => {
                match $error.get_inner() {
                    Web3RpcError::Timeout(_) => $status.append(" Timed out."),
                    _ => $status.append(" Failed."),
                }
            };
        }

        let ctx = try_fus!(MmArc::from_weak(&self.ctx).ok_or("No context"));
        let mut status = ctx.log.status_handle();
        status.status(&[&self.ticker], "Waiting for confirmations…");
        status.deadline(input.wait_until * 1000);

        let unsigned: UnverifiedTransactionWrapper = try_fus!(rlp::decode(&input.payment_tx));
        let tx = try_fus!(SignedEthTx::new(unsigned));
        let tx_hash = tx.tx_hash();

        let required_confirms = U64::from(input.confirmations);
        let check_every = input.check_every as f64;
        let selfi = self.clone();
        let fut = async move {
            loop {
                // Wait for one confirmation and return the transaction confirmation block number
                let confirmed_at = match selfi
                    .transaction_confirmed_at(tx_hash, input.wait_until, check_every)
                    .compat()
                    .await
                {
                    Ok(c) => c,
                    Err(e) => {
                        update_status_with_error!(status, e);
                        return Err(e.to_string());
                    },
                };

                // checking that confirmed_at is greater than zero to prevent overflow.
                // untrusted RPC nodes might send a zero value to cause overflow if we didn't do this check.
                // required_confirms should always be more than 0 anyways but we should keep this check nonetheless.
                if confirmed_at <= U64::from(0) {
                    error!(
                        "confirmed_at: {}, for payment tx: {:02x}, for coin:{} should be greater than zero!",
                        confirmed_at,
                        tx_hash,
                        selfi.ticker()
                    );
                    Timer::sleep(check_every).await;
                    continue;
                }

                // Wait for a block that achieves the required confirmations
                let confirmation_block_number = confirmed_at + required_confirms - 1;
                if let Err(e) = selfi
                    .wait_for_block(confirmation_block_number, input.wait_until, check_every)
                    .compat()
                    .await
                {
                    update_status_with_error!(status, e);
                    return Err(e.to_string());
                }

                // Make sure that there was no chain reorganization that led to transaction confirmation block to be changed
                match selfi
                    .transaction_confirmed_at(tx_hash, input.wait_until, check_every)
                    .compat()
                    .await
                {
                    Ok(conf) => {
                        if conf == confirmed_at {
                            status.append(" Confirmed.");
                            break Ok(());
                        }
                    },
                    Err(e) => {
                        update_status_with_error!(status, e);
                        return Err(e.to_string());
                    },
                }

                Timer::sleep(check_every).await;
            }
        };

        Box::new(fut.boxed().compat())
    }

    fn wait_for_htlc_tx_spend(&self, args: WaitForHTLCTxSpendArgs<'_>) -> TransactionFut {
        let unverified: UnverifiedTransactionWrapper = try_tx_fus!(rlp::decode(args.tx_bytes));
        let tx = try_tx_fus!(SignedEthTx::new(unverified));

        let swap_contract_address = match args.swap_contract_address {
            Some(addr) => try_tx_fus!(addr.try_to_address()),
            None => match tx.unsigned().action() {
                Call(address) => *address,
                Create => {
                    return Box::new(futures01::future::err(TransactionErr::Plain(ERRL!(
                        "Invalid payment action: the payment action cannot be create"
                    ))))
                },
            },
        };

        let func_name = match self.coin_type {
            EthCoinType::Eth => get_function_name("ethPayment", args.watcher_reward),
            EthCoinType::Erc20 { .. } => get_function_name("erc20Payment", args.watcher_reward),
            EthCoinType::Nft { .. } => {
                return Box::new(futures01::future::err(TransactionErr::ProtocolNotSupported(ERRL!(
                    "Nft Protocol is not supported yet!"
                ))))
            },
        };

        let payment_func = try_tx_fus!(SWAP_CONTRACT.function(&func_name));
        let decoded = try_tx_fus!(decode_contract_call(payment_func, tx.unsigned().data()));
        let id = match decoded.first() {
            Some(Token::FixedBytes(bytes)) => bytes.clone(),
            invalid_token => {
                return Box::new(futures01::future::err(TransactionErr::Plain(ERRL!(
                    "Expected Token::FixedBytes, got {:?}",
                    invalid_token
                ))))
            },
        };
        let selfi = self.clone();
        let from_block = args.from_block;
        let wait_until = args.wait_until;
        let check_every = args.check_every;
        let fut = async move {
            loop {
                if now_sec() > wait_until {
                    return TX_PLAIN_ERR!(
                        "Waited too long until {} for transaction {:?} to be spent ",
                        wait_until,
                        tx,
                    );
                }

                let current_block = match selfi.current_block().compat().await {
                    Ok(b) => b,
                    Err(e) => {
                        error!("Error getting block number: {}", e);
                        Timer::sleep(5.).await;
                        continue;
                    },
                };

                let events = match selfi
                    .spend_events(swap_contract_address, from_block, current_block)
                    .compat()
                    .await
                {
                    Ok(ev) => ev,
                    Err(e) => {
                        error!("Error getting spend events: {}", e);
                        Timer::sleep(5.).await;
                        continue;
                    },
                };

                let found = events.iter().find(|event| &event.data.0[..32] == id.as_slice());

                if let Some(event) = found {
                    if let Some(tx_hash) = event.transaction_hash {
                        let transaction = match selfi.transaction(TransactionId::Hash(tx_hash)).await {
                            Ok(Some(t)) => t,
                            Ok(None) => {
                                info!("Tx {} not found yet", tx_hash);
                                Timer::sleep(check_every).await;
                                continue;
                            },
                            Err(e) => {
                                error!("Get tx {} error: {}", tx_hash, e);
                                Timer::sleep(check_every).await;
                                continue;
                            },
                        };

                        return Ok(TransactionEnum::from(try_tx_s!(signed_tx_from_web3_tx(transaction))));
                    }
                }

                Timer::sleep(5.).await;
            }
        };
        Box::new(fut.boxed().compat())
    }

    fn tx_enum_from_bytes(&self, bytes: &[u8]) -> Result<TransactionEnum, MmError<TxMarshalingErr>> {
        signed_eth_tx_from_bytes(bytes)
            .map(TransactionEnum::from)
            .map_to_mm(TxMarshalingErr::InvalidInput)
    }

    fn current_block(&self) -> Box<dyn Future<Item = u64, Error = String> + Send> {
        let coin = self.clone();

        let fut = async move {
            coin.block_number()
                .await
                .map(|res| res.as_u64())
                .map_err(|e| ERRL!("{}", e))
        };

        Box::new(fut.boxed().compat())
    }

    fn display_priv_key(&self) -> Result<String, String> {
        match self.priv_key_policy {
            EthPrivKeyPolicy::Iguana(ref key_pair)
            | EthPrivKeyPolicy::HDWallet {
                activated_key: ref key_pair,
                ..
            } => Ok(format!("{:#02x}", key_pair.secret())),
            EthPrivKeyPolicy::Trezor => ERR!("'display_priv_key' is not supported for Hardware Wallets"),
            #[cfg(target_arch = "wasm32")]
            EthPrivKeyPolicy::Metamask(_) => ERR!("'display_priv_key' is not supported for MetaMask"),
        }
    }

    #[inline]
    fn min_tx_amount(&self) -> BigDecimal { BigDecimal::from(0) }

    #[inline]
    fn min_trading_vol(&self) -> MmNumber {
        let pow = self.decimals as u32;
        MmNumber::from(1) / MmNumber::from(10u64.pow(pow))
    }

    fn is_trezor(&self) -> bool { self.priv_key_policy.is_trezor() }
}

pub fn signed_eth_tx_from_bytes(bytes: &[u8]) -> Result<SignedEthTx, String> {
    let tx: UnverifiedTransactionWrapper = try_s!(rlp::decode(bytes));
    let signed = try_s!(SignedEthTx::new(tx));
    Ok(signed)
}

type AddressNonceLocks = Mutex<HashMap<String, HashMap<String, Arc<AsyncMutex<()>>>>>;

// We can use a nonce lock shared between tokens using the same platform coin and the platform itself.
// For example, ETH/USDT-ERC20 should use the same lock, but it will be different for BNB/USDT-BEP20.
// This lock is used to ensure that only one transaction is sent at a time per address.
lazy_static! {
    static ref NONCE_LOCK: AddressNonceLocks = Mutex::new(HashMap::new());
}

type EthTxFut = Box<dyn Future<Item = SignedEthTx, Error = TransactionErr> + Send + 'static>;

/// Signs an Eth transaction using `key_pair`.
///
/// This method polls for the latest nonce from the RPC nodes and uses it for the transaction to be signed.
/// A `nonce_lock` is returned so that the caller doesn't release it until the transaction is sent and the
/// address nonce is updated on RPC nodes.
#[allow(clippy::too_many_arguments)]
async fn sign_transaction_with_keypair<'a>(
    coin: &'a EthCoin,
    key_pair: &KeyPair,
    value: U256,
    action: Action,
    data: Vec<u8>,
    gas: U256,
    pay_for_gas_option: &PayForGasOption,
    from_address: Address,
) -> Result<(SignedEthTx, Vec<Web3Instance>), TransactionErr> {
    info!(target: "sign", "get_addr_nonce…");
    let (nonce, web3_instances_with_latest_nonce) = try_tx_s!(coin.clone().get_addr_nonce(from_address).compat().await);
    let tx_type = tx_type_from_pay_for_gas_option!(pay_for_gas_option);
    if !coin.is_tx_type_supported(&tx_type) {
        return Err(TransactionErr::Plain("Eth transaction type not supported".into()));
    }
    let tx_builder = UnSignedEthTxBuilder::new(tx_type, nonce, gas, action, value, data);
    let tx_builder = tx_builder_with_pay_for_gas_option(coin, tx_builder, pay_for_gas_option)
        .map_err(|e| TransactionErr::Plain(e.get_inner().to_string()))?;
    let tx = tx_builder.build()?;

    Ok((
        tx.sign(key_pair.secret(), Some(coin.chain_id))?,
        web3_instances_with_latest_nonce,
    ))
}

/// Sign and send eth transaction with provided keypair,
/// This fn is primarily for swap transactions so it uses swap tx fee policy
async fn sign_and_send_transaction_with_keypair(
    coin: &EthCoin,
    key_pair: &KeyPair,
    address: Address,
    value: U256,
    action: Action,
    data: Vec<u8>,
    gas: U256,
) -> Result<SignedEthTx, TransactionErr> {
    info!(target: "sign-and-send", "get_gas_price…");
    let pay_for_gas_option = try_tx_s!(
        coin.get_swap_pay_for_gas_option(coin.get_swap_transaction_fee_policy())
            .await
    );
    let address_lock = coin.get_address_lock(address.to_string()).await;
    let _nonce_lock = address_lock.lock().await;
    let (signed, web3_instances_with_latest_nonce) =
        sign_transaction_with_keypair(coin, key_pair, value, action, data, gas, &pay_for_gas_option, address).await?;
    let bytes = Bytes(rlp::encode(&signed).to_vec());
    info!(target: "sign-and-send", "send_raw_transaction…");

    let futures = web3_instances_with_latest_nonce
        .into_iter()
        .map(|web3_instance| web3_instance.web3.eth().send_raw_transaction(bytes.clone()));
    try_tx_s!(select_ok(futures).await.map_err(|e| ERRL!("{}", e)), signed);

    info!(target: "sign-and-send", "wait_for_tx_appears_on_rpc…");
    coin.wait_for_addr_nonce_increase(address, signed.unsigned().nonce())
        .await;
    Ok(signed)
}

/// Sign and send eth transaction with metamask API,
/// This fn is primarily for swap transactions so it uses swap tx fee policy
#[cfg(target_arch = "wasm32")]
async fn sign_and_send_transaction_with_metamask(
    coin: EthCoin,
    value: U256,
    action: Action,
    data: Vec<u8>,
    gas: U256,
) -> Result<SignedEthTx, TransactionErr> {
    let to = match action {
        Action::Create => None,
        Action::Call(to) => Some(to),
    };

    let pay_for_gas_option = try_tx_s!(
        coin.get_swap_pay_for_gas_option(coin.get_swap_transaction_fee_policy())
            .await
    );
    let my_address = try_tx_s!(coin.derivation_method.single_addr_or_err().await);
    let gas_price = pay_for_gas_option.get_gas_price();
    let (max_fee_per_gas, max_priority_fee_per_gas) = pay_for_gas_option.get_fee_per_gas();
    let tx_to_send = TransactionRequest {
        from: my_address,
        to,
        gas: Some(gas),
        gas_price,
        max_fee_per_gas,
        max_priority_fee_per_gas,
        value: Some(value),
        data: Some(data.clone().into()),
        nonce: None,
        ..TransactionRequest::default()
    };

    // It's important to return the transaction hex for the swap,
    // so wait up to 60 seconds for the transaction to appear on the RPC node.
    let wait_rpc_timeout = 60_000;
    let check_every = 1.;

    // Please note that this method may take a long time
    // due to `wallet_switchEthereumChain` and `eth_sendTransaction` requests.
    let tx_hash = try_tx_s!(coin.send_transaction(tx_to_send).await);

    let maybe_signed_tx = try_tx_s!(
        coin.wait_for_tx_appears_on_rpc(tx_hash, wait_rpc_timeout, check_every)
            .await
    );
    match maybe_signed_tx {
        Some(signed_tx) => Ok(signed_tx),
        None => TX_PLAIN_ERR!(
            "Waited too long until the transaction {:?} appear on the RPC node",
            tx_hash
        ),
    }
}

/// Sign eth transaction
async fn sign_raw_eth_tx(coin: &EthCoin, args: &SignEthTransactionParams) -> RawTransactionResult {
    let value = wei_from_big_decimal(args.value.as_ref().unwrap_or(&BigDecimal::from(0)), coin.decimals)?;
    let action = if let Some(to) = &args.to {
        Call(Address::from_str(to).map_to_mm(|err| RawTransactionError::InvalidParam(err.to_string()))?)
    } else {
        Create
    };
    let data = hex::decode(args.data.as_ref().unwrap_or(&String::from("")))?;
    match coin.priv_key_policy {
        // TODO: use zeroise for privkey
        EthPrivKeyPolicy::Iguana(ref key_pair)
        | EthPrivKeyPolicy::HDWallet {
            activated_key: ref key_pair,
            ..
        } => {
            let my_address = coin
                .derivation_method
                .single_addr_or_err()
                .await
                .mm_err(|e| RawTransactionError::InternalError(e.to_string()))?;
            let address_lock = coin.get_address_lock(my_address.to_string()).await;
            let _nonce_lock = address_lock.lock().await;
            let pay_for_gas_option = if let Some(ref pay_for_gas) = args.pay_for_gas {
                pay_for_gas.clone().try_into()?
            } else {
                // use legacy gas_price() if not set
                info!(target: "sign-and-send", "get_gas_price…");
                let gas_price = coin.get_gas_price().await?;
                PayForGasOption::Legacy(LegacyGasPrice { gas_price })
            };
            sign_transaction_with_keypair(
                coin,
                key_pair,
                value,
                action,
                data,
                args.gas_limit,
                &pay_for_gas_option,
                my_address,
            )
            .await
            .map(|(signed_tx, _)| RawTransactionRes {
                tx_hex: signed_tx.tx_hex().into(),
            })
            .map_to_mm(|err| RawTransactionError::TransactionError(err.get_plain_text_format()))
        },
        #[cfg(target_arch = "wasm32")]
        EthPrivKeyPolicy::Metamask(_) => MmError::err(RawTransactionError::InvalidParam(
            "sign raw eth tx not implemented for Metamask".into(),
        )),
        EthPrivKeyPolicy::Trezor => MmError::err(RawTransactionError::InvalidParam(
            "sign raw eth tx not implemented for Trezor".into(),
        )),
    }
}

#[async_trait]
impl RpcCommonOps for EthCoin {
    type RpcClient = Web3Instance;
    type Error = Web3RpcError;

    async fn get_live_client(&self) -> Result<Self::RpcClient, Self::Error> {
        let mut clients = self.web3_instances.lock().await;

        // try to find first live client
        for (i, client) in clients.clone().into_iter().enumerate() {
            if let Web3Transport::Websocket(socket_transport) = &client.web3.transport() {
                socket_transport.maybe_spawn_connection_loop(self.clone());
            };

            if !client.web3.transport().is_last_request_failed() {
                // Bring the live client to the front of rpc_clients
                clients.rotate_left(i);
                return Ok(client);
            }

            match client
                .web3
                .web3()
                .client_version()
                .timeout(ETH_RPC_REQUEST_TIMEOUT)
                .await
            {
                Ok(Ok(_)) => {
                    // Bring the live client to the front of rpc_clients
                    clients.rotate_left(i);
                    return Ok(client);
                },
                Ok(Err(rpc_error)) => {
                    debug!("Could not get client version on: {:?}. Error: {}", &client, rpc_error);

                    if let Web3Transport::Websocket(socket_transport) = client.web3.transport() {
                        socket_transport.stop_connection_loop().await;
                    };
                },
                Err(timeout_error) => {
                    debug!(
                        "Client version timeout exceed on: {:?}. Error: {}",
                        &client, timeout_error
                    );

                    if let Web3Transport::Websocket(socket_transport) = client.web3.transport() {
                        socket_transport.stop_connection_loop().await;
                    };
                },
            };
        }

        return Err(Web3RpcError::Transport(
            "All the current rpc nodes are unavailable.".to_string(),
        ));
    }
}

impl EthCoin {
    pub(crate) async fn web3(&self) -> Result<Web3<Web3Transport>, Web3RpcError> {
        self.get_live_client().await.map(|t| t.web3)
    }

    /// Gets `SenderRefunded` events from etomic swap smart contract since `from_block`
    fn refund_events(
        &self,
        swap_contract_address: Address,
        from_block: u64,
        to_block: u64,
    ) -> Box<dyn Future<Item = Vec<Log>, Error = String> + Send> {
        let contract_event = try_fus!(SWAP_CONTRACT.event("SenderRefunded"));
        let filter = FilterBuilder::default()
            .topics(Some(vec![contract_event.signature()]), None, None, None)
            .from_block(BlockNumber::Number(from_block.into()))
            .to_block(BlockNumber::Number(to_block.into()))
            .address(vec![swap_contract_address])
            .build();

        let coin = self.clone();

        let fut = async move { coin.logs(filter).await.map_err(|e| ERRL!("{}", e)) };

        Box::new(fut.boxed().compat())
    }

    /// Gets ETH traces from ETH node between addresses in `from_block` and `to_block`
    async fn eth_traces(
        &self,
        from_addr: Vec<Address>,
        to_addr: Vec<Address>,
        from_block: BlockNumber,
        to_block: BlockNumber,
        limit: Option<usize>,
    ) -> Web3RpcResult<Vec<Trace>> {
        let mut filter = TraceFilterBuilder::default()
            .from_address(from_addr)
            .to_address(to_addr)
            .from_block(from_block)
            .to_block(to_block);
        if let Some(l) = limit {
            filter = filter.count(l);
        }
        drop_mutability!(filter);

        self.trace_filter(filter.build()).await.map_to_mm(Web3RpcError::from)
    }

    /// Gets Transfer events from ERC20 smart contract `addr` between `from_block` and `to_block`
    async fn erc20_transfer_events(
        &self,
        contract: Address,
        from_addr: Option<Address>,
        to_addr: Option<Address>,
        from_block: BlockNumber,
        to_block: BlockNumber,
        limit: Option<usize>,
    ) -> Web3RpcResult<Vec<Log>> {
        let contract_event = ERC20_CONTRACT.event("Transfer")?;
        let topic0 = Some(vec![contract_event.signature()]);
        let topic1 = from_addr.map(|addr| vec![addr.into()]);
        let topic2 = to_addr.map(|addr| vec![addr.into()]);

        let mut filter = FilterBuilder::default()
            .topics(topic0, topic1, topic2, None)
            .from_block(from_block)
            .to_block(to_block)
            .address(vec![contract]);
        if let Some(l) = limit {
            filter = filter.limit(l);
        }
        drop_mutability!(filter);

        self.logs(filter.build()).await.map_to_mm(Web3RpcError::from)
    }

    /// Downloads and saves ETH transaction history of my_address, relies on Parity trace_filter API
    /// https://wiki.parity.io/JSONRPC-trace-module#trace_filter, this requires tracing to be enabled
    /// in node config. Other ETH clients (Geth, etc.) are `not` supported (yet).
    #[allow(clippy::cognitive_complexity)]
    #[cfg_attr(target_arch = "wasm32", allow(dead_code))]
    async fn process_eth_history(&self, ctx: &MmArc) {
        // Artem Pikulin: by playing a bit with Parity mainnet node I've discovered that trace_filter API responds after reasonable time for 1000 blocks.
        // I've tried to increase the amount to 10000, but request times out somewhere near 2500000 block.
        // Also the Parity RPC server seem to get stuck while request in running (other requests performance is also lowered).
        let delta = U64::from(1000);

        let my_address = match self.derivation_method.single_addr_or_err().await {
            Ok(addr) => addr,
            Err(e) => {
                ctx.log.log(
                    "",
                    &[&"tx_history", &self.ticker],
                    &ERRL!("Error on getting my address: {}", e),
                );
                return;
            },
        };
        let mut success_iteration = 0i32;
        loop {
            if ctx.is_stopping() {
                break;
            };
            {
                let coins_ctx = CoinsContext::from_ctx(ctx).unwrap();
                let coins = coins_ctx.coins.lock().await;
                if !coins.contains_key(&self.ticker) {
                    ctx.log.log("", &[&"tx_history", &self.ticker], "Loop stopped");
                    break;
                };
            }

            let current_block = match self.block_number().await {
                Ok(block) => block,
                Err(e) => {
                    ctx.log.log(
                        "",
                        &[&"tx_history", &self.ticker],
                        &ERRL!("Error {} on eth_block_number, retrying", e),
                    );
                    Timer::sleep(10.).await;
                    continue;
                },
            };

            let mut saved_traces = match self.load_saved_traces(ctx, my_address) {
                Some(traces) => traces,
                None => SavedTraces {
                    traces: vec![],
                    earliest_block: current_block,
                    latest_block: current_block,
                },
            };
            *self.history_sync_state.lock().unwrap() = HistorySyncState::InProgress(json!({
                "blocks_left": saved_traces.earliest_block.as_u64(),
            }));

            let mut existing_history = match self.load_history_from_file(ctx).compat().await {
                Ok(history) => history,
                Err(e) => {
                    ctx.log.log(
                        "",
                        &[&"tx_history", &self.ticker],
                        &ERRL!("Error {} on 'load_history_from_file', stop the history loop", e),
                    );
                    return;
                },
            };

            // AP: AFAIK ETH RPC doesn't support conditional filters like `get this OR this` so we have
            // to run several queries to get trace events including our address as sender `or` receiver
            // TODO refactor this to batch requests instead of single request per query
            if saved_traces.earliest_block > 0.into() {
                let before_earliest = if saved_traces.earliest_block >= delta {
                    saved_traces.earliest_block - delta
                } else {
                    0.into()
                };

                let from_traces_before_earliest = match self
                    .eth_traces(
                        vec![my_address],
                        vec![],
                        BlockNumber::Number(before_earliest),
                        BlockNumber::Number(saved_traces.earliest_block),
                        None,
                    )
                    .await
                {
                    Ok(traces) => traces,
                    Err(e) => {
                        ctx.log.log(
                            "",
                            &[&"tx_history", &self.ticker],
                            &ERRL!("Error {} on eth_traces, retrying", e),
                        );
                        Timer::sleep(10.).await;
                        continue;
                    },
                };

                let to_traces_before_earliest = match self
                    .eth_traces(
                        vec![],
                        vec![my_address],
                        BlockNumber::Number(before_earliest),
                        BlockNumber::Number(saved_traces.earliest_block),
                        None,
                    )
                    .await
                {
                    Ok(traces) => traces,
                    Err(e) => {
                        ctx.log.log(
                            "",
                            &[&"tx_history", &self.ticker],
                            &ERRL!("Error {} on eth_traces, retrying", e),
                        );
                        Timer::sleep(10.).await;
                        continue;
                    },
                };

                let total_length = from_traces_before_earliest.len() + to_traces_before_earliest.len();
                mm_counter!(ctx.metrics, "tx.history.response.total_length", total_length as u64,
                    "coin" => self.ticker.clone(), "client" => "ethereum", "method" => "eth_traces");

                saved_traces.traces.extend(from_traces_before_earliest);
                saved_traces.traces.extend(to_traces_before_earliest);
                saved_traces.earliest_block = if before_earliest > 0.into() {
                    // need to exclude the before earliest block from next iteration
                    before_earliest - 1
                } else {
                    0.into()
                };
                self.store_eth_traces(ctx, my_address, &saved_traces);
            }

            if current_block > saved_traces.latest_block {
                let from_traces_after_latest = match self
                    .eth_traces(
                        vec![my_address],
                        vec![],
                        BlockNumber::Number(saved_traces.latest_block + 1),
                        BlockNumber::Number(current_block),
                        None,
                    )
                    .await
                {
                    Ok(traces) => traces,
                    Err(e) => {
                        ctx.log.log(
                            "",
                            &[&"tx_history", &self.ticker],
                            &ERRL!("Error {} on eth_traces, retrying", e),
                        );
                        Timer::sleep(10.).await;
                        continue;
                    },
                };

                let to_traces_after_latest = match self
                    .eth_traces(
                        vec![],
                        vec![my_address],
                        BlockNumber::Number(saved_traces.latest_block + 1),
                        BlockNumber::Number(current_block),
                        None,
                    )
                    .await
                {
                    Ok(traces) => traces,
                    Err(e) => {
                        ctx.log.log(
                            "",
                            &[&"tx_history", &self.ticker],
                            &ERRL!("Error {} on eth_traces, retrying", e),
                        );
                        Timer::sleep(10.).await;
                        continue;
                    },
                };

                let total_length = from_traces_after_latest.len() + to_traces_after_latest.len();
                mm_counter!(ctx.metrics, "tx.history.response.total_length", total_length as u64,
                    "coin" => self.ticker.clone(), "client" => "ethereum", "method" => "eth_traces");

                saved_traces.traces.extend(from_traces_after_latest);
                saved_traces.traces.extend(to_traces_after_latest);
                saved_traces.latest_block = current_block;

                self.store_eth_traces(ctx, my_address, &saved_traces);
            }
            saved_traces.traces.sort_by(|a, b| b.block_number.cmp(&a.block_number));
            for trace in saved_traces.traces {
                let hash = sha256(&json::to_vec(&trace).unwrap());
                let internal_id = BytesJson::from(hash.to_vec());
                let processed = existing_history.iter().find(|tx| tx.internal_id == internal_id);
                if processed.is_some() {
                    continue;
                }

                // TODO Only standard Call traces are supported, contract creations, suicides and block rewards will be supported later
                let call_data = match trace.action {
                    TraceAction::Call(d) => d,
                    _ => continue,
                };

                mm_counter!(ctx.metrics, "tx.history.request.count", 1, "coin" => self.ticker.clone(), "method" => "tx_detail_by_hash");

                let web3_tx = match self
                    .transaction(TransactionId::Hash(trace.transaction_hash.unwrap()))
                    .await
                {
                    Ok(tx) => tx,
                    Err(e) => {
                        ctx.log.log(
                            "",
                            &[&"tx_history", &self.ticker],
                            &ERRL!(
                                "Error {} on getting transaction {:?}",
                                e,
                                trace.transaction_hash.unwrap()
                            ),
                        );
                        continue;
                    },
                };
                let web3_tx = match web3_tx {
                    Some(t) => t,
                    None => {
                        ctx.log.log(
                            "",
                            &[&"tx_history", &self.ticker],
                            &ERRL!("No such transaction {:?}", trace.transaction_hash.unwrap()),
                        );
                        continue;
                    },
                };

                mm_counter!(ctx.metrics, "tx.history.response.count", 1, "coin" => self.ticker.clone(), "method" => "tx_detail_by_hash");

                let receipt = match self.transaction_receipt(trace.transaction_hash.unwrap()).await {
                    Ok(r) => r,
                    Err(e) => {
                        ctx.log.log(
                            "",
                            &[&"tx_history", &self.ticker],
                            &ERRL!(
                                "Error {} on getting transaction {:?} receipt",
                                e,
                                trace.transaction_hash.unwrap()
                            ),
                        );
                        continue;
                    },
                };
                let fee_coin = match &self.coin_type {
                    EthCoinType::Eth => self.ticker(),
                    EthCoinType::Erc20 { platform, .. } => platform.as_str(),
                    EthCoinType::Nft { .. } => {
                        ctx.log.log(
                            "",
                            &[&"tx_history", &self.ticker],
                            &ERRL!("Error on getting fee coin: Nft Protocol is not supported yet!"),
                        );
                        continue;
                    },
                };
                let fee_details: Option<EthTxFeeDetails> = match receipt {
                    Some(r) => {
                        let gas_used = r.gas_used.unwrap_or_default();
                        let gas_price = web3_tx.gas_price.unwrap_or_default();
                        // TODO: create and use EthTxFeeDetails::from(web3_tx)
                        // It's relatively safe to unwrap `EthTxFeeDetails::new` as it may fail due to `u256_to_big_decimal` only.
                        // Also TX history is not used by any GUI and has significant disadvantages.
                        Some(
                            EthTxFeeDetails::new(
                                gas_used,
                                PayForGasOption::Legacy(LegacyGasPrice { gas_price }),
                                fee_coin,
                            )
                            .unwrap(),
                        )
                    },
                    None => None,
                };

                let total_amount: BigDecimal = u256_to_big_decimal(call_data.value, ETH_DECIMALS).unwrap();
                let mut received_by_me = 0.into();
                let mut spent_by_me = 0.into();

                if call_data.from == my_address {
                    // ETH transfer is actually happening only if no error occurred
                    if trace.error.is_none() {
                        spent_by_me = total_amount.clone();
                    }
                    if let Some(ref fee) = fee_details {
                        spent_by_me += &fee.total_fee;
                    }
                }

                if call_data.to == my_address {
                    // ETH transfer is actually happening only if no error occurred
                    if trace.error.is_none() {
                        received_by_me = total_amount.clone();
                    }
                }

                let raw = signed_tx_from_web3_tx(web3_tx).unwrap();
                let block = match self
                    .block(BlockId::Number(BlockNumber::Number(trace.block_number.into())))
                    .await
                {
                    Ok(b) => b.unwrap(),
                    Err(e) => {
                        ctx.log.log(
                            "",
                            &[&"tx_history", &self.ticker],
                            &ERRL!("Error {} on getting block {} data", e, trace.block_number),
                        );
                        continue;
                    },
                };

                let details = TransactionDetails {
                    my_balance_change: &received_by_me - &spent_by_me,
                    spent_by_me,
                    received_by_me,
                    total_amount,
                    to: vec![display_eth_address(&call_data.to)],
                    from: vec![display_eth_address(&call_data.from)],
                    coin: self.ticker.clone(),
                    fee_details: fee_details.map(|d| d.into()),
                    block_height: trace.block_number,
                    tx: TransactionData::new_signed(
                        BytesJson(rlp::encode(&raw).to_vec()),
                        format!("{:02x}", BytesJson(raw.tx_hash_as_bytes().to_vec())),
                    ),
                    internal_id,
                    timestamp: block.timestamp.into_or_max(),
                    kmd_rewards: None,
                    transaction_type: Default::default(),
                    memo: None,
                };

                existing_history.push(details);

                if let Err(e) = self.save_history_to_file(ctx, existing_history.clone()).compat().await {
                    ctx.log.log(
                        "",
                        &[&"tx_history", &self.ticker],
                        &ERRL!("Error {} on 'save_history_to_file', stop the history loop", e),
                    );
                    return;
                }
            }
            if saved_traces.earliest_block == 0.into() {
                if success_iteration == 0 {
                    ctx.log.log(
                        "😅",
                        &[&"tx_history", &("coin", self.ticker.clone().as_str())],
                        "history has been loaded successfully",
                    );
                }

                success_iteration += 1;
                *self.history_sync_state.lock().unwrap() = HistorySyncState::Finished;
                Timer::sleep(15.).await;
            } else {
                Timer::sleep(2.).await;
            }
        }
    }

    /// Downloads and saves ERC20 transaction history of my_address
    #[allow(clippy::cognitive_complexity)]
    #[cfg_attr(target_arch = "wasm32", allow(dead_code))]
    async fn process_erc20_history(&self, token_addr: H160, ctx: &MmArc) {
        let delta = U64::from(10000);

        let my_address = match self.derivation_method.single_addr_or_err().await {
            Ok(addr) => addr,
            Err(e) => {
                ctx.log.log(
                    "",
                    &[&"tx_history", &self.ticker],
                    &ERRL!("Error on getting my address: {}", e),
                );
                return;
            },
        };
        let mut success_iteration = 0i32;
        loop {
            if ctx.is_stopping() {
                break;
            };
            {
                let coins_ctx = CoinsContext::from_ctx(ctx).unwrap();
                let coins = coins_ctx.coins.lock().await;
                if !coins.contains_key(&self.ticker) {
                    ctx.log.log("", &[&"tx_history", &self.ticker], "Loop stopped");
                    break;
                };
            }

            let current_block = match self.block_number().await {
                Ok(block) => block,
                Err(e) => {
                    ctx.log.log(
                        "",
                        &[&"tx_history", &self.ticker],
                        &ERRL!("Error {} on eth_block_number, retrying", e),
                    );
                    Timer::sleep(10.).await;
                    continue;
                },
            };

            let mut saved_events = match self.load_saved_erc20_events(ctx, my_address) {
                Some(events) => events,
                None => SavedErc20Events {
                    events: vec![],
                    earliest_block: current_block,
                    latest_block: current_block,
                },
            };
            *self.history_sync_state.lock().unwrap() = HistorySyncState::InProgress(json!({
                "blocks_left": saved_events.earliest_block,
            }));

            // AP: AFAIK ETH RPC doesn't support conditional filters like `get this OR this` so we have
            // to run several queries to get transfer events including our address as sender `or` receiver
            // TODO refactor this to batch requests instead of single request per query
            if saved_events.earliest_block > 0.into() {
                let before_earliest = if saved_events.earliest_block >= delta {
                    saved_events.earliest_block - delta
                } else {
                    0.into()
                };

                let from_events_before_earliest = match self
                    .erc20_transfer_events(
                        token_addr,
                        Some(my_address),
                        None,
                        BlockNumber::Number(before_earliest),
                        BlockNumber::Number(saved_events.earliest_block - 1),
                        None,
                    )
                    .await
                {
                    Ok(events) => events,
                    Err(e) => {
                        ctx.log.log(
                            "",
                            &[&"tx_history", &self.ticker],
                            &ERRL!("Error {} on erc20_transfer_events, retrying", e),
                        );
                        Timer::sleep(10.).await;
                        continue;
                    },
                };

                let to_events_before_earliest = match self
                    .erc20_transfer_events(
                        token_addr,
                        None,
                        Some(my_address),
                        BlockNumber::Number(before_earliest),
                        BlockNumber::Number(saved_events.earliest_block - 1),
                        None,
                    )
                    .await
                {
                    Ok(events) => events,
                    Err(e) => {
                        ctx.log.log(
                            "",
                            &[&"tx_history", &self.ticker],
                            &ERRL!("Error {} on erc20_transfer_events, retrying", e),
                        );
                        Timer::sleep(10.).await;
                        continue;
                    },
                };

                let total_length = from_events_before_earliest.len() + to_events_before_earliest.len();
                mm_counter!(ctx.metrics, "tx.history.response.total_length", total_length as u64,
                    "coin" => self.ticker.clone(), "client" => "ethereum", "method" => "erc20_transfer_events");

                saved_events.events.extend(from_events_before_earliest);
                saved_events.events.extend(to_events_before_earliest);
                saved_events.earliest_block = if before_earliest > 0.into() {
                    before_earliest - 1
                } else {
                    0.into()
                };
                self.store_erc20_events(ctx, my_address, &saved_events);
            }

            if current_block > saved_events.latest_block {
                let from_events_after_latest = match self
                    .erc20_transfer_events(
                        token_addr,
                        Some(my_address),
                        None,
                        BlockNumber::Number(saved_events.latest_block + 1),
                        BlockNumber::Number(current_block),
                        None,
                    )
                    .await
                {
                    Ok(events) => events,
                    Err(e) => {
                        ctx.log.log(
                            "",
                            &[&"tx_history", &self.ticker],
                            &ERRL!("Error {} on erc20_transfer_events, retrying", e),
                        );
                        Timer::sleep(10.).await;
                        continue;
                    },
                };

                let to_events_after_latest = match self
                    .erc20_transfer_events(
                        token_addr,
                        None,
                        Some(my_address),
                        BlockNumber::Number(saved_events.latest_block + 1),
                        BlockNumber::Number(current_block),
                        None,
                    )
                    .await
                {
                    Ok(events) => events,
                    Err(e) => {
                        ctx.log.log(
                            "",
                            &[&"tx_history", &self.ticker],
                            &ERRL!("Error {} on erc20_transfer_events, retrying", e),
                        );
                        Timer::sleep(10.).await;
                        continue;
                    },
                };

                let total_length = from_events_after_latest.len() + to_events_after_latest.len();
                mm_counter!(ctx.metrics, "tx.history.response.total_length", total_length as u64,
                    "coin" => self.ticker.clone(), "client" => "ethereum", "method" => "erc20_transfer_events");

                saved_events.events.extend(from_events_after_latest);
                saved_events.events.extend(to_events_after_latest);
                saved_events.latest_block = current_block;
                self.store_erc20_events(ctx, my_address, &saved_events);
            }

            let all_events: HashMap<_, _> = saved_events
                .events
                .iter()
                .filter(|e| e.block_number.is_some() && e.transaction_hash.is_some() && !e.is_removed())
                .map(|e| (e.transaction_hash.unwrap(), e))
                .collect();
            let mut all_events: Vec<_> = all_events.into_values().collect();
            all_events.sort_by(|a, b| b.block_number.unwrap().cmp(&a.block_number.unwrap()));

            for event in all_events {
                let mut existing_history = match self.load_history_from_file(ctx).compat().await {
                    Ok(history) => history,
                    Err(e) => {
                        ctx.log.log(
                            "",
                            &[&"tx_history", &self.ticker],
                            &ERRL!("Error {} on 'load_history_from_file', stop the history loop", e),
                        );
                        return;
                    },
                };
                let internal_id = BytesJson::from(sha256(&json::to_vec(&event).unwrap()).to_vec());
                if existing_history.iter().any(|item| item.internal_id == internal_id) {
                    // the transaction already imported
                    continue;
                };

                let amount = U256::from(event.data.0.as_slice());
                let total_amount = u256_to_big_decimal(amount, self.decimals).unwrap();
                let mut received_by_me = 0.into();
                let mut spent_by_me = 0.into();

                let from_addr = H160::from(event.topics[1]);
                let to_addr = H160::from(event.topics[2]);

                if from_addr == my_address {
                    spent_by_me = total_amount.clone();
                }

                if to_addr == my_address {
                    received_by_me = total_amount.clone();
                }

                mm_counter!(ctx.metrics, "tx.history.request.count", 1,
                    "coin" => self.ticker.clone(), "client" => "ethereum", "method" => "tx_detail_by_hash");

                let web3_tx = match self
                    .transaction(TransactionId::Hash(event.transaction_hash.unwrap()))
                    .await
                {
                    Ok(tx) => tx,
                    Err(e) => {
                        ctx.log.log(
                            "",
                            &[&"tx_history", &self.ticker],
                            &ERRL!(
                                "Error {} on getting transaction {:?}",
                                e,
                                event.transaction_hash.unwrap()
                            ),
                        );
                        continue;
                    },
                };

                mm_counter!(ctx.metrics, "tx.history.response.count", 1,
                    "coin" => self.ticker.clone(), "client" => "ethereum", "method" => "tx_detail_by_hash");

                let web3_tx = match web3_tx {
                    Some(t) => t,
                    None => {
                        ctx.log.log(
                            "",
                            &[&"tx_history", &self.ticker],
                            &ERRL!("No such transaction {:?}", event.transaction_hash.unwrap()),
                        );
                        continue;
                    },
                };

                let receipt = match self.transaction_receipt(event.transaction_hash.unwrap()).await {
                    Ok(r) => r,
                    Err(e) => {
                        ctx.log.log(
                            "",
                            &[&"tx_history", &self.ticker],
                            &ERRL!(
                                "Error {} on getting transaction {:?} receipt",
                                e,
                                event.transaction_hash.unwrap()
                            ),
                        );
                        continue;
                    },
                };
                let fee_coin = match &self.coin_type {
                    EthCoinType::Eth => self.ticker(),
                    EthCoinType::Erc20 { platform, .. } => platform.as_str(),
                    EthCoinType::Nft { .. } => {
                        ctx.log.log(
                            "",
                            &[&"tx_history", &self.ticker],
                            &ERRL!("Error on getting fee coin: Nft Protocol is not supported yet!"),
                        );
                        continue;
                    },
                };
                let fee_details = match receipt {
                    Some(r) => {
                        let gas_used = r.gas_used.unwrap_or_default();
                        let gas_price = web3_tx.gas_price.unwrap_or_default();
                        // It's relatively safe to unwrap `EthTxFeeDetails::new` as it may fail
                        // due to `u256_to_big_decimal` only.
                        // Also TX history is not used by any GUI and has significant disadvantages.
                        Some(
                            EthTxFeeDetails::new(
                                gas_used,
                                PayForGasOption::Legacy(LegacyGasPrice { gas_price }),
                                fee_coin,
                            )
                            .unwrap(),
                        )
                    },
                    None => None,
                };
                let block_number = event.block_number.unwrap();
                let block = match self.block(BlockId::Number(BlockNumber::Number(block_number))).await {
                    Ok(Some(b)) => b,
                    Ok(None) => {
                        ctx.log.log(
                            "",
                            &[&"tx_history", &self.ticker],
                            &ERRL!("Block {} is None", block_number),
                        );
                        continue;
                    },
                    Err(e) => {
                        ctx.log.log(
                            "",
                            &[&"tx_history", &self.ticker],
                            &ERRL!("Error {} on getting block {} data", e, block_number),
                        );
                        continue;
                    },
                };

                let raw = signed_tx_from_web3_tx(web3_tx).unwrap();
                let details = TransactionDetails {
                    my_balance_change: &received_by_me - &spent_by_me,
                    spent_by_me,
                    received_by_me,
                    total_amount,
                    to: vec![display_eth_address(&to_addr)],
                    from: vec![display_eth_address(&from_addr)],
                    coin: self.ticker.clone(),
                    fee_details: fee_details.map(|d| d.into()),
                    block_height: block_number.as_u64(),
                    tx: TransactionData::new_signed(
                        BytesJson(rlp::encode(&raw).to_vec()),
                        format!("{:02x}", BytesJson(raw.tx_hash_as_bytes().to_vec())),
                    ),
                    internal_id: BytesJson(internal_id.to_vec()),
                    timestamp: block.timestamp.into_or_max(),
                    kmd_rewards: None,
                    transaction_type: Default::default(),
                    memo: None,
                };

                existing_history.push(details);

                if let Err(e) = self.save_history_to_file(ctx, existing_history).compat().await {
                    ctx.log.log(
                        "",
                        &[&"tx_history", &self.ticker],
                        &ERRL!("Error {} on 'save_history_to_file', stop the history loop", e),
                    );
                    return;
                }
            }
            if saved_events.earliest_block == 0.into() {
                if success_iteration == 0 {
                    ctx.log.log(
                        "😅",
                        &[&"tx_history", &("coin", self.ticker.clone().as_str())],
                        "history has been loaded successfully",
                    );
                }

                success_iteration += 1;
                *self.history_sync_state.lock().unwrap() = HistorySyncState::Finished;
                Timer::sleep(15.).await;
            } else {
                Timer::sleep(2.).await;
            }
        }
    }

    /// Returns tx type as number if this type supported by this coin
    fn is_tx_type_supported(&self, tx_type: &TxType) -> bool {
        let tx_type_as_num = match tx_type {
            TxType::Legacy => 0_u64,
            TxType::Type1 => 1_u64,
            TxType::Type2 => 2_u64,
            TxType::Invalid => return false,
        };
        let max_tx_type = self.max_eth_tx_type.unwrap_or(0_u64);
        tx_type_as_num <= max_tx_type
    }

    /// Retrieves the lock associated with a given address.
    ///
    /// This function is used to ensure that only one transaction is sent at a time per address.
    /// If the address does not have an associated lock, a new one is created and stored.
    async fn get_address_lock(&self, address: String) -> Arc<AsyncMutex<()>> {
        let address_lock = {
            let mut lock = self.address_nonce_locks.lock().await;
            lock.entry(address)
                .or_insert_with(|| Arc::new(AsyncMutex::new(())))
                .clone()
        };
        address_lock
    }
}

#[cfg_attr(test, mockable)]
impl EthCoin {
    /// Sign and send eth transaction.
    /// This function is primarily for swap transactions so internally it relies on the swap tx fee policy
    pub fn sign_and_send_transaction(&self, value: U256, action: Action, data: Vec<u8>, gas: U256) -> EthTxFut {
        let coin = self.clone();
        let fut = async move {
            match coin.priv_key_policy {
                EthPrivKeyPolicy::Iguana(ref key_pair)
                | EthPrivKeyPolicy::HDWallet {
                    activated_key: ref key_pair,
                    ..
                } => {
                    let address = coin
                        .derivation_method
                        .single_addr_or_err()
                        .await
                        .map_err(|e| TransactionErr::Plain(ERRL!("{}", e)))?;
                    sign_and_send_transaction_with_keypair(&coin, key_pair, address, value, action, data, gas).await
                },
                EthPrivKeyPolicy::Trezor => Err(TransactionErr::Plain(ERRL!("Trezor is not supported for swaps yet!"))),
                #[cfg(target_arch = "wasm32")]
                EthPrivKeyPolicy::Metamask(_) => {
                    sign_and_send_transaction_with_metamask(coin, value, action, data, gas).await
                },
            }
        };
        Box::new(fut.boxed().compat())
    }

    pub fn send_to_address(&self, address: Address, value: U256) -> EthTxFut {
        match &self.coin_type {
            EthCoinType::Eth => self.sign_and_send_transaction(
                value,
                Action::Call(address),
                vec![],
                U256::from(self.gas_limit.eth_send_coins),
            ),
            EthCoinType::Erc20 {
                platform: _,
                token_addr,
            } => {
                let abi = try_tx_fus!(Contract::load(ERC20_ABI.as_bytes()));
                let function = try_tx_fus!(abi.function("transfer"));
                let data = try_tx_fus!(function.encode_input(&[Token::Address(address), Token::Uint(value)]));
                self.sign_and_send_transaction(
                    0.into(),
                    Action::Call(*token_addr),
                    data,
                    U256::from(self.gas_limit.eth_send_erc20),
                )
            },
            EthCoinType::Nft { .. } => Box::new(futures01::future::err(TransactionErr::ProtocolNotSupported(ERRL!(
                "Nft Protocol is not supported yet!"
            )))),
        }
    }

    fn send_hash_time_locked_payment(&self, args: SendPaymentArgs<'_>) -> EthTxFut {
        let receiver_addr = try_tx_fus!(addr_from_raw_pubkey(args.other_pubkey));
        let swap_contract_address = try_tx_fus!(args.swap_contract_address.try_to_address());
        let id = self.etomic_swap_id(try_tx_fus!(args.time_lock.try_into()), args.secret_hash);
        let trade_amount = try_tx_fus!(wei_from_big_decimal(&args.amount, self.decimals));

        let time_lock = U256::from(args.time_lock);

        let secret_hash = if args.secret_hash.len() == 32 {
            ripemd160(args.secret_hash).to_vec()
        } else {
            args.secret_hash.to_vec()
        };

        match &self.coin_type {
            EthCoinType::Eth => {
                let function_name = get_function_name("ethPayment", args.watcher_reward.is_some());
                let function = try_tx_fus!(SWAP_CONTRACT.function(&function_name));

                let mut value = trade_amount;
                let data = match &args.watcher_reward {
                    Some(reward) => {
                        let reward_amount = try_tx_fus!(wei_from_big_decimal(&reward.amount, self.decimals));
                        if !matches!(reward.reward_target, RewardTarget::None) || reward.send_contract_reward_on_spend {
                            value += reward_amount;
                        }

                        try_tx_fus!(function.encode_input(&[
                            Token::FixedBytes(id),
                            Token::Address(receiver_addr),
                            Token::FixedBytes(secret_hash),
                            Token::Uint(time_lock),
                            Token::Uint(U256::from(reward.reward_target as u8)),
                            Token::Bool(reward.send_contract_reward_on_spend),
                            Token::Uint(reward_amount)
                        ]))
                    },
                    None => try_tx_fus!(function.encode_input(&[
                        Token::FixedBytes(id),
                        Token::Address(receiver_addr),
                        Token::FixedBytes(secret_hash),
                        Token::Uint(time_lock),
                    ])),
                };
                let gas = U256::from(self.gas_limit.eth_payment);
                self.sign_and_send_transaction(value, Action::Call(swap_contract_address), data, gas)
            },
            EthCoinType::Erc20 {
                platform: _,
                token_addr,
            } => {
                let allowance_fut = self
                    .allowance(swap_contract_address)
                    .map_err(|e| TransactionErr::Plain(ERRL!("{}", e)));

                let function_name = get_function_name("erc20Payment", args.watcher_reward.is_some());
                let function = try_tx_fus!(SWAP_CONTRACT.function(&function_name));

                let mut value = U256::from(0);
                let mut amount = trade_amount;

                debug!("Using watcher reward {:?} for swap payment", args.watcher_reward);

                let data = match args.watcher_reward {
                    Some(reward) => {
                        let reward_amount = match reward.reward_target {
                            RewardTarget::Contract | RewardTarget::PaymentSender => {
                                let eth_reward_amount = try_tx_fus!(wei_from_big_decimal(&reward.amount, ETH_DECIMALS));
                                value += eth_reward_amount;
                                eth_reward_amount
                            },
                            RewardTarget::PaymentSpender => {
                                let token_reward_amount =
                                    try_tx_fus!(wei_from_big_decimal(&reward.amount, self.decimals));
                                amount += token_reward_amount;
                                token_reward_amount
                            },
                            _ => {
                                // TODO tests passed without this change, need to research on how it worked
                                if reward.send_contract_reward_on_spend {
                                    let eth_reward_amount =
                                        try_tx_fus!(wei_from_big_decimal(&reward.amount, ETH_DECIMALS));
                                    value += eth_reward_amount;
                                    eth_reward_amount
                                } else {
                                    0.into()
                                }
                            },
                        };

                        try_tx_fus!(function.encode_input(&[
                            Token::FixedBytes(id),
                            Token::Uint(amount),
                            Token::Address(*token_addr),
                            Token::Address(receiver_addr),
                            Token::FixedBytes(secret_hash),
                            Token::Uint(time_lock),
                            Token::Uint(U256::from(reward.reward_target as u8)),
                            Token::Bool(reward.send_contract_reward_on_spend),
                            Token::Uint(reward_amount),
                        ]))
                    },
                    None => {
                        try_tx_fus!(function.encode_input(&[
                            Token::FixedBytes(id),
                            Token::Uint(trade_amount),
                            Token::Address(*token_addr),
                            Token::Address(receiver_addr),
                            Token::FixedBytes(secret_hash),
                            Token::Uint(time_lock)
                        ]))
                    },
                };

                let wait_for_required_allowance_until = args.wait_for_confirmation_until;
                let gas = U256::from(self.gas_limit.erc20_payment);

                let arc = self.clone();
                Box::new(allowance_fut.and_then(move |allowed| -> EthTxFut {
                    if allowed < amount {
                        Box::new(
                            arc.approve(swap_contract_address, U256::max_value())
                                .and_then(move |approved| {
                                    // make sure the approve tx is confirmed by making sure that the allowed value has been updated
                                    // this call is cheaper than waiting for confirmation calls
                                    arc.wait_for_required_allowance(
                                        swap_contract_address,
                                        amount,
                                        wait_for_required_allowance_until,
                                    )
                                    .map_err(move |e| {
                                        TransactionErr::Plain(ERRL!(
                                            "Allowed value was not updated in time after sending approve transaction {:02x}: {}",
                                            approved.tx_hash_as_bytes(),
                                            e
                                        ))
                                    })
                                    .and_then(move |_| {
                                        arc.sign_and_send_transaction(
                                            value,
                                            Call(swap_contract_address),
                                            data,
                                            gas,
                                        )
                                    })
                                }),
                        )
                    } else {
                        Box::new(arc.sign_and_send_transaction(
                            value,
                            Call(swap_contract_address),
                            data,
                            gas,
                        ))
                    }
                }))
            },
            EthCoinType::Nft { .. } => Box::new(futures01::future::err(TransactionErr::ProtocolNotSupported(ERRL!(
                "Nft Protocol is not supported yet!"
            )))),
        }
    }

    fn watcher_spends_hash_time_locked_payment(&self, input: SendMakerPaymentSpendPreimageInput) -> EthTxFut {
        let tx: UnverifiedTransactionWrapper = try_tx_fus!(rlp::decode(input.preimage));
        let payment = try_tx_fus!(SignedEthTx::new(tx));

        let function_name = get_function_name("receiverSpend", input.watcher_reward);
        let spend_func = try_tx_fus!(SWAP_CONTRACT.function(&function_name));
        let clone = self.clone();
        let secret_vec = input.secret.to_vec();
        let taker_addr = addr_from_raw_pubkey(input.taker_pub).unwrap();
        let swap_contract_address = match payment.unsigned().action() {
            Call(address) => *address,
            Create => {
                return Box::new(futures01::future::err(TransactionErr::Plain(ERRL!(
                    "Invalid payment action: the payment action cannot be create"
                ))))
            },
        };

        let watcher_reward = input.watcher_reward;
        match self.coin_type {
            EthCoinType::Eth => {
                let function_name = get_function_name("ethPayment", watcher_reward);
                let payment_func = try_tx_fus!(SWAP_CONTRACT.function(&function_name));
                let decoded = try_tx_fus!(decode_contract_call(payment_func, payment.unsigned().data()));
                let swap_id_input = try_tx_fus!(get_function_input_data(&decoded, payment_func, 0));

                let state_f = self.payment_status(swap_contract_address, swap_id_input.clone());
                Box::new(
                    state_f
                        .map_err(TransactionErr::Plain)
                        .and_then(move |state| -> EthTxFut {
                            if state != U256::from(PaymentState::Sent as u8) {
                                return Box::new(futures01::future::err(TransactionErr::Plain(ERRL!(
                                    "Payment {:?} state is not PAYMENT_STATE_SENT, got {}",
                                    payment,
                                    state
                                ))));
                            }

                            let value = payment.unsigned().value();
                            let reward_target = try_tx_fus!(get_function_input_data(&decoded, payment_func, 4));
                            let sends_contract_reward = try_tx_fus!(get_function_input_data(&decoded, payment_func, 5));
                            let watcher_reward_amount = try_tx_fus!(get_function_input_data(&decoded, payment_func, 6));

                            let data = try_tx_fus!(spend_func.encode_input(&[
                                swap_id_input,
                                Token::Uint(value),
                                Token::FixedBytes(secret_vec.clone()),
                                Token::Address(Address::default()),
                                Token::Address(payment.sender()),
                                Token::Address(taker_addr),
                                reward_target,
                                sends_contract_reward,
                                watcher_reward_amount,
                            ]));

                            clone.sign_and_send_transaction(
                                0.into(),
                                Call(swap_contract_address),
                                data,
                                U256::from(clone.gas_limit.eth_receiver_spend),
                            )
                        }),
                )
            },
            EthCoinType::Erc20 {
                platform: _,
                token_addr,
            } => {
                let function_name = get_function_name("erc20Payment", watcher_reward);
                let payment_func = try_tx_fus!(SWAP_CONTRACT.function(&function_name));

                let decoded = try_tx_fus!(decode_contract_call(payment_func, payment.unsigned().data()));
                let swap_id_input = try_tx_fus!(get_function_input_data(&decoded, payment_func, 0));
                let amount_input = try_tx_fus!(get_function_input_data(&decoded, payment_func, 1));

                let reward_target = try_tx_fus!(get_function_input_data(&decoded, payment_func, 6));
                let sends_contract_reward = try_tx_fus!(get_function_input_data(&decoded, payment_func, 7));
                let reward_amount = try_tx_fus!(get_function_input_data(&decoded, payment_func, 8));

                let state_f = self.payment_status(swap_contract_address, swap_id_input.clone());

                Box::new(
                    state_f
                        .map_err(TransactionErr::Plain)
                        .and_then(move |state| -> EthTxFut {
                            if state != U256::from(PaymentState::Sent as u8) {
                                return Box::new(futures01::future::err(TransactionErr::Plain(ERRL!(
                                    "Payment {:?} state is not PAYMENT_STATE_SENT, got {}",
                                    payment,
                                    state
                                ))));
                            }
                            let data = try_tx_fus!(spend_func.encode_input(&[
                                swap_id_input.clone(),
                                amount_input,
                                Token::FixedBytes(secret_vec.clone()),
                                Token::Address(token_addr),
                                Token::Address(payment.sender()),
                                Token::Address(taker_addr),
                                reward_target,
                                sends_contract_reward,
                                reward_amount
                            ]));
                            clone.sign_and_send_transaction(
                                0.into(),
                                Call(swap_contract_address),
                                data,
                                U256::from(clone.gas_limit.erc20_receiver_spend),
                            )
                        }),
                )
            },
            EthCoinType::Nft { .. } => Box::new(futures01::future::err(TransactionErr::ProtocolNotSupported(ERRL!(
                "Nft Protocol is not supported yet!"
            )))),
        }
    }

    fn watcher_refunds_hash_time_locked_payment(&self, args: RefundPaymentArgs) -> EthTxFut {
        let tx: UnverifiedTransactionWrapper = try_tx_fus!(rlp::decode(args.payment_tx));
        let payment = try_tx_fus!(SignedEthTx::new(tx));

        let function_name = get_function_name("senderRefund", true);
        let refund_func = try_tx_fus!(SWAP_CONTRACT.function(&function_name));

        let clone = self.clone();
        let taker_addr = addr_from_raw_pubkey(args.other_pubkey).unwrap();
        let swap_contract_address = match payment.unsigned().action() {
            Call(address) => *address,
            Create => {
                return Box::new(futures01::future::err(TransactionErr::Plain(ERRL!(
                    "Invalid payment action: the payment action cannot be create"
                ))))
            },
        };

        match self.coin_type {
            EthCoinType::Eth => {
                let function_name = get_function_name("ethPayment", true);
                let payment_func = try_tx_fus!(SWAP_CONTRACT.function(&function_name));
                let decoded = try_tx_fus!(decode_contract_call(payment_func, payment.unsigned().data()));
                let swap_id_input = try_tx_fus!(get_function_input_data(&decoded, payment_func, 0));
                let receiver_input = try_tx_fus!(get_function_input_data(&decoded, payment_func, 1));
                let hash_input = try_tx_fus!(get_function_input_data(&decoded, payment_func, 2));

                let state_f = self.payment_status(swap_contract_address, swap_id_input.clone());
                Box::new(
                    state_f
                        .map_err(TransactionErr::Plain)
                        .and_then(move |state| -> EthTxFut {
                            if state != U256::from(PaymentState::Sent as u8) {
                                return Box::new(futures01::future::err(TransactionErr::Plain(ERRL!(
                                    "Payment {:?} state is not PAYMENT_STATE_SENT, got {}",
                                    payment,
                                    state
                                ))));
                            }

                            let value = payment.unsigned().value();
                            let reward_target = try_tx_fus!(get_function_input_data(&decoded, payment_func, 4));
                            let sends_contract_reward = try_tx_fus!(get_function_input_data(&decoded, payment_func, 5));
                            let reward_amount = try_tx_fus!(get_function_input_data(&decoded, payment_func, 6));

                            let data = try_tx_fus!(refund_func.encode_input(&[
                                swap_id_input.clone(),
                                Token::Uint(value),
                                hash_input.clone(),
                                Token::Address(Address::default()),
                                Token::Address(taker_addr),
                                receiver_input.clone(),
                                reward_target,
                                sends_contract_reward,
                                reward_amount
                            ]));

                            clone.sign_and_send_transaction(
                                0.into(),
                                Call(swap_contract_address),
                                data,
                                U256::from(clone.gas_limit.eth_sender_refund),
                            )
                        }),
                )
            },
            EthCoinType::Erc20 {
                platform: _,
                token_addr,
            } => {
                let function_name = get_function_name("erc20Payment", true);
                let payment_func = try_tx_fus!(SWAP_CONTRACT.function(&function_name));

                let decoded = try_tx_fus!(decode_contract_call(payment_func, payment.unsigned().data()));
                let swap_id_input = try_tx_fus!(get_function_input_data(&decoded, payment_func, 0));
                let amount_input = try_tx_fus!(get_function_input_data(&decoded, payment_func, 1));
                let receiver_input = try_tx_fus!(get_function_input_data(&decoded, payment_func, 3));
                let hash_input = try_tx_fus!(get_function_input_data(&decoded, payment_func, 4));

                let reward_target = try_tx_fus!(get_function_input_data(&decoded, payment_func, 6));
                let sends_contract_reward = try_tx_fus!(get_function_input_data(&decoded, payment_func, 7));
                let reward_amount = try_tx_fus!(get_function_input_data(&decoded, payment_func, 8));

                let state_f = self.payment_status(swap_contract_address, swap_id_input.clone());
                Box::new(
                    state_f
                        .map_err(TransactionErr::Plain)
                        .and_then(move |state| -> EthTxFut {
                            if state != U256::from(PaymentState::Sent as u8) {
                                return Box::new(futures01::future::err(TransactionErr::Plain(ERRL!(
                                    "Payment {:?} state is not PAYMENT_STATE_SENT, got {}",
                                    payment,
                                    state
                                ))));
                            }

                            let data = try_tx_fus!(refund_func.encode_input(&[
                                swap_id_input.clone(),
                                amount_input.clone(),
                                hash_input.clone(),
                                Token::Address(token_addr),
                                Token::Address(taker_addr),
                                receiver_input.clone(),
                                reward_target,
                                sends_contract_reward,
                                reward_amount
                            ]));

                            clone.sign_and_send_transaction(
                                0.into(),
                                Call(swap_contract_address),
                                data,
                                U256::from(clone.gas_limit.erc20_sender_refund),
                            )
                        }),
                )
            },
            EthCoinType::Nft { .. } => Box::new(futures01::future::err(TransactionErr::ProtocolNotSupported(ERRL!(
                "Nft Protocol is not supported yet!"
            )))),
        }
    }

    async fn spend_hash_time_locked_payment<'a>(
        &self,
        args: SpendPaymentArgs<'a>,
    ) -> Result<SignedEthTx, TransactionErr> {
        let tx: UnverifiedTransactionWrapper = try_tx_s!(rlp::decode(args.other_payment_tx));
        let payment = try_tx_s!(SignedEthTx::new(tx));
        let my_address = try_tx_s!(self.derivation_method.single_addr_or_err().await);
        let swap_contract_address = try_tx_s!(args.swap_contract_address.try_to_address());

        let function_name = get_function_name("receiverSpend", args.watcher_reward);
        let spend_func = try_tx_s!(SWAP_CONTRACT.function(&function_name));

        let secret_vec = args.secret.to_vec();
        let watcher_reward = args.watcher_reward;

        match self.coin_type {
            EthCoinType::Eth => {
                let function_name = get_function_name("ethPayment", watcher_reward);
                let payment_func = try_tx_s!(SWAP_CONTRACT.function(&function_name));
                let decoded = try_tx_s!(decode_contract_call(payment_func, payment.unsigned().data()));

                let state = try_tx_s!(
                    self.payment_status(swap_contract_address, decoded[0].clone())
                        .compat()
                        .await
                );
                if state != U256::from(PaymentState::Sent as u8) {
                    return Err(TransactionErr::Plain(ERRL!(
                        "Payment {:?} state is not PAYMENT_STATE_SENT, got {}",
                        payment,
                        state
                    )));
                }

                let data = if watcher_reward {
                    try_tx_s!(spend_func.encode_input(&[
                        decoded[0].clone(),
                        Token::Uint(payment.unsigned().value()),
                        Token::FixedBytes(secret_vec),
                        Token::Address(Address::default()),
                        Token::Address(payment.sender()),
                        Token::Address(my_address),
                        decoded[4].clone(),
                        decoded[5].clone(),
                        decoded[6].clone(),
                    ]))
                } else {
                    try_tx_s!(spend_func.encode_input(&[
                        decoded[0].clone(),
                        Token::Uint(payment.unsigned().value()),
                        Token::FixedBytes(secret_vec),
                        Token::Address(Address::default()),
                        Token::Address(payment.sender()),
                    ]))
                };

                self.sign_and_send_transaction(
                    0.into(),
                    Call(swap_contract_address),
                    data,
                    U256::from(self.gas_limit.eth_receiver_spend),
                )
                .compat()
                .await
            },
            EthCoinType::Erc20 {
                platform: _,
                token_addr,
            } => {
                let function_name = get_function_name("erc20Payment", watcher_reward);
                let payment_func = try_tx_s!(SWAP_CONTRACT.function(&function_name));

                let decoded = try_tx_s!(decode_contract_call(payment_func, payment.unsigned().data()));
                let state = try_tx_s!(
                    self.payment_status(swap_contract_address, decoded[0].clone())
                        .compat()
                        .await
                );
                if state != U256::from(PaymentState::Sent as u8) {
                    return Err(TransactionErr::Plain(ERRL!(
                        "Payment {:?} state is not PAYMENT_STATE_SENT, got {}",
                        payment,
                        state
                    )));
                }

                let data = if watcher_reward {
                    try_tx_s!(spend_func.encode_input(&[
                        decoded[0].clone(),
                        decoded[1].clone(),
                        Token::FixedBytes(secret_vec),
                        Token::Address(token_addr),
                        Token::Address(payment.sender()),
                        Token::Address(my_address),
                        decoded[6].clone(),
                        decoded[7].clone(),
                        decoded[8].clone(),
                    ]))
                } else {
                    try_tx_s!(spend_func.encode_input(&[
                        decoded[0].clone(),
                        decoded[1].clone(),
                        Token::FixedBytes(secret_vec),
                        Token::Address(token_addr),
                        Token::Address(payment.sender()),
                    ]))
                };

                self.sign_and_send_transaction(
                    0.into(),
                    Call(swap_contract_address),
                    data,
                    U256::from(self.gas_limit.erc20_receiver_spend),
                )
                .compat()
                .await
            },
            EthCoinType::Nft { .. } => Err(TransactionErr::ProtocolNotSupported(ERRL!(
                "Nft Protocol is not supported!"
            ))),
        }
    }

    async fn refund_hash_time_locked_payment<'a>(
        &self,
        args: RefundPaymentArgs<'a>,
    ) -> Result<SignedEthTx, TransactionErr> {
        let tx: UnverifiedTransactionWrapper = try_tx_s!(rlp::decode(args.payment_tx));
        let payment = try_tx_s!(SignedEthTx::new(tx));
        let my_address = try_tx_s!(self.derivation_method.single_addr_or_err().await);
        let swap_contract_address = try_tx_s!(args.swap_contract_address.try_to_address());

        let function_name = get_function_name("senderRefund", args.watcher_reward);
        let refund_func = try_tx_s!(SWAP_CONTRACT.function(&function_name));
        let watcher_reward = args.watcher_reward;

        match self.coin_type {
            EthCoinType::Eth => {
                let function_name = get_function_name("ethPayment", watcher_reward);
                let payment_func = try_tx_s!(SWAP_CONTRACT.function(&function_name));

                let decoded = try_tx_s!(decode_contract_call(payment_func, payment.unsigned().data()));

                let state = try_tx_s!(
                    self.payment_status(swap_contract_address, decoded[0].clone())
                        .compat()
                        .await
                );
                if state != U256::from(PaymentState::Sent as u8) {
                    return Err(TransactionErr::Plain(ERRL!(
                        "Payment {:?} state is not PAYMENT_STATE_SENT, got {}",
                        payment,
                        state
                    )));
                }

                let value = payment.unsigned().value();
                let data = if watcher_reward {
                    try_tx_s!(refund_func.encode_input(&[
                        decoded[0].clone(),
                        Token::Uint(value),
                        decoded[2].clone(),
                        Token::Address(Address::default()),
                        Token::Address(my_address),
                        decoded[1].clone(),
                        decoded[4].clone(),
                        decoded[5].clone(),
                        decoded[6].clone(),
                    ]))
                } else {
                    try_tx_s!(refund_func.encode_input(&[
                        decoded[0].clone(),
                        Token::Uint(value),
                        decoded[2].clone(),
                        Token::Address(Address::default()),
                        decoded[1].clone(),
                    ]))
                };

                self.sign_and_send_transaction(
                    0.into(),
                    Call(swap_contract_address),
                    data,
                    U256::from(self.gas_limit.eth_sender_refund),
                )
                .compat()
                .await
            },
            EthCoinType::Erc20 {
                platform: _,
                token_addr,
            } => {
                let function_name = get_function_name("erc20Payment", watcher_reward);
                let payment_func = try_tx_s!(SWAP_CONTRACT.function(&function_name));

                let decoded = try_tx_s!(decode_contract_call(payment_func, payment.unsigned().data()));
                let state = try_tx_s!(
                    self.payment_status(swap_contract_address, decoded[0].clone())
                        .compat()
                        .await
                );
                if state != U256::from(PaymentState::Sent as u8) {
                    return Err(TransactionErr::Plain(ERRL!(
                        "Payment {:?} state is not PAYMENT_STATE_SENT, got {}",
                        payment,
                        state
                    )));
                }

                let data = if watcher_reward {
                    try_tx_s!(refund_func.encode_input(&[
                        decoded[0].clone(),
                        decoded[1].clone(),
                        decoded[4].clone(),
                        Token::Address(token_addr),
                        Token::Address(my_address),
                        decoded[3].clone(),
                        decoded[6].clone(),
                        decoded[7].clone(),
                        decoded[8].clone(),
                    ]))
                } else {
                    try_tx_s!(refund_func.encode_input(&[
                        decoded[0].clone(),
                        decoded[1].clone(),
                        decoded[4].clone(),
                        Token::Address(token_addr),
                        decoded[3].clone(),
                    ]))
                };

                self.sign_and_send_transaction(
                    0.into(),
                    Call(swap_contract_address),
                    data,
                    U256::from(self.gas_limit.erc20_sender_refund),
                )
                .compat()
                .await
            },
            EthCoinType::Nft { .. } => Err(TransactionErr::ProtocolNotSupported(ERRL!(
                "Nft Protocol is not supported yet!"
            ))),
        }
    }

    fn address_balance(&self, address: Address) -> BalanceFut<U256> {
        let coin = self.clone();
        let fut = async move {
            match coin.coin_type {
                EthCoinType::Eth => Ok(coin.balance(address, Some(BlockNumber::Latest)).await?),
                EthCoinType::Erc20 { ref token_addr, .. } => {
                    let function = ERC20_CONTRACT.function("balanceOf")?;
                    let data = function.encode_input(&[Token::Address(address)])?;

                    let res = coin.call_request(address, *token_addr, None, Some(data.into())).await?;
                    let decoded = function.decode_output(&res.0)?;
                    match decoded[0] {
                        Token::Uint(number) => Ok(number),
                        _ => {
                            let error = format!("Expected U256 as balanceOf result but got {:?}", decoded);
                            MmError::err(BalanceError::InvalidResponse(error))
                        },
                    }
                },
                EthCoinType::Nft { .. } => {
                    MmError::err(BalanceError::Internal("Nft Protocol is not supported yet!".to_string()))
                },
            }
        };
        Box::new(fut.boxed().compat())
    }

    fn get_balance(&self) -> BalanceFut<U256> {
        let coin = self.clone();
        let fut = async move {
            let my_address = coin.derivation_method.single_addr_or_err().await?;
            coin.address_balance(my_address).compat().await
        };
        Box::new(fut.boxed().compat())
    }

    pub async fn get_tokens_balance_list_for_address(
        &self,
        address: Address,
    ) -> Result<CoinBalanceMap, MmError<BalanceError>> {
        let coin = || self;

        let tokens = self.get_erc_tokens_infos();
        let mut requests = Vec::with_capacity(tokens.len());

        for (token_ticker, info) in tokens {
            let fut = async move {
                let balance_as_u256 = coin()
                    .get_token_balance_for_address(address, info.token_address)
                    .await?;
                let balance_as_big_decimal = u256_to_big_decimal(balance_as_u256, info.decimals)?;
                let balance = CoinBalance::new(balance_as_big_decimal);
                Ok((token_ticker, balance))
            };
            requests.push(fut);
        }

        try_join_all(requests).await.map(|res| res.into_iter().collect())
    }

    pub async fn get_tokens_balance_list(&self) -> Result<CoinBalanceMap, MmError<BalanceError>> {
        let my_address = self.derivation_method.single_addr_or_err().await?;
        self.get_tokens_balance_list_for_address(my_address).await
    }

    async fn get_token_balance_for_address(
        &self,
        address: Address,
        token_address: Address,
    ) -> Result<U256, MmError<BalanceError>> {
        let function = ERC20_CONTRACT.function("balanceOf")?;
        let data = function.encode_input(&[Token::Address(address)])?;
        let res = self
            .call_request(address, token_address, None, Some(data.into()))
            .await?;
        let decoded = function.decode_output(&res.0)?;

        match decoded[0] {
            Token::Uint(number) => Ok(number),
            _ => {
                let error = format!("Expected U256 as balanceOf result but got {:?}", decoded);
                MmError::err(BalanceError::InvalidResponse(error))
            },
        }
    }

    async fn get_token_balance(&self, token_address: Address) -> Result<U256, MmError<BalanceError>> {
        let my_address = self.derivation_method.single_addr_or_err().await?;
        self.get_token_balance_for_address(my_address, token_address).await
    }

    async fn erc1155_balance(&self, token_addr: Address, token_id: &str) -> MmResult<BigDecimal, BalanceError> {
        let wallet_amount_uint = match self.coin_type {
            EthCoinType::Eth | EthCoinType::Nft { .. } => {
                let function = ERC1155_CONTRACT.function("balanceOf")?;
                let token_id_u256 =
                    U256::from_dec_str(token_id).map_to_mm(|e| NumConversError::new(format!("{:?}", e)))?;
                let my_address = self.derivation_method.single_addr_or_err().await?;
                let data = function.encode_input(&[Token::Address(my_address), Token::Uint(token_id_u256)])?;
                let result = self
                    .call_request(my_address, token_addr, None, Some(data.into()))
                    .await?;
                let decoded = function.decode_output(&result.0)?;
                match decoded[0] {
                    Token::Uint(number) => number,
                    _ => {
                        let error = format!("Expected U256 as balanceOf result but got {:?}", decoded);
                        return MmError::err(BalanceError::InvalidResponse(error));
                    },
                }
            },
            EthCoinType::Erc20 { .. } => {
                return MmError::err(BalanceError::Internal(
                    "Erc20 coin type doesnt support Erc1155 standard".to_owned(),
                ))
            },
        };
        let wallet_amount = u256_to_big_decimal(wallet_amount_uint, self.decimals)?;
        Ok(wallet_amount)
    }

    async fn erc721_owner(&self, token_addr: Address, token_id: &str) -> MmResult<Address, GetNftInfoError> {
        let owner_address = match self.coin_type {
            EthCoinType::Eth | EthCoinType::Nft { .. } => {
                let function = ERC721_CONTRACT.function("ownerOf")?;
                let token_id_u256 =
                    U256::from_dec_str(token_id).map_to_mm(|e| NumConversError::new(format!("{:?}", e)))?;
                let data = function.encode_input(&[Token::Uint(token_id_u256)])?;
                let my_address = self.derivation_method.single_addr_or_err().await?;
                let result = self
                    .call_request(my_address, token_addr, None, Some(data.into()))
                    .await?;
                let decoded = function.decode_output(&result.0)?;
                match decoded[0] {
                    Token::Address(owner) => owner,
                    _ => {
                        let error = format!("Expected Address as ownerOf result but got {:?}", decoded);
                        return MmError::err(GetNftInfoError::InvalidResponse(error));
                    },
                }
            },
            EthCoinType::Erc20 { .. } => {
                return MmError::err(GetNftInfoError::Internal(
                    "Erc20 coin type doesnt support Erc721 standard".to_owned(),
                ))
            },
        };
        Ok(owner_address)
    }

    fn estimate_gas_wrapper(&self, req: CallRequest) -> Box<dyn Future<Item = U256, Error = web3::Error> + Send> {
        let coin = self.clone();

        // always using None block number as old Geth version accept only single argument in this RPC
        let fut = async move { coin.estimate_gas(req, None).await };

        Box::new(fut.boxed().compat())
    }

    /// Estimates how much gas is necessary to allow the contract call to complete.
    /// `contract_addr` can be a ERC20 token address or any other contract address.
    ///
    /// # Important
    ///
    /// Don't use this method to estimate gas for a withdrawal of `ETH` coin.
    /// For more details, see `withdraw_impl`.
    ///
    /// Also, note that the contract call has to be initiated by my wallet address,
    /// because [`CallRequest::from`] is set to [`EthCoinImpl::my_address`].
    async fn estimate_gas_for_contract_call(&self, contract_addr: Address, call_data: Bytes) -> Web3RpcResult<U256> {
        let coin = self.clone();
        let my_address = coin.derivation_method.single_addr_or_err().await?;
        let fee_policy_for_estimate = get_swap_fee_policy_for_estimate(self.get_swap_transaction_fee_policy());
        let pay_for_gas_option = coin.get_swap_pay_for_gas_option(fee_policy_for_estimate).await?;
        let eth_value = U256::zero();
        let estimate_gas_req = CallRequest {
            value: Some(eth_value),
            data: Some(call_data),
            from: Some(my_address),
            to: Some(contract_addr),
            ..CallRequest::default()
        };
        // gas price must be supplied because some smart contracts base their
        // logic on gas price, e.g. TUSD: https://github.com/KomodoPlatform/atomicDEX-API/issues/643
        let estimate_gas_req = call_request_with_pay_for_gas_option(estimate_gas_req, pay_for_gas_option);
        coin.estimate_gas_wrapper(estimate_gas_req)
            .compat()
            .await
            .map_to_mm(Web3RpcError::from)
    }

    fn eth_balance(&self) -> BalanceFut<U256> {
        let coin = self.clone();
        let fut = async move {
            let my_address = coin.derivation_method.single_addr_or_err().await?;
            coin.balance(my_address, Some(BlockNumber::Latest))
                .await
                .map_to_mm(BalanceError::from)
        };
        Box::new(fut.boxed().compat())
    }

    pub(crate) async fn call_request(
        &self,
        from: Address,
        to: Address,
        value: Option<U256>,
        data: Option<Bytes>,
    ) -> Result<Bytes, web3::Error> {
        let request = CallRequest {
            from: Some(from),
            to: Some(to),
            gas: None,
            gas_price: None,
            value,
            data,
            ..CallRequest::default()
        };

        self.call(request, Some(BlockId::Number(BlockNumber::Latest))).await
    }

    fn allowance(&self, spender: Address) -> Web3RpcFut<U256> {
        let coin = self.clone();
        let fut = async move {
            match coin.coin_type {
                EthCoinType::Eth => MmError::err(Web3RpcError::Internal(
                    "'allowance' must not be called for ETH coin".to_owned(),
                )),
                EthCoinType::Erc20 { ref token_addr, .. } => {
                    let function = ERC20_CONTRACT.function("allowance")?;
                    let my_address = coin.derivation_method.single_addr_or_err().await?;
                    let data = function.encode_input(&[Token::Address(my_address), Token::Address(spender)])?;

                    let res = coin
                        .call_request(my_address, *token_addr, None, Some(data.into()))
                        .await?;
                    let decoded = function.decode_output(&res.0)?;

                    match decoded[0] {
                        Token::Uint(number) => Ok(number),
                        _ => {
                            let error = format!("Expected U256 as allowance result but got {:?}", decoded);
                            MmError::err(Web3RpcError::InvalidResponse(error))
                        },
                    }
                },
                EthCoinType::Nft { .. } => MmError::err(Web3RpcError::NftProtocolNotSupported),
            }
        };
        Box::new(fut.boxed().compat())
    }

    fn wait_for_required_allowance(
        &self,
        spender: Address,
        required_allowance: U256,
        wait_until: u64,
    ) -> Web3RpcFut<()> {
        const CHECK_ALLOWANCE_EVERY: f64 = 5.;

        let selfi = self.clone();
        let fut = async move {
            loop {
                if now_sec() > wait_until {
                    return MmError::err(Web3RpcError::Timeout(ERRL!(
                        "Waited too long until {} for allowance to be updated to at least {}",
                        wait_until,
                        required_allowance
                    )));
                }

                match selfi.allowance(spender).compat().await {
                    Ok(allowed) if allowed >= required_allowance => return Ok(()),
                    Ok(_allowed) => (),
                    Err(e) => match e.get_inner() {
                        Web3RpcError::Transport(e) => error!("Error {} on trying to get the allowed amount!", e),
                        _ => return Err(e),
                    },
                }

                Timer::sleep(CHECK_ALLOWANCE_EVERY).await;
            }
        };
        Box::new(fut.boxed().compat())
    }

    fn approve(&self, spender: Address, amount: U256) -> EthTxFut {
        let coin = self.clone();
        let fut = async move {
            let token_addr = match coin.coin_type {
                EthCoinType::Eth => return TX_PLAIN_ERR!("'approve' is expected to be call for ERC20 coins only"),
                EthCoinType::Erc20 { token_addr, .. } => token_addr,
                EthCoinType::Nft { .. } => {
                    return Err(TransactionErr::ProtocolNotSupported(ERRL!(
                        "Nft Protocol is not supported yet!"
                    )))
                },
            };
            let function = try_tx_s!(ERC20_CONTRACT.function("approve"));
            let data = try_tx_s!(function.encode_input(&[Token::Address(spender), Token::Uint(amount)]));

            let gas_limit = try_tx_s!(
                coin.estimate_gas_for_contract_call(token_addr, Bytes::from(data.clone()))
                    .await
            );

            coin.sign_and_send_transaction(0.into(), Call(token_addr), data, gas_limit)
                .compat()
                .await
        };
        Box::new(fut.boxed().compat())
    }

    /// Gets `PaymentSent` events from etomic swap smart contract since `from_block`
    fn payment_sent_events(
        &self,
        swap_contract_address: Address,
        from_block: u64,
        to_block: u64,
    ) -> Box<dyn Future<Item = Vec<Log>, Error = String> + Send> {
        let contract_event = try_fus!(SWAP_CONTRACT.event("PaymentSent"));
        let filter = FilterBuilder::default()
            .topics(Some(vec![contract_event.signature()]), None, None, None)
            .from_block(BlockNumber::Number(from_block.into()))
            .to_block(BlockNumber::Number(to_block.into()))
            .address(vec![swap_contract_address])
            .build();

        let coin = self.clone();

        let fut = async move { coin.logs(filter).await.map_err(|e| ERRL!("{}", e)) };
        Box::new(fut.boxed().compat())
    }

    /// Gets `ReceiverSpent` events from etomic swap smart contract since `from_block`
    fn spend_events(
        &self,
        swap_contract_address: Address,
        from_block: u64,
        to_block: u64,
    ) -> Box<dyn Future<Item = Vec<Log>, Error = String> + Send> {
        let contract_event = try_fus!(SWAP_CONTRACT.event("ReceiverSpent"));
        let filter = FilterBuilder::default()
            .topics(Some(vec![contract_event.signature()]), None, None, None)
            .from_block(BlockNumber::Number(from_block.into()))
            .to_block(BlockNumber::Number(to_block.into()))
            .address(vec![swap_contract_address])
            .build();

        let coin = self.clone();

        let fut = async move { coin.logs(filter).await.map_err(|e| ERRL!("{}", e)) };
        Box::new(fut.boxed().compat())
    }

    fn validate_payment(&self, input: ValidatePaymentInput) -> ValidatePaymentFut<()> {
        let expected_swap_contract_address = try_f!(input
            .swap_contract_address
            .try_to_address()
            .map_to_mm(ValidatePaymentError::InvalidParameter));

        let unsigned: UnverifiedTransactionWrapper = try_f!(rlp::decode(&input.payment_tx));
        let tx =
            try_f!(SignedEthTx::new(unsigned)
                .map_to_mm(|err| ValidatePaymentError::TxDeserializationError(err.to_string())));
        let sender = try_f!(addr_from_raw_pubkey(&input.other_pub).map_to_mm(ValidatePaymentError::InvalidParameter));
        let time_lock = try_f!(input
            .time_lock
            .try_into()
            .map_to_mm(ValidatePaymentError::TimelockOverflow));

        let selfi = self.clone();
        let swap_id = selfi.etomic_swap_id(time_lock, &input.secret_hash);
        let decimals = self.decimals;
        let secret_hash = if input.secret_hash.len() == 32 {
            ripemd160(&input.secret_hash).to_vec()
        } else {
            input.secret_hash.to_vec()
        };
        let trade_amount = try_f!(wei_from_big_decimal(&(input.amount), decimals));
        let fut = async move {
            let status = selfi
                .payment_status(expected_swap_contract_address, Token::FixedBytes(swap_id.clone()))
                .compat()
                .await
                .map_to_mm(ValidatePaymentError::Transport)?;
            if status != U256::from(PaymentState::Sent as u8) {
                return MmError::err(ValidatePaymentError::UnexpectedPaymentState(format!(
                    "Payment state is not PAYMENT_STATE_SENT, got {}",
                    status
                )));
            }

            let tx_from_rpc = selfi.transaction(TransactionId::Hash(tx.tx_hash())).await?;
            let tx_from_rpc = tx_from_rpc.as_ref().ok_or_else(|| {
                ValidatePaymentError::TxDoesNotExist(format!("Didn't find provided tx {:?} on ETH node", tx.tx_hash()))
            })?;

            if tx_from_rpc.from != Some(sender) {
                return MmError::err(ValidatePaymentError::WrongPaymentTx(format!(
                    "Payment tx {:?} was sent from wrong address, expected {:?}",
                    tx_from_rpc, sender
                )));
            }

            let my_address = selfi.derivation_method.single_addr_or_err().await?;
            match &selfi.coin_type {
                EthCoinType::Eth => {
                    let mut expected_value = trade_amount;

                    if tx_from_rpc.to != Some(expected_swap_contract_address) {
                        return MmError::err(ValidatePaymentError::WrongPaymentTx(format!(
                            "Payment tx {:?} was sent to wrong address, expected {:?}",
                            tx_from_rpc, expected_swap_contract_address,
                        )));
                    }

                    let function_name = get_function_name("ethPayment", input.watcher_reward.is_some());
                    let function = SWAP_CONTRACT
                        .function(&function_name)
                        .map_to_mm(|err| ValidatePaymentError::InternalError(err.to_string()))?;

                    let decoded = decode_contract_call(function, &tx_from_rpc.input.0)
                        .map_to_mm(|err| ValidatePaymentError::TxDeserializationError(err.to_string()))?;

                    if decoded[0] != Token::FixedBytes(swap_id.clone()) {
                        return MmError::err(ValidatePaymentError::WrongPaymentTx(format!(
                            "Invalid 'swap_id' {:?}, expected {:?}",
                            decoded, swap_id
                        )));
                    }

                    if decoded[1] != Token::Address(my_address) {
                        return MmError::err(ValidatePaymentError::WrongPaymentTx(format!(
                            "Payment tx receiver arg {:?} is invalid, expected {:?}",
                            decoded[1],
                            Token::Address(my_address)
                        )));
                    }

                    if decoded[2] != Token::FixedBytes(secret_hash.to_vec()) {
                        return MmError::err(ValidatePaymentError::WrongPaymentTx(format!(
                            "Payment tx secret_hash arg {:?} is invalid, expected {:?}",
                            decoded[2],
                            Token::FixedBytes(secret_hash.to_vec()),
                        )));
                    }

                    if decoded[3] != Token::Uint(U256::from(input.time_lock)) {
                        return MmError::err(ValidatePaymentError::WrongPaymentTx(format!(
                            "Payment tx time_lock arg {:?} is invalid, expected {:?}",
                            decoded[3],
                            Token::Uint(U256::from(input.time_lock)),
                        )));
                    }

                    if let Some(watcher_reward) = input.watcher_reward {
                        if decoded[4] != Token::Uint(U256::from(watcher_reward.reward_target as u8)) {
                            return MmError::err(ValidatePaymentError::WrongPaymentTx(format!(
                                "Payment tx reward target arg {:?} is invalid, expected {:?}",
                                decoded[4], watcher_reward.reward_target as u8
                            )));
                        }

                        if decoded[5] != Token::Bool(watcher_reward.send_contract_reward_on_spend) {
                            return MmError::err(ValidatePaymentError::WrongPaymentTx(format!(
                                "Payment tx sends_contract_reward_on_spend arg {:?} is invalid, expected {:?}",
                                decoded[5], watcher_reward.send_contract_reward_on_spend
                            )));
                        }

                        let expected_reward_amount = wei_from_big_decimal(&watcher_reward.amount, decimals)?;
                        let actual_reward_amount = decoded[6].clone().into_uint().ok_or_else(|| {
                            ValidatePaymentError::WrongPaymentTx("Invalid type for watcher reward argument".to_string())
                        })?;

                        validate_watcher_reward(
                            expected_reward_amount.as_u64(),
                            actual_reward_amount.as_u64(),
                            watcher_reward.is_exact_amount,
                        )?;

                        match watcher_reward.reward_target {
                            RewardTarget::None | RewardTarget::PaymentReceiver => {
                                if watcher_reward.send_contract_reward_on_spend {
                                    expected_value += actual_reward_amount
                                }
                            },
                            RewardTarget::PaymentSender | RewardTarget::PaymentSpender | RewardTarget::Contract => {
                                expected_value += actual_reward_amount
                            },
                        };
                    }

                    if tx_from_rpc.value != expected_value {
                        return MmError::err(ValidatePaymentError::WrongPaymentTx(format!(
                            "Payment tx value arg {:?} is invalid, expected {:?}",
                            tx_from_rpc.value, trade_amount
                        )));
                    }
                },
                EthCoinType::Erc20 {
                    platform: _,
                    token_addr,
                } => {
                    let mut expected_value = U256::from(0);
                    let mut expected_amount = trade_amount;

                    if tx_from_rpc.to != Some(expected_swap_contract_address) {
                        return MmError::err(ValidatePaymentError::WrongPaymentTx(format!(
                            "Payment tx {:?} was sent to wrong address, expected {:?}",
                            tx_from_rpc, expected_swap_contract_address,
                        )));
                    }
                    let function_name = get_function_name("erc20Payment", input.watcher_reward.is_some());
                    let function = SWAP_CONTRACT
                        .function(&function_name)
                        .map_to_mm(|err| ValidatePaymentError::InternalError(err.to_string()))?;
                    let decoded = decode_contract_call(function, &tx_from_rpc.input.0)
                        .map_to_mm(|err| ValidatePaymentError::TxDeserializationError(err.to_string()))?;

                    if decoded[0] != Token::FixedBytes(swap_id.clone()) {
                        return MmError::err(ValidatePaymentError::WrongPaymentTx(format!(
                            "Invalid 'swap_id' {:?}, expected {:?}",
                            decoded, swap_id
                        )));
                    }

                    if decoded[2] != Token::Address(*token_addr) {
                        return MmError::err(ValidatePaymentError::WrongPaymentTx(format!(
                            "Payment tx token_addr arg {:?} is invalid, expected {:?}",
                            decoded[2],
                            Token::Address(*token_addr)
                        )));
                    }

                    if decoded[3] != Token::Address(my_address) {
                        return MmError::err(ValidatePaymentError::WrongPaymentTx(format!(
                            "Payment tx receiver arg {:?} is invalid, expected {:?}",
                            decoded[3],
                            Token::Address(my_address),
                        )));
                    }

                    if decoded[4] != Token::FixedBytes(secret_hash.to_vec()) {
                        return MmError::err(ValidatePaymentError::WrongPaymentTx(format!(
                            "Payment tx secret_hash arg {:?} is invalid, expected {:?}",
                            decoded[4],
                            Token::FixedBytes(secret_hash.to_vec()),
                        )));
                    }

                    if decoded[5] != Token::Uint(U256::from(input.time_lock)) {
                        return MmError::err(ValidatePaymentError::WrongPaymentTx(format!(
                            "Payment tx time_lock arg {:?} is invalid, expected {:?}",
                            decoded[5],
                            Token::Uint(U256::from(input.time_lock)),
                        )));
                    }

                    if let Some(watcher_reward) = input.watcher_reward {
                        if decoded[6] != Token::Uint(U256::from(watcher_reward.reward_target as u8)) {
                            return MmError::err(ValidatePaymentError::WrongPaymentTx(format!(
                                "Payment tx reward target arg {:?} is invalid, expected {:?}",
                                decoded[4], watcher_reward.reward_target as u8
                            )));
                        }

                        if decoded[7] != Token::Bool(watcher_reward.send_contract_reward_on_spend) {
                            return MmError::err(ValidatePaymentError::WrongPaymentTx(format!(
                                "Payment tx sends_contract_reward_on_spend arg {:?} is invalid, expected {:?}",
                                decoded[5], watcher_reward.send_contract_reward_on_spend
                            )));
                        }

                        let expected_reward_amount = match watcher_reward.reward_target {
                            RewardTarget::Contract | RewardTarget::PaymentSender => {
                                wei_from_big_decimal(&watcher_reward.amount, ETH_DECIMALS)?
                            },
                            RewardTarget::PaymentSpender => {
                                wei_from_big_decimal(&watcher_reward.amount, selfi.decimals)?
                            },
                            _ => {
                                // TODO tests passed without this change, need to research on how it worked
                                if watcher_reward.send_contract_reward_on_spend {
                                    wei_from_big_decimal(&watcher_reward.amount, ETH_DECIMALS)?
                                } else {
                                    0.into()
                                }
                            },
                        };

                        let actual_reward_amount = get_function_input_data(&decoded, function, 8)
                            .map_to_mm(ValidatePaymentError::TxDeserializationError)?
                            .into_uint()
                            .ok_or_else(|| {
                                ValidatePaymentError::WrongPaymentTx(
                                    "Invalid type for watcher reward argument".to_string(),
                                )
                            })?;

                        validate_watcher_reward(
                            expected_reward_amount.as_u64(),
                            actual_reward_amount.as_u64(),
                            watcher_reward.is_exact_amount,
                        )?;

                        match watcher_reward.reward_target {
                            RewardTarget::PaymentSender | RewardTarget::Contract => {
                                expected_value += actual_reward_amount
                            },
                            RewardTarget::PaymentSpender => expected_amount += actual_reward_amount,
                            _ => {
                                if watcher_reward.send_contract_reward_on_spend {
                                    expected_value += actual_reward_amount
                                }
                            },
                        };

                        if decoded[1] != Token::Uint(expected_amount) {
                            return MmError::err(ValidatePaymentError::WrongPaymentTx(format!(
                                "Payment tx amount arg {:?} is invalid, expected {:?}",
                                decoded[1], expected_amount,
                            )));
                        }
                    }

                    if tx_from_rpc.value != expected_value {
                        return MmError::err(ValidatePaymentError::WrongPaymentTx(format!(
                            "Payment tx value arg {:?} is invalid, expected {:?}",
                            tx_from_rpc.value, expected_value
                        )));
                    }
                },
                EthCoinType::Nft { .. } => return MmError::err(ValidatePaymentError::NftProtocolNotSupported),
            }

            Ok(())
        };
        Box::new(fut.boxed().compat())
    }

    fn payment_status(
        &self,
        swap_contract_address: H160,
        token: Token,
    ) -> Box<dyn Future<Item = U256, Error = String> + Send + 'static> {
        let function = try_fus!(SWAP_CONTRACT.function("payments"));

        let data = try_fus!(function.encode_input(&[token]));

        let coin = self.clone();
        let fut = async move {
            let my_address = coin
                .derivation_method
                .single_addr_or_err()
                .await
                .map_err(|e| ERRL!("{}", e))?;
            coin.call_request(my_address, swap_contract_address, None, Some(data.into()))
                .await
                .map_err(|e| ERRL!("{}", e))
        };

        Box::new(fut.boxed().compat().and_then(move |bytes| {
            let decoded_tokens = try_s!(function.decode_output(&bytes.0));
            let state = decoded_tokens
                .get(2)
                .ok_or_else(|| ERRL!("Payment status must contain 'state' as the 2nd token"))?;
            match state {
                Token::Uint(state) => Ok(*state),
                _ => ERR!("Payment status must be uint, got {:?}", state),
            }
        }))
    }

    async fn search_for_swap_tx_spend(
        &self,
        tx: &[u8],
        swap_contract_address: Address,
        _secret_hash: &[u8],
        search_from_block: u64,
        watcher_reward: bool,
    ) -> Result<Option<FoundSwapTxSpend>, String> {
        let unverified: UnverifiedTransactionWrapper = try_s!(rlp::decode(tx));
        let tx = try_s!(SignedEthTx::new(unverified));

        let func_name = match self.coin_type {
            EthCoinType::Eth => get_function_name("ethPayment", watcher_reward),
            EthCoinType::Erc20 { .. } => get_function_name("erc20Payment", watcher_reward),
            EthCoinType::Nft { .. } => return ERR!("Nft Protocol is not supported yet!"),
        };

        let payment_func = try_s!(SWAP_CONTRACT.function(&func_name));
        let decoded = try_s!(decode_contract_call(payment_func, tx.unsigned().data()));
        let id = match decoded.first() {
            Some(Token::FixedBytes(bytes)) => bytes.clone(),
            invalid_token => return ERR!("Expected Token::FixedBytes, got {:?}", invalid_token),
        };

        let mut current_block = try_s!(self.current_block().compat().await);
        if current_block < search_from_block {
            current_block = search_from_block;
        }

        let mut from_block = search_from_block;

        loop {
            let to_block = current_block.min(from_block + self.logs_block_range);

            let spend_events = try_s!(
                self.spend_events(swap_contract_address, from_block, to_block)
                    .compat()
                    .await
            );
            let found = spend_events.iter().find(|event| &event.data.0[..32] == id.as_slice());

            if let Some(event) = found {
                match event.transaction_hash {
                    Some(tx_hash) => {
                        let transaction = match try_s!(self.transaction(TransactionId::Hash(tx_hash)).await) {
                            Some(t) => t,
                            None => {
                                return ERR!("Found ReceiverSpent event, but transaction {:02x} is missing", tx_hash)
                            },
                        };

                        return Ok(Some(FoundSwapTxSpend::Spent(TransactionEnum::from(try_s!(
                            signed_tx_from_web3_tx(transaction)
                        )))));
                    },
                    None => return ERR!("Found ReceiverSpent event, but it doesn't have tx_hash"),
                }
            }

            let refund_events = try_s!(
                self.refund_events(swap_contract_address, from_block, to_block)
                    .compat()
                    .await
            );
            let found = refund_events.iter().find(|event| &event.data.0[..32] == id.as_slice());

            if let Some(event) = found {
                match event.transaction_hash {
                    Some(tx_hash) => {
                        let transaction = match try_s!(self.transaction(TransactionId::Hash(tx_hash)).await) {
                            Some(t) => t,
                            None => {
                                return ERR!("Found SenderRefunded event, but transaction {:02x} is missing", tx_hash)
                            },
                        };

                        return Ok(Some(FoundSwapTxSpend::Refunded(TransactionEnum::from(try_s!(
                            signed_tx_from_web3_tx(transaction)
                        )))));
                    },
                    None => return ERR!("Found SenderRefunded event, but it doesn't have tx_hash"),
                }
            }

            if to_block >= current_block {
                break;
            }
            from_block = to_block;
        }

        Ok(None)
    }

    pub async fn get_watcher_reward_amount(&self, wait_until: u64) -> Result<BigDecimal, MmError<WatcherRewardError>> {
        let pay_for_gas_option = repeatable!(async {
            self.get_swap_pay_for_gas_option(self.get_swap_transaction_fee_policy())
                .await
                .retry_on_err()
        })
        .until_s(wait_until)
        .repeat_every_secs(10.)
        .await
        .map_err(|_| WatcherRewardError::RPCError("Error getting the gas price".to_string()))?;

        let gas_cost_wei = calc_total_fee(U256::from(REWARD_GAS_AMOUNT), &pay_for_gas_option)
            .map_err(|e| WatcherRewardError::InternalError(e.to_string()))?;
        let gas_cost_eth = u256_to_big_decimal(gas_cost_wei, ETH_DECIMALS)
            .map_err(|e| WatcherRewardError::InternalError(e.to_string()))?;
        Ok(gas_cost_eth)
    }

    /// Get gas price
    pub async fn get_gas_price(&self) -> Web3RpcResult<U256> {
        let coin = self.clone();
        let eth_gas_price_fut = async {
            match coin.gas_price().await {
                Ok(eth_gas) => Some(eth_gas),
                Err(e) => {
                    error!("Error {} on eth_gasPrice request", e);
                    None
                },
            }
        }
        .boxed();

        let eth_fee_history_price_fut = async {
            match coin.eth_fee_history(U256::from(1u64), BlockNumber::Latest, &[]).await {
                Ok(res) => res
                    .base_fee_per_gas
                    .first()
                    .map(|val| increase_by_percent_one_gwei(*val, BASE_BLOCK_FEE_DIFF_PCT)),
                Err(e) => {
                    debug!("Error {} on eth_feeHistory request", e);
                    None
                },
            }
        }
        .boxed();

        let (eth_gas_price, eth_fee_history_price) = join(eth_gas_price_fut, eth_fee_history_price_fut).await;
        // on editions < 2021 the compiler will resolve array.into_iter() as (&array).into_iter()
        // https://doc.rust-lang.org/edition-guide/rust-2021/IntoIterator-for-arrays.html#details
        IntoIterator::into_iter([eth_gas_price, eth_fee_history_price])
            .flatten()
            .max()
            .or_mm_err(|| Web3RpcError::Internal("All requests failed".into()))
    }

    /// Get gas base fee and suggest priority tip fees for the next block (see EIP-1559)
    pub async fn get_eip1559_gas_fee(&self, use_simple: bool) -> Web3RpcResult<FeePerGasEstimated> {
        let coin = self.clone();
        let history_estimator_fut = FeePerGasSimpleEstimator::estimate_fee_by_history(&coin);
        let ctx =
            MmArc::from_weak(&coin.ctx).ok_or_else(|| MmError::new(Web3RpcError::Internal("ctx is null".into())))?;

        let gas_api_conf = ctx.conf["gas_api"].clone();
        if gas_api_conf.is_null() || use_simple {
            return history_estimator_fut
                .await
                .map_err(|e| MmError::new(Web3RpcError::Internal(e.to_string())));
        }
        let gas_api_conf: GasApiConfig = json::from_value(gas_api_conf)
            .map_err(|e| MmError::new(Web3RpcError::InvalidGasApiConfig(e.to_string())))?;
        let provider_estimator_fut = match gas_api_conf.provider {
            GasApiProvider::Infura => InfuraGasApiCaller::fetch_infura_fee_estimation(&gas_api_conf.url).boxed(),
            GasApiProvider::Blocknative => {
                BlocknativeGasApiCaller::fetch_blocknative_fee_estimation(&gas_api_conf.url).boxed()
            },
        };
        provider_estimator_fut
            .or_else(|provider_estimator_err| {
                debug!(
                    "Call to eth gas api provider failed {}, using internal fee estimator",
                    provider_estimator_err
                );
                history_estimator_fut.map_err(move |history_estimator_err| {
                    MmError::new(Web3RpcError::Internal(format!(
                        "All gas api requests failed, provider estimator error: {}, history estimator error: {}",
                        provider_estimator_err, history_estimator_err
                    )))
                })
            })
            .await
    }

    async fn get_swap_pay_for_gas_option(&self, swap_fee_policy: SwapTxFeePolicy) -> Web3RpcResult<PayForGasOption> {
        let coin = self.clone();
        match swap_fee_policy {
            SwapTxFeePolicy::Internal => {
                let gas_price = coin.get_gas_price().await?;
                Ok(PayForGasOption::Legacy(LegacyGasPrice { gas_price }))
            },
            SwapTxFeePolicy::Low | SwapTxFeePolicy::Medium | SwapTxFeePolicy::High => {
                let fee_per_gas = coin.get_eip1559_gas_fee(false).await?;
                let pay_result = match swap_fee_policy {
                    SwapTxFeePolicy::Low => PayForGasOption::Eip1559(Eip1559FeePerGas {
                        max_fee_per_gas: fee_per_gas.low.max_fee_per_gas,
                        max_priority_fee_per_gas: fee_per_gas.low.max_priority_fee_per_gas,
                    }),
                    SwapTxFeePolicy::Medium => PayForGasOption::Eip1559(Eip1559FeePerGas {
                        max_fee_per_gas: fee_per_gas.medium.max_fee_per_gas,
                        max_priority_fee_per_gas: fee_per_gas.medium.max_priority_fee_per_gas,
                    }),
                    _ => PayForGasOption::Eip1559(Eip1559FeePerGas {
                        max_fee_per_gas: fee_per_gas.high.max_fee_per_gas,
                        max_priority_fee_per_gas: fee_per_gas.high.max_priority_fee_per_gas,
                    }),
                };
                Ok(pay_result)
            },
            SwapTxFeePolicy::Unsupported => Err(MmError::new(Web3RpcError::Internal("swap fee policy not set".into()))),
        }
    }

    /// Checks every second till at least one ETH node recognizes that nonce is increased.
    /// Parity has reliable "nextNonce" method that always returns correct nonce for address.
    /// But we can't expect that all nodes will always be Parity.
    /// Some of ETH forks use Geth only so they don't have Parity nodes at all.
    ///
    /// Please note that we just keep looping in case of a transport error hoping it will go away.
    ///
    /// # Warning
    ///
    /// The function is endless, we just keep looping in case of a transport error hoping it will go away.
    async fn wait_for_addr_nonce_increase(&self, addr: Address, prev_nonce: U256) {
        repeatable!(async {
            match self.clone().get_addr_nonce(addr).compat().await {
                Ok((new_nonce, _)) if new_nonce > prev_nonce => Ready(()),
                Ok((_nonce, _)) => Retry(()),
                Err(e) => {
                    error!("Error getting {} {} nonce: {}", self.ticker(), addr, e);
                    Retry(())
                },
            }
        })
        .until_ready()
        .repeat_every_secs(1.)
        .await
        .ok();
    }

    /// Returns `None` if the transaction hasn't appeared on the RPC nodes at the specified time.
    #[cfg(target_arch = "wasm32")]
    async fn wait_for_tx_appears_on_rpc(
        &self,
        tx_hash: H256,
        wait_rpc_timeout_ms: u64,
        check_every: f64,
    ) -> Web3RpcResult<Option<SignedEthTx>> {
        let wait_until = wait_until_ms(wait_rpc_timeout_ms);
        while now_ms() < wait_until {
            let maybe_tx = self.transaction(TransactionId::Hash(tx_hash)).await?;
            if let Some(tx) = maybe_tx {
                let signed_tx = signed_tx_from_web3_tx(tx).map_to_mm(Web3RpcError::InvalidResponse)?;
                return Ok(Some(signed_tx));
            }

            Timer::sleep(check_every).await;
        }

        let timeout_s = wait_rpc_timeout_ms / 1000;
        warn!(
            "Couldn't fetch the '{tx_hash:02x}' transaction hex as it hasn't appeared on the RPC node in {timeout_s}s"
        );
        Ok(None)
    }

    fn transaction_confirmed_at(&self, payment_hash: H256, wait_until: u64, check_every: f64) -> Web3RpcFut<U64> {
        let selfi = self.clone();
        let fut = async move {
            loop {
                if now_sec() > wait_until {
                    return MmError::err(Web3RpcError::Timeout(ERRL!(
                        "Waited too long until {} for payment tx: {:02x}, for coin:{}, to be confirmed!",
                        wait_until,
                        payment_hash,
                        selfi.ticker()
                    )));
                }

                let web3_receipt = match selfi.transaction_receipt(payment_hash).await {
                    Ok(r) => r,
                    Err(e) => {
                        error!(
                            "Error {:?} getting the {} transaction {:?}, retrying in 15 seconds",
                            e,
                            selfi.ticker(),
                            payment_hash
                        );
                        Timer::sleep(check_every).await;
                        continue;
                    },
                };

                if let Some(receipt) = web3_receipt {
                    if receipt.status != Some(1.into()) {
                        return MmError::err(Web3RpcError::Internal(ERRL!(
                            "Tx receipt {:?} status of {} tx {:?} is failed",
                            receipt,
                            selfi.ticker(),
                            payment_hash
                        )));
                    }

                    if let Some(confirmed_at) = receipt.block_number {
                        break Ok(confirmed_at);
                    }
                }

                Timer::sleep(check_every).await;
            }
        };
        Box::new(fut.boxed().compat())
    }

    fn wait_for_block(&self, block_number: U64, wait_until: u64, check_every: f64) -> Web3RpcFut<()> {
        let selfi = self.clone();
        let fut = async move {
            loop {
                if now_sec() > wait_until {
                    return MmError::err(Web3RpcError::Timeout(ERRL!(
                        "Waited too long until {} for block number: {:02x} to appear on-chain, for coin:{}",
                        wait_until,
                        block_number,
                        selfi.ticker()
                    )));
                }

                match selfi.block_number().await {
                    Ok(current_block) => {
                        if current_block >= block_number {
                            break Ok(());
                        }
                    },
                    Err(e) => {
                        error!(
                            "Error {:?} getting the {} block number retrying in 15 seconds",
                            e,
                            selfi.ticker()
                        );
                    },
                };

                Timer::sleep(check_every).await;
            }
        };
        Box::new(fut.boxed().compat())
    }

    /// Requests the nonce from all available nodes and returns the highest nonce available with the list of nodes that returned the highest nonce.
    /// Transactions will be sent using the nodes that returned the highest nonce.
    pub fn get_addr_nonce(
        self,
        addr: Address,
    ) -> Box<dyn Future<Item = (U256, Vec<Web3Instance>), Error = String> + Send> {
        const TMP_SOCKET_DURATION: Duration = Duration::from_secs(300);

        let fut = async move {
            let mut errors: u32 = 0;
            let web3_instances = self.web3_instances.lock().await.to_vec();
            loop {
                let (futures, web3_instances): (Vec<_>, Vec<_>) = web3_instances
                    .iter()
                    .map(|instance| {
                        if let Web3Transport::Websocket(socket_transport) = instance.web3.transport() {
                            socket_transport.maybe_spawn_temporary_connection_loop(
                                self.clone(),
                                Instant::now() + TMP_SOCKET_DURATION,
                            );
                        };

                        if instance.is_parity {
                            let parity: ParityNonce<_> = instance.web3.api();
                            (Either::Left(parity.parity_next_nonce(addr)), instance.clone())
                        } else {
                            (
                                Either::Right(instance.web3.eth().transaction_count(addr, Some(BlockNumber::Pending))),
                                instance.clone(),
                            )
                        }
                    })
                    .unzip();

                let nonces: Vec<_> = join_all(futures)
                    .await
                    .into_iter()
                    .zip(web3_instances.into_iter())
                    .filter_map(|(nonce_res, instance)| match nonce_res {
                        Ok(n) => Some((n, instance)),
                        Err(e) => {
                            error!("Error getting nonce for addr {:?}: {}", addr, e);
                            None
                        },
                    })
                    .collect();
                if nonces.is_empty() {
                    // all requests errored
                    errors += 1;
                    if errors > 5 {
                        return ERR!("Couldn't get nonce after 5 errored attempts, aborting");
                    }
                } else {
                    let max = nonces
                        .iter()
                        .map(|(n, _)| *n)
                        .max()
                        .expect("nonces should not be empty!");
                    break Ok((
                        max,
                        nonces
                            .into_iter()
                            .filter_map(|(n, instance)| if n == max { Some(instance) } else { None })
                            .collect(),
                    ));
                }
                Timer::sleep(1.).await
            }
        };
        Box::new(Box::pin(fut).compat())
    }
}

#[derive(Clone, Debug, Deserialize, PartialEq, Serialize)]
pub struct EthTxFeeDetails {
    pub coin: String,
    pub gas: u64,
    /// Gas price in ETH per gas unit
    /// if 'max_fee_per_gas' and 'max_priority_fee_per_gas' are used we set 'gas_price' as 'max_fee_per_gas' for compatibility with GUI
    pub gas_price: BigDecimal,
    /// Max fee per gas in ETH per gas unit
    pub max_fee_per_gas: Option<BigDecimal>,
    /// Max priority fee per gas in ETH per gas unit
    pub max_priority_fee_per_gas: Option<BigDecimal>,
    pub total_fee: BigDecimal,
}

impl EthTxFeeDetails {
    pub(crate) fn new(gas: U256, pay_for_gas_option: PayForGasOption, coin: &str) -> NumConversResult<EthTxFeeDetails> {
        let total_fee = calc_total_fee(gas, &pay_for_gas_option)?;
        // Fees are always paid in ETH, can use 18 decimals by default
        let total_fee = u256_to_big_decimal(total_fee, ETH_DECIMALS)?;
        let (gas_price, max_fee_per_gas, max_priority_fee_per_gas) = match pay_for_gas_option {
            PayForGasOption::Legacy(LegacyGasPrice { gas_price }) => (gas_price, None, None),
            // Using max_fee_per_gas as estimated gas_price value for compatibility in caller not expecting eip1559 fee per gas values.
            // Normally the caller should pay attention to presence of max_fee_per_gas and max_priority_fee_per_gas in the result:
            PayForGasOption::Eip1559(Eip1559FeePerGas {
                max_fee_per_gas,
                max_priority_fee_per_gas,
            }) => (max_fee_per_gas, Some(max_fee_per_gas), Some(max_priority_fee_per_gas)),
        };
        let gas_price = u256_to_big_decimal(gas_price, ETH_DECIMALS)?;
        let (max_fee_per_gas, max_priority_fee_per_gas) = match (max_fee_per_gas, max_priority_fee_per_gas) {
            (Some(max_fee_per_gas), Some(max_priority_fee_per_gas)) => (
                Some(u256_to_big_decimal(max_fee_per_gas, ETH_DECIMALS)?),
                Some(u256_to_big_decimal(max_priority_fee_per_gas, ETH_DECIMALS)?),
            ),
            (_, _) => (None, None),
        };
        let gas_u64 = u64::try_from(gas).map_to_mm(|e| NumConversError::new(e.to_string()))?;

        Ok(EthTxFeeDetails {
            coin: coin.to_owned(),
            gas: gas_u64,
            gas_price,
            max_fee_per_gas,
            max_priority_fee_per_gas,
            total_fee,
        })
    }
}

#[async_trait]
impl MmCoin for EthCoin {
    fn is_asset_chain(&self) -> bool { false }

    fn get_ctx(&self) -> Option<MmArc> { MmArc::from_weak(&self.ctx) }

    fn spawner(&self) -> WeakSpawner { self.abortable_system.weak_spawner() }

    fn get_raw_transaction(&self, req: RawTransactionRequest) -> RawTransactionFut {
        Box::new(get_raw_transaction_impl(self.clone(), req).boxed().compat())
    }

    fn get_tx_hex_by_hash(&self, tx_hash: Vec<u8>) -> RawTransactionFut {
        if tx_hash.len() != H256::len_bytes() {
            let error = format!(
                "TX hash should have exactly {} bytes, got {}",
                H256::len_bytes(),
                tx_hash.len(),
            );
            return Box::new(futures01::future::err(MmError::new(
                RawTransactionError::InvalidHashError(error),
            )));
        }

        let tx_hash = H256::from_slice(tx_hash.as_slice());
        Box::new(get_tx_hex_by_hash_impl(self.clone(), tx_hash).boxed().compat())
    }

    fn withdraw(&self, req: WithdrawRequest) -> WithdrawFut {
        Box::new(Box::pin(withdraw_impl(self.clone(), req)).compat())
    }

    fn decimals(&self) -> u8 { self.decimals }

    fn convert_to_address(&self, from: &str, to_address_format: Json) -> Result<String, String> {
        let to_address_format: EthAddressFormat =
            json::from_value(to_address_format).map_err(|e| ERRL!("Error on parse ETH address format {:?}", e))?;
        match to_address_format {
            EthAddressFormat::SingleCase => ERR!("conversion is available only to mixed-case"),
            EthAddressFormat::MixedCase => {
                let _addr = try_s!(addr_from_str(from));
                Ok(checksum_address(from))
            },
        }
    }

    fn validate_address(&self, address: &str) -> ValidateAddressResult {
        let result = self.address_from_str(address);
        ValidateAddressResult {
            is_valid: result.is_ok(),
            reason: result.err(),
        }
    }

    fn process_history_loop(&self, ctx: MmArc) -> Box<dyn Future<Item = (), Error = ()> + Send> {
        cfg_wasm32! {
            ctx.log.log(
                "🤔",
                &[&"tx_history", &self.ticker],
                &ERRL!("Transaction history is not supported for ETH/ERC20 coins"),
            );
            Box::new(futures01::future::ok(()))
        }
        cfg_native! {
            let coin = self.clone();
            let fut = async move {
                match coin.coin_type {
                    EthCoinType::Eth => coin.process_eth_history(&ctx).await,
                    EthCoinType::Erc20 { ref token_addr, .. } => coin.process_erc20_history(*token_addr, &ctx).await,
                    EthCoinType::Nft {..} => return Err(())
                }
                Ok(())
            };
            Box::new(fut.boxed().compat())
        }
    }

    fn history_sync_status(&self) -> HistorySyncState { self.history_sync_state.lock().unwrap().clone() }

    fn get_trade_fee(&self) -> Box<dyn Future<Item = TradeFee, Error = String> + Send> {
        let coin = self.clone();
        Box::new(
            async move {
                let pay_for_gas_option = coin
                    .get_swap_pay_for_gas_option(coin.get_swap_transaction_fee_policy())
                    .await
                    .map_err(|e| e.to_string())?;

                let fee = calc_total_fee(U256::from(coin.gas_limit.eth_max_trade_gas), &pay_for_gas_option)
                    .map_err(|e| e.to_string())?;
                let fee_coin = match &coin.coin_type {
                    EthCoinType::Eth => &coin.ticker,
                    EthCoinType::Erc20 { platform, .. } => platform,
                    EthCoinType::Nft { .. } => return ERR!("Nft Protocol is not supported yet!"),
                };
                Ok(TradeFee {
                    coin: fee_coin.into(),
                    amount: try_s!(u256_to_big_decimal(fee, ETH_DECIMALS)).into(),
                    paid_from_trading_vol: false,
                })
            }
            .boxed()
            .compat(),
        )
    }

    async fn get_sender_trade_fee(
        &self,
        value: TradePreimageValue,
        stage: FeeApproxStage,
        include_refund_fee: bool,
    ) -> TradePreimageResult<TradeFee> {
        let pay_for_gas_option = self
            .get_swap_pay_for_gas_option(self.get_swap_transaction_fee_policy())
            .await?;
        let pay_for_gas_option = increase_gas_price_by_stage(pay_for_gas_option, &stage);
        let gas_limit = match self.coin_type {
            EthCoinType::Eth => {
                // this gas_limit includes gas for `ethPayment` and optionally `senderRefund` contract calls
                if include_refund_fee {
                    U256::from(self.gas_limit.eth_payment) + U256::from(self.gas_limit.eth_sender_refund)
                } else {
                    U256::from(self.gas_limit.eth_payment)
                }
            },
            EthCoinType::Erc20 { token_addr, .. } => {
                let mut gas = U256::from(self.gas_limit.erc20_payment);
                let value = match value {
                    TradePreimageValue::Exact(value) | TradePreimageValue::UpperBound(value) => {
                        wei_from_big_decimal(&value, self.decimals)?
                    },
                };
                let allowed = self.allowance(self.swap_contract_address).compat().await?;
                if allowed < value {
                    // estimate gas for the `approve` contract call

                    // Pass a dummy spender. Let's use `my_address`.
                    let spender = self.derivation_method.single_addr_or_err().await?;
                    let approve_function = ERC20_CONTRACT.function("approve")?;
                    let approve_data = approve_function.encode_input(&[Token::Address(spender), Token::Uint(value)])?;
                    let approve_gas_limit = self
                        .estimate_gas_for_contract_call(token_addr, Bytes::from(approve_data))
                        .await?;

                    // this gas_limit includes gas for `approve`, `erc20Payment` contract calls
                    gas += approve_gas_limit;
                }
                // add 'senderRefund' gas if requested
                if include_refund_fee {
                    gas += U256::from(self.gas_limit.erc20_sender_refund);
                }
                gas
            },
            EthCoinType::Nft { .. } => return MmError::err(TradePreimageError::NftProtocolNotSupported),
        };

        let total_fee = calc_total_fee(gas_limit, &pay_for_gas_option)?;
        let amount = u256_to_big_decimal(total_fee, ETH_DECIMALS)?;
        let fee_coin = match &self.coin_type {
            EthCoinType::Eth => &self.ticker,
            EthCoinType::Erc20 { platform, .. } => platform,
            EthCoinType::Nft { .. } => return MmError::err(TradePreimageError::NftProtocolNotSupported),
        };
        Ok(TradeFee {
            coin: fee_coin.into(),
            amount: amount.into(),
            paid_from_trading_vol: false,
        })
    }

    fn get_receiver_trade_fee(&self, stage: FeeApproxStage) -> TradePreimageFut<TradeFee> {
        let coin = self.clone();
        let fut = async move {
            let pay_for_gas_option = coin
                .get_swap_pay_for_gas_option(coin.get_swap_transaction_fee_policy())
                .await?;
            let pay_for_gas_option = increase_gas_price_by_stage(pay_for_gas_option, &stage);
            let (fee_coin, total_fee) = match &coin.coin_type {
                EthCoinType::Eth => (
                    &coin.ticker,
                    calc_total_fee(U256::from(coin.gas_limit.eth_receiver_spend), &pay_for_gas_option)?,
                ),
                EthCoinType::Erc20 { platform, .. } => (
                    platform,
                    calc_total_fee(U256::from(coin.gas_limit.erc20_receiver_spend), &pay_for_gas_option)?,
                ),
                EthCoinType::Nft { .. } => return MmError::err(TradePreimageError::NftProtocolNotSupported),
            };
            let amount = u256_to_big_decimal(total_fee, ETH_DECIMALS)?;
            Ok(TradeFee {
                coin: fee_coin.into(),
                amount: amount.into(),
                paid_from_trading_vol: false,
            })
        };
        Box::new(fut.boxed().compat())
    }

    async fn get_fee_to_send_taker_fee(
        &self,
        dex_fee_amount: DexFee,
        stage: FeeApproxStage,
    ) -> TradePreimageResult<TradeFee> {
        let dex_fee_amount = wei_from_big_decimal(&dex_fee_amount.fee_amount().into(), self.decimals)?;

        // pass the dummy params
        let to_addr = addr_from_raw_pubkey(&DEX_FEE_ADDR_RAW_PUBKEY)
            .expect("addr_from_raw_pubkey should never fail with DEX_FEE_ADDR_RAW_PUBKEY");
        let (eth_value, data, call_addr, fee_coin) = match &self.coin_type {
            EthCoinType::Eth => (dex_fee_amount, Vec::new(), &to_addr, &self.ticker),
            EthCoinType::Erc20 { platform, token_addr } => {
                let function = ERC20_CONTRACT.function("transfer")?;
                let data = function.encode_input(&[Token::Address(to_addr), Token::Uint(dex_fee_amount)])?;
                (0.into(), data, token_addr, platform)
            },
            EthCoinType::Nft { .. } => return MmError::err(TradePreimageError::NftProtocolNotSupported),
        };

        let my_address = self.derivation_method.single_addr_or_err().await?;
        let fee_policy_for_estimate = get_swap_fee_policy_for_estimate(self.get_swap_transaction_fee_policy());
        let pay_for_gas_option = self.get_swap_pay_for_gas_option(fee_policy_for_estimate).await?;
        let pay_for_gas_option = increase_gas_price_by_stage(pay_for_gas_option, &stage);
        let estimate_gas_req = CallRequest {
            value: Some(eth_value),
            data: Some(data.clone().into()),
            from: Some(my_address),
            to: Some(*call_addr),
            gas: None,
            ..CallRequest::default()
        };
        // gas price must be supplied because some smart contracts base their
        // logic on gas price, e.g. TUSD: https://github.com/KomodoPlatform/atomicDEX-API/issues/643
        let estimate_gas_req = call_request_with_pay_for_gas_option(estimate_gas_req, pay_for_gas_option.clone());
        // Please note if the wallet's balance is insufficient to withdraw, then `estimate_gas` may fail with the `Exception` error.
        // Ideally we should determine the case when we have the insufficient balance and return `TradePreimageError::NotSufficientBalance` error.
        let gas_limit = self.estimate_gas_wrapper(estimate_gas_req).compat().await?;
        let total_fee = calc_total_fee(gas_limit, &pay_for_gas_option)?;
        let amount = u256_to_big_decimal(total_fee, ETH_DECIMALS)?;
        Ok(TradeFee {
            coin: fee_coin.into(),
            amount: amount.into(),
            paid_from_trading_vol: false,
        })
    }

    fn required_confirmations(&self) -> u64 { self.required_confirmations.load(AtomicOrdering::Relaxed) }

    fn requires_notarization(&self) -> bool { false }

    fn set_required_confirmations(&self, confirmations: u64) {
        self.required_confirmations
            .store(confirmations, AtomicOrdering::Relaxed);
    }

    fn set_requires_notarization(&self, _requires_nota: bool) {
        warn!("set_requires_notarization doesn't take any effect on ETH/ERC20 coins");
    }

    fn swap_contract_address(&self) -> Option<BytesJson> {
        Some(BytesJson::from(self.swap_contract_address.0.as_ref()))
    }

    fn fallback_swap_contract(&self) -> Option<BytesJson> {
        self.fallback_swap_contract.map(|a| BytesJson::from(a.0.as_ref()))
    }

    fn mature_confirmations(&self) -> Option<u32> { None }

    fn coin_protocol_info(&self, _amount_to_receive: Option<MmNumber>) -> Vec<u8> { Vec::new() }

    fn is_coin_protocol_supported(
        &self,
        _info: &Option<Vec<u8>>,
        _amount_to_send: Option<MmNumber>,
        _locktime: u64,
        _is_maker: bool,
    ) -> bool {
        true
    }

    fn on_disabled(&self) -> Result<(), AbortedError> { AbortableSystem::abort_all(&self.abortable_system) }

    fn on_token_deactivated(&self, ticker: &str) {
        if let Ok(tokens) = self.erc20_tokens_infos.lock().as_deref_mut() {
            tokens.remove(ticker);
        };
    }
}

pub trait TryToAddress {
    fn try_to_address(&self) -> Result<Address, String>;
}

impl TryToAddress for BytesJson {
    fn try_to_address(&self) -> Result<Address, String> { self.0.try_to_address() }
}

impl TryToAddress for [u8] {
    fn try_to_address(&self) -> Result<Address, String> { (&self).try_to_address() }
}

impl<'a> TryToAddress for &'a [u8] {
    fn try_to_address(&self) -> Result<Address, String> {
        if self.len() != Address::len_bytes() {
            return ERR!(
                "Cannot construct an Ethereum address from {} bytes slice",
                Address::len_bytes()
            );
        }

        Ok(Address::from_slice(self))
    }
}

impl<T: TryToAddress> TryToAddress for Option<T> {
    fn try_to_address(&self) -> Result<Address, String> {
        match self {
            Some(ref inner) => inner.try_to_address(),
            None => ERR!("Cannot convert None to address"),
        }
    }
}

fn validate_fee_impl(coin: EthCoin, validate_fee_args: EthValidateFeeArgs<'_>) -> ValidatePaymentFut<()> {
    let fee_tx_hash = validate_fee_args.fee_tx_hash.to_owned();
    let sender_addr = try_f!(
        addr_from_raw_pubkey(validate_fee_args.expected_sender).map_to_mm(ValidatePaymentError::InvalidParameter)
    );
    let fee_addr =
        try_f!(addr_from_raw_pubkey(validate_fee_args.fee_addr).map_to_mm(ValidatePaymentError::InvalidParameter));
    let amount = validate_fee_args.amount.clone();
    let min_block_number = validate_fee_args.min_block_number;

    let fut = async move {
        let expected_value = wei_from_big_decimal(&amount, coin.decimals)?;
        let tx_from_rpc = coin.transaction(TransactionId::Hash(fee_tx_hash)).await?;

        let tx_from_rpc = tx_from_rpc.as_ref().ok_or_else(|| {
            ValidatePaymentError::TxDoesNotExist(format!("Didn't find provided tx {:?} on ETH node", fee_tx_hash))
        })?;

        if tx_from_rpc.from != Some(sender_addr) {
            return MmError::err(ValidatePaymentError::WrongPaymentTx(format!(
                "{}: Fee tx {:?} was sent from wrong address, expected {:?}",
                INVALID_SENDER_ERR_LOG, tx_from_rpc, sender_addr
            )));
        }

        if let Some(block_number) = tx_from_rpc.block_number {
            if block_number <= min_block_number.into() {
                return MmError::err(ValidatePaymentError::WrongPaymentTx(format!(
                    "{}: Fee tx {:?} confirmed before min_block {}",
                    EARLY_CONFIRMATION_ERR_LOG, tx_from_rpc, min_block_number
                )));
            }
        }
        match &coin.coin_type {
            EthCoinType::Eth => {
                if tx_from_rpc.to != Some(fee_addr) {
                    return MmError::err(ValidatePaymentError::WrongPaymentTx(format!(
                        "{}: Fee tx {:?} was sent to wrong address, expected {:?}",
                        INVALID_RECEIVER_ERR_LOG, tx_from_rpc, fee_addr
                    )));
                }

                if tx_from_rpc.value < expected_value {
                    return MmError::err(ValidatePaymentError::WrongPaymentTx(format!(
                        "Fee tx {:?} value is less than expected {:?}",
                        tx_from_rpc, expected_value
                    )));
                }
            },
            EthCoinType::Erc20 {
                platform: _,
                token_addr,
            } => {
                if tx_from_rpc.to != Some(*token_addr) {
                    return MmError::err(ValidatePaymentError::WrongPaymentTx(format!(
                        "{}: ERC20 Fee tx {:?} called wrong smart contract, expected {:?}",
                        INVALID_CONTRACT_ADDRESS_ERR_LOG, tx_from_rpc, token_addr
                    )));
                }

                let function = ERC20_CONTRACT
                    .function("transfer")
                    .map_to_mm(|e| ValidatePaymentError::InternalError(e.to_string()))?;
                let decoded_input = decode_contract_call(function, &tx_from_rpc.input.0)
                    .map_to_mm(|e| ValidatePaymentError::TxDeserializationError(e.to_string()))?;
                let address_input = get_function_input_data(&decoded_input, function, 0)
                    .map_to_mm(ValidatePaymentError::TxDeserializationError)?;

                if address_input != Token::Address(fee_addr) {
                    return MmError::err(ValidatePaymentError::WrongPaymentTx(format!(
                        "{}: ERC20 Fee tx was sent to wrong address {:?}, expected {:?}",
                        INVALID_RECEIVER_ERR_LOG, address_input, fee_addr
                    )));
                }

                let value_input = get_function_input_data(&decoded_input, function, 1)
                    .map_to_mm(ValidatePaymentError::TxDeserializationError)?;

                match value_input {
                    Token::Uint(value) => {
                        if value < expected_value {
                            return MmError::err(ValidatePaymentError::WrongPaymentTx(format!(
                                "ERC20 Fee tx value {} is less than expected {}",
                                value, expected_value
                            )));
                        }
                    },
                    _ => {
                        return MmError::err(ValidatePaymentError::WrongPaymentTx(format!(
                            "Should have got uint token but got {:?}",
                            value_input
                        )))
                    },
                }
            },
            EthCoinType::Nft { .. } => return MmError::err(ValidatePaymentError::NftProtocolNotSupported),
        }

        Ok(())
    };
    Box::new(fut.boxed().compat())
}

fn get_function_input_data(decoded: &[Token], func: &Function, index: usize) -> Result<Token, String> {
    decoded.get(index).cloned().ok_or(format!(
        "Missing input in function {}: No input found at index {}",
        func.name.clone(),
        index
    ))
}

fn get_function_name(name: &str, watcher_reward: bool) -> String {
    if watcher_reward {
        format!("{}{}", name, "Reward")
    } else {
        name.to_owned()
    }
}

pub fn addr_from_raw_pubkey(pubkey: &[u8]) -> Result<Address, String> {
    let pubkey = try_s!(PublicKey::from_slice(pubkey).map_err(|e| ERRL!("{:?}", e)));
    let eth_public = Public::from_slice(&pubkey.serialize_uncompressed()[1..65]);
    Ok(public_to_address(&eth_public))
}

pub fn addr_from_pubkey_str(pubkey: &str) -> Result<String, String> {
    let pubkey_bytes = try_s!(hex::decode(pubkey));
    let addr = try_s!(addr_from_raw_pubkey(&pubkey_bytes));
    Ok(format!("{:#02x}", addr))
}

fn display_u256_with_decimal_point(number: U256, decimals: u8) -> String {
    let mut string = number.to_string();
    let decimals = decimals as usize;
    if string.len() <= decimals {
        string.insert_str(0, &"0".repeat(decimals - string.len() + 1));
    }

    string.insert(string.len() - decimals, '.');
    string.trim_end_matches('0').into()
}

/// Converts 'number' to value with decimal point and shifts it left by 'decimals' places
pub fn u256_to_big_decimal(number: U256, decimals: u8) -> NumConversResult<BigDecimal> {
    let string = display_u256_with_decimal_point(number, decimals);
    Ok(string.parse::<BigDecimal>()?)
}

/// Shifts 'number' with decimal point right by 'decimals' places and converts it to U256 value
pub fn wei_from_big_decimal(amount: &BigDecimal, decimals: u8) -> NumConversResult<U256> {
    let mut amount = amount.to_string();
    let dot = amount.find(|c| c == '.');
    let decimals = decimals as usize;
    if let Some(index) = dot {
        let mut fractional = amount.split_off(index);
        // remove the dot from fractional part
        fractional.remove(0);
        if fractional.len() < decimals {
            fractional.insert_str(fractional.len(), &"0".repeat(decimals - fractional.len()));
        }
        fractional.truncate(decimals);
        amount.push_str(&fractional);
    } else {
        amount.insert_str(amount.len(), &"0".repeat(decimals));
    }
    U256::from_dec_str(&amount).map_to_mm(|e| NumConversError::new(format!("{:?}", e)))
}

impl Transaction for SignedEthTx {
    fn tx_hex(&self) -> Vec<u8> { rlp::encode(self).to_vec() }

    fn tx_hash_as_bytes(&self) -> BytesJson { self.tx_hash().as_bytes().into() }
}

fn signed_tx_from_web3_tx(transaction: Web3Transaction) -> Result<SignedEthTx, String> {
    // Local function to map the access list
    fn map_access_list(web3_access_list: &Option<Vec<web3::types::AccessListItem>>) -> ethcore_transaction::AccessList {
        match web3_access_list {
            Some(list) => ethcore_transaction::AccessList(
                list.iter()
                    .map(|item| ethcore_transaction::AccessListItem {
                        address: item.address,
                        storage_keys: item.storage_keys.clone(),
                    })
                    .collect(),
            ),
            None => ethcore_transaction::AccessList(vec![]),
        }
    }

    // Define transaction types
    let type_0: ethereum_types::U64 = 0.into();
    let type_1: ethereum_types::U64 = 1.into();
    let type_2: ethereum_types::U64 = 2.into();

    // Determine the transaction type
    let tx_type = match transaction.transaction_type {
        None => TxType::Legacy,
        Some(t) if t == type_0 => TxType::Legacy,
        Some(t) if t == type_1 => TxType::Type1,
        Some(t) if t == type_2 => TxType::Type2,
        _ => return Err(ERRL!("'Transaction::transaction_type' unsupported")),
    };

    // Determine the action based on the presence of 'to' field
    let action = match transaction.to {
        Some(addr) => Action::Call(addr),
        None => Action::Create,
    };

    // Initialize the transaction builder
    let tx_builder = UnSignedEthTxBuilder::new(
        tx_type.clone(),
        transaction.nonce,
        transaction.gas,
        action,
        transaction.value,
        transaction.input.0,
    );

    // Modify the builder based on the transaction type
    let tx_builder = match tx_type {
        TxType::Legacy => {
            let gas_price = transaction
                .gas_price
                .ok_or_else(|| ERRL!("'Transaction::gas_price' is not set"))?;
            tx_builder.with_gas_price(gas_price)
        },
        TxType::Type1 => {
            let gas_price = transaction
                .gas_price
                .ok_or_else(|| ERRL!("'Transaction::gas_price' is not set"))?;
            let chain_id = transaction
                .chain_id
                .ok_or_else(|| ERRL!("'Transaction::chain_id' is not set"))?
                .to_string()
                .parse()
                .map_err(|e: std::num::ParseIntError| e.to_string())?;
            tx_builder
                .with_gas_price(gas_price)
                .with_chain_id(chain_id)
                .with_access_list(map_access_list(&transaction.access_list))
        },
        TxType::Type2 => {
            let max_fee_per_gas = transaction
                .max_fee_per_gas
                .ok_or_else(|| ERRL!("'Transaction::max_fee_per_gas' is not set"))?;
            let max_priority_fee_per_gas = transaction
                .max_priority_fee_per_gas
                .ok_or_else(|| ERRL!("'Transaction::max_priority_fee_per_gas' is not set"))?;
            let chain_id = transaction
                .chain_id
                .ok_or_else(|| ERRL!("'Transaction::chain_id' is not set"))?
                .to_string()
                .parse()
                .map_err(|e: std::num::ParseIntError| e.to_string())?;
            tx_builder
                .with_priority_fee_per_gas(max_fee_per_gas, max_priority_fee_per_gas)
                .with_chain_id(chain_id)
                .with_access_list(map_access_list(&transaction.access_list))
        },
        TxType::Invalid => return Err(ERRL!("Internal error: 'tx_type' invalid")),
    };

    // Build the unsigned transaction
    let unsigned = tx_builder.build().map_err(|err| err.to_string())?;

    // Extract signature components
    let r = transaction.r.ok_or_else(|| ERRL!("'Transaction::r' is not set"))?;
    let s = transaction.s.ok_or_else(|| ERRL!("'Transaction::s' is not set"))?;
    let v = transaction
        .v
        .ok_or_else(|| ERRL!("'Transaction::v' is not set"))?
        .as_u64();

    // Create the signed transaction
    let unverified = match unsigned {
        TransactionWrapper::Legacy(unsigned) => UnverifiedTransactionWrapper::Legacy(
            UnverifiedLegacyTransaction::new_with_network_v(unsigned, r, s, v, transaction.hash)
                .map_err(|err| ERRL!("'Transaction::new' error {}", err.to_string()))?,
        ),
        TransactionWrapper::Eip2930(unsigned) => UnverifiedTransactionWrapper::Eip2930(
            UnverifiedEip2930Transaction::new(unsigned, r, s, v, transaction.hash)
                .map_err(|err| ERRL!("'Transaction::new' error {}", err.to_string()))?,
        ),
        TransactionWrapper::Eip1559(unsigned) => UnverifiedTransactionWrapper::Eip1559(
            UnverifiedEip1559Transaction::new(unsigned, r, s, v, transaction.hash)
                .map_err(|err| ERRL!("'Transaction::new' error {}", err.to_string()))?,
        ),
    };

    // Return the signed transaction
    Ok(try_s!(SignedEthTx::new(unverified)))
}

async fn get_token_decimals(web3: &Web3<Web3Transport>, token_addr: Address) -> Result<u8, String> {
    let function = try_s!(ERC20_CONTRACT.function("decimals"));
    let data = try_s!(function.encode_input(&[]));
    let request = CallRequest {
        from: Some(Address::default()),
        to: Some(token_addr),
        gas: None,
        gas_price: None,
        value: Some(0.into()),
        data: Some(data.into()),
        ..CallRequest::default()
    };

    let res = web3
        .eth()
        .call(request, Some(BlockId::Number(BlockNumber::Latest)))
        .map_err(|e| ERRL!("{}", e))
        .await?;
    let tokens = try_s!(function.decode_output(&res.0));
    let decimals = match tokens[0] {
        Token::Uint(dec) => dec.as_u64(),
        _ => return ERR!("Invalid decimals type {:?}", tokens),
    };
    Ok(decimals as u8)
}

pub fn valid_addr_from_str(addr_str: &str) -> Result<Address, String> {
    let addr = try_s!(addr_from_str(addr_str));
    if !is_valid_checksum_addr(addr_str) {
        return ERR!("Invalid address checksum");
    }
    Ok(addr)
}

pub fn addr_from_str(addr_str: &str) -> Result<Address, String> {
    if !addr_str.starts_with("0x") {
        return ERR!("Address must be prefixed with 0x");
    };

    Ok(try_s!(Address::from_str(&addr_str[2..])))
}

/// This function fixes a bug appeared on `ethabi` update:
/// 1. `ethabi(6.1.0)::Function::decode_input` had
/// ```rust
/// decode(&self.input_param_types(), &data[4..])
/// ```
///
/// 2. `ethabi(17.2.0)::Function::decode_input` has
/// ```rust
/// decode(&self.input_param_types(), data)
/// ```
pub fn decode_contract_call(function: &Function, contract_call_bytes: &[u8]) -> Result<Vec<Token>, ethabi::Error> {
    if contract_call_bytes.len() < 4 {
        return Err(ethabi::Error::Other(
            "Contract call should contain at least 4 bytes known as a function signature".into(),
        ));
    }

    let actual_signature = &contract_call_bytes[..4];
    let expected_signature = &function.short_signature();
    if actual_signature != expected_signature {
        let error =
            format!("Unexpected contract call signature: expected {expected_signature:?}, found {actual_signature:?}");
        return Err(ethabi::Error::Other(error.into()));
    }

    function.decode_input(&contract_call_bytes[4..])
}

fn rpc_event_handlers_for_eth_transport(ctx: &MmArc, ticker: String) -> Vec<RpcTransportEventHandlerShared> {
    let metrics = ctx.metrics.weak();
    vec![CoinTransportMetrics::new(metrics, ticker, RpcClientType::Ethereum).into_shared()]
}

async fn get_max_eth_tx_type_conf(ctx: &MmArc, conf: &Json, coin_type: &EthCoinType) -> Result<Option<u64>, String> {
    fn check_max_eth_tx_type_conf(conf: &Json) -> Result<Option<u64>, String> {
        if !conf["max_eth_tx_type"].is_null() {
            let max_eth_tx_type = conf["max_eth_tx_type"]
                .as_u64()
                .ok_or_else(|| "max_eth_tx_type in coins is invalid".to_string())?;
            if max_eth_tx_type > ETH_MAX_TX_TYPE {
                return Err("max_eth_tx_type in coins is too big".to_string());
            }
            Ok(Some(max_eth_tx_type))
        } else {
            Ok(None)
        }
    }

    match &coin_type {
        EthCoinType::Eth => check_max_eth_tx_type_conf(conf),
        EthCoinType::Erc20 { platform, .. } | EthCoinType::Nft { platform } => {
            let coin_max_eth_tx_type = check_max_eth_tx_type_conf(conf)?;
            // Normally we suppose max_eth_tx_type is in platform coin but also try to get it from tokens for tests to work:
            if let Some(coin_max_eth_tx_type) = coin_max_eth_tx_type {
                Ok(Some(coin_max_eth_tx_type))
            } else {
                let platform_coin = lp_coinfind_or_err(ctx, platform).await;
                match platform_coin {
                    Ok(MmCoinEnum::EthCoin(eth_coin)) => Ok(eth_coin.max_eth_tx_type),
                    _ => Ok(None),
                }
            }
        },
    }
}

#[inline]
fn new_nonce_lock() -> HashMap<String, Arc<AsyncMutex<()>>> { HashMap::new() }

/// Activate eth coin or erc20 token from coin config and private key build policy
pub async fn eth_coin_from_conf_and_request(
    ctx: &MmArc,
    ticker: &str,
    conf: &Json,
    req: &Json,
    protocol: CoinProtocol,
    priv_key_policy: PrivKeyBuildPolicy,
) -> Result<EthCoin, String> {
    // Convert `PrivKeyBuildPolicy` to `EthPrivKeyBuildPolicy` if it's possible.
    let priv_key_policy = try_s!(EthPrivKeyBuildPolicy::try_from(priv_key_policy));

    let mut urls: Vec<String> = try_s!(json::from_value(req["urls"].clone()));
    if urls.is_empty() {
        return ERR!("Enable request for ETH coin must have at least 1 node URL");
    }
    let mut rng = small_rng();
    urls.as_mut_slice().shuffle(&mut rng);

    let swap_contract_address: Address = try_s!(json::from_value(req["swap_contract_address"].clone()));
    if swap_contract_address == Address::default() {
        return ERR!("swap_contract_address can't be zero address");
    }
    let fallback_swap_contract: Option<Address> = try_s!(json::from_value(req["fallback_swap_contract"].clone()));
    if let Some(fallback) = fallback_swap_contract {
        if fallback == Address::default() {
            return ERR!("fallback_swap_contract can't be zero address");
        }
    }
    let contract_supports_watchers = req["contract_supports_watchers"].as_bool().unwrap_or_default();

    let path_to_address = try_s!(json::from_value::<Option<HDPathAccountToAddressId>>(
        req["path_to_address"].clone()
    ))
    .unwrap_or_default();
    let (key_pair, derivation_method) =
        try_s!(build_address_and_priv_key_policy(ctx, ticker, conf, priv_key_policy, &path_to_address, None).await);

    let mut web3_instances = vec![];
    let event_handlers = rpc_event_handlers_for_eth_transport(ctx, ticker.to_string());
    for url in urls.iter() {
        let uri: Uri = try_s!(url.parse());

        let transport = match uri.scheme_str() {
            Some("ws") | Some("wss") => {
                const TMP_SOCKET_CONNECTION: Duration = Duration::from_secs(20);

                let node = WebsocketTransportNode { uri: uri.clone() };
                let websocket_transport = WebsocketTransport::with_event_handlers(node, event_handlers.clone());

                // Temporarily start the connection loop (we close the connection once we have the client version below).
                // Ideally, it would be much better to not do this workaround, which requires a lot of refactoring or
                // dropping websocket support on parity nodes.
                let fut = websocket_transport
                    .clone()
                    .start_connection_loop(Some(Instant::now() + TMP_SOCKET_CONNECTION));
                let settings = AbortSettings::info_on_abort(format!("connection loop stopped for {:?}", uri));
                ctx.spawner().spawn_with_settings(fut, settings);

                Web3Transport::Websocket(websocket_transport)
            },
            Some("http") | Some("https") => {
                let node = HttpTransportNode {
                    uri,
                    komodo_proxy: false,
                };

                Web3Transport::new_http_with_event_handlers(node, event_handlers.clone())
            },
            _ => {
                return ERR!(
                    "Invalid node address '{}'. Only http(s) and ws(s) nodes are supported",
                    uri
                );
            },
        };

        let web3 = Web3::new(transport);
        let version = match web3.web3().client_version().await {
            Ok(v) => v,
            Err(e) => {
                error!("Couldn't get client version for url {}: {}", url, e);

                continue;
            },
        };

        web3_instances.push(Web3Instance {
            web3,
            is_parity: version.contains("Parity") || version.contains("parity"),
        })
    }

    if web3_instances.is_empty() {
        return ERR!("Failed to get client version for all urls");
    }

    let (coin_type, decimals) = match protocol {
        CoinProtocol::ETH => (EthCoinType::Eth, ETH_DECIMALS),
        CoinProtocol::ERC20 {
            platform,
            contract_address,
        } => {
            let token_addr = try_s!(valid_addr_from_str(&contract_address));
            let decimals = match conf["decimals"].as_u64() {
                None | Some(0) => try_s!(
                    get_token_decimals(
                        &web3_instances
                            .first()
                            .expect("web3_instances can't be empty in ETH activation")
                            .web3,
                        token_addr
                    )
                    .await
                ),
                Some(d) => d as u8,
            };
            (EthCoinType::Erc20 { platform, token_addr }, decimals)
        },
        CoinProtocol::NFT { platform } => (EthCoinType::Nft { platform }, ETH_DECIMALS),
        _ => return ERR!("Expect ETH, ERC20 or NFT protocol"),
    };

    // param from request should override the config
    let required_confirmations = req["required_confirmations"]
        .as_u64()
        .unwrap_or_else(|| {
            conf["required_confirmations"]
                .as_u64()
                .unwrap_or(DEFAULT_REQUIRED_CONFIRMATIONS as u64)
        })
        .into();

    if req["requires_notarization"].as_bool().is_some() {
        warn!("requires_notarization doesn't take any effect on ETH/ERC20 coins");
    }

    let sign_message_prefix: Option<String> = json::from_value(conf["sign_message_prefix"].clone()).unwrap_or(None);

    let chain_id = try_s!(conf["chain_id"]
        .as_u64()
        .ok_or_else(|| format!("chain_id is not set for {}", ticker)));

    let trezor_coin: Option<String> = json::from_value(conf["trezor_coin"].clone()).unwrap_or(None);

    let initial_history_state = if req["tx_history"].as_bool().unwrap_or(false) {
        HistorySyncState::NotStarted
    } else {
        HistorySyncState::NotEnabled
    };

    let key_lock = match &coin_type {
        EthCoinType::Eth => String::from(ticker),
        EthCoinType::Erc20 { platform, .. } | EthCoinType::Nft { platform } => String::from(platform),
    };

    let address_nonce_locks = {
        let mut map = NONCE_LOCK.lock().unwrap();
        Arc::new(AsyncMutex::new(
            map.entry(key_lock).or_insert_with(new_nonce_lock).clone(),
        ))
    };

    // Create an abortable system linked to the `MmCtx` so if the context is stopped via `MmArc::stop`,
    // all spawned futures related to `ETH` coin will be aborted as well.
    let abortable_system = try_s!(ctx.abortable_system.create_subsystem());

    let max_eth_tx_type = get_max_eth_tx_type_conf(ctx, conf, &coin_type).await?;
    let gas_limit = extract_gas_limit_from_conf(conf)?;

    let coin = EthCoinImpl {
        priv_key_policy: key_pair,
        derivation_method: Arc::new(derivation_method),
        coin_type,
        sign_message_prefix,
        swap_contract_address,
        swap_v2_contracts: None,
        fallback_swap_contract,
        contract_supports_watchers,
        decimals,
        ticker: ticker.into(),
        web3_instances: AsyncMutex::new(web3_instances),
        history_sync_state: Mutex::new(initial_history_state),
        swap_txfee_policy: Mutex::new(SwapTxFeePolicy::Internal),
        max_eth_tx_type,
        ctx: ctx.weak(),
        required_confirmations,
        chain_id,
        trezor_coin,
        logs_block_range: conf["logs_block_range"].as_u64().unwrap_or(DEFAULT_LOGS_BLOCK_RANGE),
        address_nonce_locks,
        erc20_tokens_infos: Default::default(),
        nfts_infos: Default::default(),
<<<<<<< HEAD
=======
        platform_fee_estimator_state,
        gas_limit,
>>>>>>> 932669ae
        abortable_system,
    };

    Ok(EthCoin(Arc::new(coin)))
}

/// Displays the address in mixed-case checksum form
/// https://github.com/ethereum/EIPs/blob/master/EIPS/eip-55.md
pub fn checksum_address(addr: &str) -> String {
    let mut addr = addr.to_lowercase();
    if addr.starts_with("0x") {
        addr.replace_range(..2, "");
    }

    let mut hasher = Keccak256::default();
    hasher.update(&addr);
    let hash = hasher.finalize();
    let mut result: String = "0x".into();
    for (i, c) in addr.chars().enumerate() {
        if c.is_ascii_digit() {
            result.push(c);
        } else {
            // https://github.com/ethereum/EIPs/blob/master/EIPS/eip-55.md#specification
            // Convert the address to hex, but if the ith digit is a letter (ie. it's one of abcdef)
            // print it in uppercase if the 4*ith bit of the hash of the lowercase hexadecimal
            // address is 1 otherwise print it in lowercase.
            if hash[i / 2] & (1 << (7 - 4 * (i % 2))) != 0 {
                result.push(c.to_ascii_uppercase());
            } else {
                result.push(c.to_ascii_lowercase());
            }
        }
    }

    result
}

/// `eth_addr_to_hex` converts Address to hex format.
/// Note: the result will be in lowercase.
pub fn eth_addr_to_hex(address: &Address) -> String { format!("{:#02x}", address) }

/// Checks that input is valid mixed-case checksum form address
/// The input must be 0x prefixed hex string
fn is_valid_checksum_addr(addr: &str) -> bool { addr == checksum_address(addr) }

/// `display_eth_address` converts Address to mixed-case checksum form.
#[inline]
pub fn display_eth_address(addr: &Address) -> String { checksum_address(&eth_addr_to_hex(addr)) }

fn increase_by_percent_one_gwei(num: U256, percent: u64) -> U256 {
    let one_gwei = U256::from(10u64.pow(9));
    let percent = (num / U256::from(100)) * U256::from(percent);
    if percent < one_gwei {
        num + one_gwei
    } else {
        num + percent
    }
}

fn increase_gas_price_by_stage(pay_for_gas_option: PayForGasOption, level: &FeeApproxStage) -> PayForGasOption {
    if let PayForGasOption::Legacy(LegacyGasPrice { gas_price }) = pay_for_gas_option {
        let new_gas_price = match level {
            FeeApproxStage::WithoutApprox => gas_price,
            FeeApproxStage::StartSwap => {
                increase_by_percent_one_gwei(gas_price, GAS_PRICE_APPROXIMATION_PERCENT_ON_START_SWAP)
            },
            FeeApproxStage::OrderIssue => {
                increase_by_percent_one_gwei(gas_price, GAS_PRICE_APPROXIMATION_PERCENT_ON_ORDER_ISSUE)
            },
            FeeApproxStage::TradePreimage => {
                increase_by_percent_one_gwei(gas_price, GAS_PRICE_APPROXIMATION_PERCENT_ON_TRADE_PREIMAGE)
            },
            FeeApproxStage::WatcherPreimage => {
                increase_by_percent_one_gwei(gas_price, GAS_PRICE_APPROXIMATION_PERCENT_ON_WATCHER_PREIMAGE)
            },
        };
        PayForGasOption::Legacy(LegacyGasPrice {
            gas_price: new_gas_price,
        })
    } else {
        pay_for_gas_option
    }
}

/// Represents errors that can occur while retrieving an Ethereum address.
#[derive(Clone, Debug, Deserialize, Display, PartialEq, Serialize)]
pub enum GetEthAddressError {
    UnexpectedDerivationMethod(UnexpectedDerivationMethod),
    EthActivationV2Error(EthActivationV2Error),
    Internal(String),
}

impl From<UnexpectedDerivationMethod> for GetEthAddressError {
    fn from(e: UnexpectedDerivationMethod) -> Self { GetEthAddressError::UnexpectedDerivationMethod(e) }
}

impl From<EthActivationV2Error> for GetEthAddressError {
    fn from(e: EthActivationV2Error) -> Self { GetEthAddressError::EthActivationV2Error(e) }
}

impl From<CryptoCtxError> for GetEthAddressError {
    fn from(e: CryptoCtxError) -> Self { GetEthAddressError::Internal(e.to_string()) }
}

// Todo: `get_eth_address` should be removed since NFT is now part of the coins ctx.
/// `get_eth_address` returns wallet address for coin with `ETH` protocol type.
/// Note: result address has mixed-case checksum form.
pub async fn get_eth_address(
    ctx: &MmArc,
    conf: &Json,
    ticker: &str,
    path_to_address: &HDPathAccountToAddressId,
) -> MmResult<MyWalletAddress, GetEthAddressError> {
    let crypto_ctx = CryptoCtx::from_ctx(ctx)?;
    let priv_key_policy = if crypto_ctx.hw_ctx().is_some() {
        PrivKeyBuildPolicy::Trezor
    } else {
        PrivKeyBuildPolicy::detect_priv_key_policy(ctx)?
    }
    .into();

    let (_, derivation_method) =
        build_address_and_priv_key_policy(ctx, ticker, conf, priv_key_policy, path_to_address, None).await?;
    let my_address = match derivation_method {
        EthDerivationMethod::SingleAddress(my_address) => my_address,
        EthDerivationMethod::HDWallet(_) => {
            return Err(MmError::new(GetEthAddressError::UnexpectedDerivationMethod(
                UnexpectedDerivationMethod::UnsupportedError("HDWallet is not supported for NFT yet!".to_owned()),
            )));
        },
    };

    Ok(MyWalletAddress {
        coin: ticker.to_owned(),
        wallet_address: display_eth_address(&my_address),
    })
}

/// Errors encountered while validating Ethereum addresses for NFT withdrawal.
#[derive(Display)]
pub enum GetValidEthWithdrawAddError {
    /// The specified coin does not support NFT withdrawal.
    #[display(fmt = "{} coin doesn't support NFT withdrawing", coin)]
    CoinDoesntSupportNftWithdraw { coin: String },
    /// The provided address is invalid.
    InvalidAddress(String),
}

/// Validates Ethereum addresses for NFT withdrawal.
/// Returns a tuple of valid `to` address, `token` address, and `EthCoin` instance on success.
/// Errors if the coin doesn't support NFT withdrawal or if the addresses are invalid.
fn get_valid_nft_addr_to_withdraw(
    coin_enum: MmCoinEnum,
    to: &str,
    token_add: &str,
) -> MmResult<(Address, Address, EthCoin), GetValidEthWithdrawAddError> {
    let eth_coin = match coin_enum {
        MmCoinEnum::EthCoin(eth_coin) => eth_coin,
        _ => {
            return MmError::err(GetValidEthWithdrawAddError::CoinDoesntSupportNftWithdraw {
                coin: coin_enum.ticker().to_owned(),
            })
        },
    };
    let to_addr = valid_addr_from_str(to).map_err(GetValidEthWithdrawAddError::InvalidAddress)?;
    let token_addr = addr_from_str(token_add).map_err(GetValidEthWithdrawAddError::InvalidAddress)?;
    Ok((to_addr, token_addr, eth_coin))
}

#[derive(Clone, Debug, Deserialize, Display, EnumFromStringify, PartialEq, Serialize)]
pub enum EthGasDetailsErr {
    #[display(fmt = "Invalid fee policy: {}", _0)]
    InvalidFeePolicy(String),
    #[from_stringify("NumConversError")]
    #[display(fmt = "Internal error: {}", _0)]
    Internal(String),
    #[display(fmt = "Transport: {}", _0)]
    Transport(String),
    #[display(fmt = "Nft Protocol is not supported yet!")]
    NftProtocolNotSupported,
}

impl From<web3::Error> for EthGasDetailsErr {
    fn from(e: web3::Error) -> Self { EthGasDetailsErr::from(Web3RpcError::from(e)) }
}

impl From<Web3RpcError> for EthGasDetailsErr {
    fn from(e: Web3RpcError) -> Self {
        match e {
            Web3RpcError::Transport(tr) | Web3RpcError::InvalidResponse(tr) => EthGasDetailsErr::Transport(tr),
            Web3RpcError::Internal(internal)
            | Web3RpcError::Timeout(internal)
            | Web3RpcError::NumConversError(internal)
            | Web3RpcError::InvalidGasApiConfig(internal) => EthGasDetailsErr::Internal(internal),
            Web3RpcError::NftProtocolNotSupported => EthGasDetailsErr::NftProtocolNotSupported,
        }
    }
}

async fn get_eth_gas_details_from_withdraw_fee(
    eth_coin: &EthCoin,
    fee: Option<WithdrawFee>,
    eth_value: U256,
    data: Bytes,
    sender_address: Address,
    call_addr: Address,
    fungible_max: bool,
) -> MmResult<GasDetails, EthGasDetailsErr> {
    let pay_for_gas_option = match fee {
        Some(WithdrawFee::EthGas { gas_price, gas }) => {
            let gas_price = wei_from_big_decimal(&gas_price, ETH_GWEI_DECIMALS)?;
            return Ok((gas.into(), PayForGasOption::Legacy(LegacyGasPrice { gas_price })));
        },
        Some(WithdrawFee::EthGasEip1559 {
            max_fee_per_gas,
            max_priority_fee_per_gas,
            gas_option: gas_limit,
        }) => {
            let max_fee_per_gas = wei_from_big_decimal(&max_fee_per_gas, ETH_GWEI_DECIMALS)?;
            let max_priority_fee_per_gas = wei_from_big_decimal(&max_priority_fee_per_gas, ETH_GWEI_DECIMALS)?;
            match gas_limit {
                EthGasLimitOption::Set(gas) => {
                    return Ok((
                        gas.into(),
                        PayForGasOption::Eip1559(Eip1559FeePerGas {
                            max_fee_per_gas,
                            max_priority_fee_per_gas,
                        }),
                    ))
                },
                EthGasLimitOption::Calc =>
                // go to gas estimate code
                {
                    PayForGasOption::Eip1559(Eip1559FeePerGas {
                        max_fee_per_gas,
                        max_priority_fee_per_gas,
                    })
                },
            }
        },
        Some(fee_policy) => {
            let error = format!("Expected 'EthGas' fee type, found {:?}", fee_policy);
            return MmError::err(EthGasDetailsErr::InvalidFeePolicy(error));
        },
        None => {
            // If WithdrawFee not set use legacy gas price (?)
            let gas_price = eth_coin.get_gas_price().await?;
            // go to gas estimate code
            PayForGasOption::Legacy(LegacyGasPrice { gas_price })
        },
    };

    // covering edge case by deducting the standard transfer fee when we want to max withdraw ETH
    let eth_value_for_estimate = if fungible_max && eth_coin.coin_type == EthCoinType::Eth {
        eth_value - calc_total_fee(U256::from(eth_coin.gas_limit.eth_send_coins), &pay_for_gas_option)?
    } else {
        eth_value
    };

    let gas_price = pay_for_gas_option.get_gas_price();
    let (max_fee_per_gas, max_priority_fee_per_gas) = pay_for_gas_option.get_fee_per_gas();
    let estimate_gas_req = CallRequest {
        value: Some(eth_value_for_estimate),
        data: Some(data),
        from: Some(sender_address),
        to: Some(call_addr),
        gas: None,
        // gas price must be supplied because some smart contracts base their
        // logic on gas price, e.g. TUSD: https://github.com/KomodoPlatform/atomicDEX-API/issues/643
        gas_price,
        max_priority_fee_per_gas,
        max_fee_per_gas,
        ..CallRequest::default()
    };
    // TODO Note if the wallet's balance is insufficient to withdraw, then `estimate_gas` may fail with the `Exception` error.
    // TODO Ideally we should determine the case when we have the insufficient balance and return `WithdrawError::NotSufficientBalance`.
    let gas_limit = eth_coin.estimate_gas_wrapper(estimate_gas_req).compat().await?;
    Ok((gas_limit, pay_for_gas_option))
}

/// Calc estimated total gas fee or price
fn calc_total_fee(gas: U256, pay_for_gas_option: &PayForGasOption) -> NumConversResult<U256> {
    match *pay_for_gas_option {
        PayForGasOption::Legacy(LegacyGasPrice { gas_price }) => gas
            .checked_mul(gas_price)
            .or_mm_err(|| NumConversError("total fee overflow".into())),
        PayForGasOption::Eip1559(Eip1559FeePerGas { max_fee_per_gas, .. }) => gas
            .checked_mul(max_fee_per_gas)
            .or_mm_err(|| NumConversError("total fee overflow".into())),
    }
}

#[allow(clippy::result_large_err)]
fn tx_builder_with_pay_for_gas_option(
    eth_coin: &EthCoin,
    tx_builder: UnSignedEthTxBuilder,
    pay_for_gas_option: &PayForGasOption,
) -> MmResult<UnSignedEthTxBuilder, WithdrawError> {
    let tx_builder = match *pay_for_gas_option {
        PayForGasOption::Legacy(LegacyGasPrice { gas_price }) => tx_builder.with_gas_price(gas_price),
        PayForGasOption::Eip1559(Eip1559FeePerGas {
            max_priority_fee_per_gas,
            max_fee_per_gas,
        }) => tx_builder
            .with_priority_fee_per_gas(max_fee_per_gas, max_priority_fee_per_gas)
            .with_chain_id(eth_coin.chain_id),
    };
    Ok(tx_builder)
}

/// convert fee policy for gas estimate requests
fn get_swap_fee_policy_for_estimate(swap_fee_policy: SwapTxFeePolicy) -> SwapTxFeePolicy {
    match swap_fee_policy {
        SwapTxFeePolicy::Internal => SwapTxFeePolicy::Internal,
        // always use 'high' for estimate to avoid max_fee_per_gas less than base_fee errors:
        SwapTxFeePolicy::Low | SwapTxFeePolicy::Medium | SwapTxFeePolicy::High => SwapTxFeePolicy::High,
        SwapTxFeePolicy::Unsupported => SwapTxFeePolicy::Unsupported,
    }
}

fn call_request_with_pay_for_gas_option(call_request: CallRequest, pay_for_gas_option: PayForGasOption) -> CallRequest {
    match pay_for_gas_option {
        PayForGasOption::Legacy(LegacyGasPrice { gas_price }) => CallRequest {
            gas_price: Some(gas_price),
            max_fee_per_gas: None,
            max_priority_fee_per_gas: None,
            ..call_request
        },
        PayForGasOption::Eip1559(Eip1559FeePerGas {
            max_fee_per_gas,
            max_priority_fee_per_gas,
        }) => CallRequest {
            gas_price: None,
            max_fee_per_gas: Some(max_fee_per_gas),
            max_priority_fee_per_gas: Some(max_priority_fee_per_gas),
            ..call_request
        },
    }
}

impl ToBytes for Signature {
    fn to_bytes(&self) -> Vec<u8> { self.to_vec() }
}

impl ToBytes for SignedEthTx {
    fn to_bytes(&self) -> Vec<u8> {
        let mut stream = RlpStream::new();
        self.rlp_append(&mut stream);
        // Handle potential panicking.
        if stream.is_finished() {
            Vec::from(stream.out())
        } else {
            // TODO: Consider returning Result<Vec<u8>, Error> in future refactoring for better error handling.
            warn!("RlpStream was not finished; returning an empty Vec as a fail-safe.");
            vec![]
        }
    }
}

#[derive(Debug, Display, EnumFromStringify)]
pub enum EthAssocTypesError {
    InvalidHexString(String),
    #[from_stringify("DecoderError")]
    TxParseError(String),
    ParseSignatureError(String),
}

#[derive(Debug, Display)]
pub enum EthNftAssocTypesError {
    Utf8Error(String),
    ParseContractTypeError(ParseContractTypeError),
    ParseTokenContractError(String),
}

impl From<ParseContractTypeError> for EthNftAssocTypesError {
    fn from(e: ParseContractTypeError) -> Self { EthNftAssocTypesError::ParseContractTypeError(e) }
}

#[async_trait]
impl ParseCoinAssocTypes for EthCoin {
    type Address = Address;
    type AddressParseError = MmError<EthAssocTypesError>;
    type Pubkey = Public;
    type PubkeyParseError = MmError<EthAssocTypesError>;
    type Tx = SignedEthTx;
    type TxParseError = MmError<EthAssocTypesError>;
    type Preimage = SignedEthTx;
    type PreimageParseError = MmError<EthAssocTypesError>;
    type Sig = Signature;
    type SigParseError = MmError<EthAssocTypesError>;

    async fn my_addr(&self) -> Self::Address {
        match self.derivation_method() {
            DerivationMethod::SingleAddress(addr) => *addr,
            // Todo: Expect should not fail but we need to handle it properly
            DerivationMethod::HDWallet(hd_wallet) => hd_wallet
                .get_enabled_address()
                .await
                .expect("Getting enabled address should not fail!")
                .address(),
        }
    }

    fn parse_address(&self, address: &str) -> Result<Self::Address, Self::AddressParseError> {
        Address::from_str(address).map_to_mm(|e| EthAssocTypesError::InvalidHexString(e.to_string()))
    }

    /// As derive_htlc_pubkey_v2 returns coin specific pubkey we can use [Public::from_slice] directly
    fn parse_pubkey(&self, pubkey: &[u8]) -> Result<Self::Pubkey, Self::PubkeyParseError> {
        Ok(Public::from_slice(pubkey))
    }

    fn parse_tx(&self, tx: &[u8]) -> Result<Self::Tx, Self::TxParseError> {
        let unverified: UnverifiedTransactionWrapper = rlp::decode(tx).map_err(EthAssocTypesError::from)?;
        SignedEthTx::new(unverified).map_to_mm(|e| EthAssocTypesError::TxParseError(e.to_string()))
    }

    fn parse_preimage(&self, tx: &[u8]) -> Result<Self::Preimage, Self::PreimageParseError> { self.parse_tx(tx) }

    fn parse_signature(&self, sig: &[u8]) -> Result<Self::Sig, Self::SigParseError> {
        if sig.len() != 65 {
            return MmError::err(EthAssocTypesError::ParseSignatureError(
                "Signature slice is not 65 bytes long".to_string(),
            ));
        };

        let mut arr = [0; 65];
        arr.copy_from_slice(sig);
        Ok(Signature::from(arr)) // Assuming `Signature::from([u8; 65])` exists
    }
}

impl ToBytes for Address {
    fn to_bytes(&self) -> Vec<u8> { self.0.to_vec() }
}

impl ToBytes for BigUint {
    fn to_bytes(&self) -> Vec<u8> { self.to_bytes_be() }
}

impl ToBytes for ContractType {
    fn to_bytes(&self) -> Vec<u8> { self.to_string().into_bytes() }
}

impl ToBytes for Public {
    fn to_bytes(&self) -> Vec<u8> { self.0.to_vec() }
}

impl ParseNftAssocTypes for EthCoin {
    type ContractAddress = Address;
    type TokenId = BigUint;
    type ContractType = ContractType;
    type NftAssocTypesError = MmError<EthNftAssocTypesError>;

    fn parse_contract_address(
        &self,
        contract_address: &[u8],
    ) -> Result<Self::ContractAddress, Self::NftAssocTypesError> {
        contract_address
            .try_to_address()
            .map_to_mm(EthNftAssocTypesError::ParseTokenContractError)
    }

    fn parse_token_id(&self, token_id: &[u8]) -> Result<Self::TokenId, Self::NftAssocTypesError> {
        Ok(BigUint::from_bytes_be(token_id))
    }

    fn parse_contract_type(&self, contract_type: &[u8]) -> Result<Self::ContractType, Self::NftAssocTypesError> {
        let contract_str = from_utf8(contract_type).map_err(|e| EthNftAssocTypesError::Utf8Error(e.to_string()))?;
        ContractType::from_str(contract_str).map_to_mm(EthNftAssocTypesError::from)
    }
}

#[async_trait]
impl MakerNftSwapOpsV2 for EthCoin {
    async fn send_nft_maker_payment_v2(
        &self,
        args: SendNftMakerPaymentArgs<'_, Self>,
    ) -> Result<Self::Tx, TransactionErr> {
        self.send_nft_maker_payment_v2_impl(args).await
    }

    async fn validate_nft_maker_payment_v2(
        &self,
        args: ValidateNftMakerPaymentArgs<'_, Self>,
    ) -> ValidatePaymentResult<()> {
        self.validate_nft_maker_payment_v2_impl(args).await
    }

    async fn spend_nft_maker_payment_v2(
        &self,
        args: SpendNftMakerPaymentArgs<'_, Self>,
    ) -> Result<Self::Tx, TransactionErr> {
        self.spend_nft_maker_payment_v2_impl(args).await
    }

    async fn refund_nft_maker_payment_v2_timelock(
        &self,
        args: RefundNftMakerPaymentArgs<'_, Self>,
    ) -> Result<Self::Tx, TransactionErr> {
        self.refund_nft_maker_payment_v2_timelock_impl(args).await
    }

    async fn refund_nft_maker_payment_v2_secret(
        &self,
        args: RefundNftMakerPaymentArgs<'_, Self>,
    ) -> Result<Self::Tx, TransactionErr> {
        self.refund_nft_maker_payment_v2_secret_impl(args).await
    }
}

impl CoinWithPrivKeyPolicy for EthCoin {
    type KeyPair = KeyPair;

    fn priv_key_policy(&self) -> &PrivKeyPolicy<Self::KeyPair> { &self.priv_key_policy }
}

impl CoinWithDerivationMethod for EthCoin {
    fn derivation_method(&self) -> &DerivationMethod<HDCoinAddress<Self>, Self::HDWallet> { &self.derivation_method }
}

#[async_trait]
impl IguanaBalanceOps for EthCoin {
    type BalanceObject = CoinBalanceMap;

    async fn iguana_balances(&self) -> BalanceResult<Self::BalanceObject> {
        let platform_balance = self.my_balance().compat().await?;
        let token_balances = self.get_tokens_balance_list().await?;
        let mut balances = CoinBalanceMap::new();
        balances.insert(self.ticker().to_string(), platform_balance);
        balances.extend(token_balances.into_iter());
        Ok(balances)
    }
}

#[async_trait]
impl GetNewAddressRpcOps for EthCoin {
    type BalanceObject = CoinBalanceMap;
    async fn get_new_address_rpc_without_conf(
        &self,
        params: GetNewAddressParams,
    ) -> MmResult<GetNewAddressResponse<Self::BalanceObject>, GetNewAddressRpcError> {
        get_new_address::common_impl::get_new_address_rpc_without_conf(self, params).await
    }

    async fn get_new_address_rpc<ConfirmAddress>(
        &self,
        params: GetNewAddressParams,
        confirm_address: &ConfirmAddress,
    ) -> MmResult<GetNewAddressResponse<Self::BalanceObject>, GetNewAddressRpcError>
    where
        ConfirmAddress: HDConfirmAddress,
    {
        get_new_address::common_impl::get_new_address_rpc(self, params, confirm_address).await
    }
}

#[async_trait]
impl AccountBalanceRpcOps for EthCoin {
    type BalanceObject = CoinBalanceMap;

    async fn account_balance_rpc(
        &self,
        params: AccountBalanceParams,
    ) -> MmResult<HDAccountBalanceResponse<Self::BalanceObject>, HDAccountBalanceRpcError> {
        account_balance::common_impl::account_balance_rpc(self, params).await
    }
}

#[async_trait]
impl InitAccountBalanceRpcOps for EthCoin {
    type BalanceObject = CoinBalanceMap;

    async fn init_account_balance_rpc(
        &self,
        params: InitAccountBalanceParams,
    ) -> MmResult<HDAccountBalance<Self::BalanceObject>, HDAccountBalanceRpcError> {
        init_account_balance::common_impl::init_account_balance_rpc(self, params).await
    }
}

#[async_trait]
impl InitScanAddressesRpcOps for EthCoin {
    type BalanceObject = CoinBalanceMap;

    async fn init_scan_for_new_addresses_rpc(
        &self,
        params: ScanAddressesParams,
    ) -> MmResult<ScanAddressesResponse<Self::BalanceObject>, HDAccountBalanceRpcError> {
        init_scan_for_new_addresses::common_impl::scan_for_new_addresses_rpc(self, params).await
    }
}

#[async_trait]
impl InitCreateAccountRpcOps for EthCoin {
    type BalanceObject = CoinBalanceMap;

    async fn init_create_account_rpc<XPubExtractor>(
        &self,
        params: CreateNewAccountParams,
        state: CreateAccountState,
        xpub_extractor: Option<XPubExtractor>,
    ) -> MmResult<HDAccountBalance<Self::BalanceObject>, CreateAccountRpcError>
    where
        XPubExtractor: HDXPubExtractor + Send,
    {
        init_create_account::common_impl::init_create_new_account_rpc(self, params, state, xpub_extractor).await
    }

    async fn revert_creating_account(&self, account_id: u32) {
        init_create_account::common_impl::revert_creating_account(self, account_id).await
    }
}

/// Converts and extended public key derived using BIP32 to an Ethereum public key.
pub fn pubkey_from_extended(extended_pubkey: &Secp256k1ExtendedPublicKey) -> Public {
    let serialized = extended_pubkey.public_key().serialize_uncompressed();
    let mut pubkey_uncompressed = Public::default();
    pubkey_uncompressed.as_mut().copy_from_slice(&serialized[1..]);
    pubkey_uncompressed
}

fn extract_gas_limit_from_conf(coin_conf: &Json) -> Result<EthGasLimit, String> {
    if coin_conf["gas_limit"].is_null() {
        Ok(Default::default())
    } else {
        json::from_value(coin_conf["gas_limit"].clone()).map_err(|e| e.to_string())
    }
}

impl Eip1559Ops for EthCoin {
    fn get_swap_transaction_fee_policy(&self) -> SwapTxFeePolicy { self.swap_txfee_policy.lock().unwrap().clone() }

    fn set_swap_transaction_fee_policy(&self, swap_txfee_policy: SwapTxFeePolicy) {
        *self.swap_txfee_policy.lock().unwrap() = swap_txfee_policy
    }
}

#[async_trait]
impl TakerCoinSwapOpsV2 for EthCoin {
    async fn send_taker_funding(&self, args: SendTakerFundingArgs<'_>) -> Result<Self::Tx, TransactionErr> {
        self.send_taker_funding_impl(args).await
    }

    async fn validate_taker_funding(&self, _args: ValidateTakerFundingArgs<'_, Self>) -> ValidateSwapV2TxResult {
        todo!()
    }

    async fn refund_taker_funding_timelock(&self, _args: RefundPaymentArgs<'_>) -> Result<Self::Tx, TransactionErr> {
        todo!()
    }

    async fn refund_taker_funding_secret(
        &self,
        _args: RefundFundingSecretArgs<'_, Self>,
    ) -> Result<Self::Tx, TransactionErr> {
        todo!()
    }

    async fn search_for_taker_funding_spend(
        &self,
        _tx: &Self::Tx,
        _from_block: u64,
        _secret_hash: &[u8],
    ) -> Result<Option<FundingTxSpend<Self>>, SearchForFundingSpendErr> {
        todo!()
    }

    /// Eth doesnt have preimages
    async fn gen_taker_funding_spend_preimage(
        &self,
        args: &GenTakerFundingSpendArgs<'_, Self>,
        _swap_unique_data: &[u8],
    ) -> GenPreimageResult<Self> {
        Ok(TxPreimageWithSig {
            preimage: args.funding_tx.clone(),
            signature: args.funding_tx.signature(),
        })
    }

    /// Eth doesnt have preimages
    async fn validate_taker_funding_spend_preimage(
        &self,
        _gen_args: &GenTakerFundingSpendArgs<'_, Self>,
        _preimage: &TxPreimageWithSig<Self>,
    ) -> ValidateTakerFundingSpendPreimageResult {
        Ok(())
    }

    /// Eth doesnt use multisig
    async fn sign_and_send_taker_funding_spend(
        &self,
        _preimage: &TxPreimageWithSig<Self>,
        _args: &GenTakerFundingSpendArgs<'_, Self>,
        _swap_unique_data: &[u8],
    ) -> Result<Self::Tx, TransactionErr> {
        todo!()
    }

    async fn refund_combined_taker_payment(&self, _args: RefundPaymentArgs<'_>) -> Result<Self::Tx, TransactionErr> {
        todo!()
    }

    /// Eth doesnt have preimages
    async fn gen_taker_payment_spend_preimage(
        &self,
        args: &GenTakerPaymentSpendArgs<'_, Self>,
        _swap_unique_data: &[u8],
    ) -> GenPreimageResult<Self> {
        Ok(TxPreimageWithSig {
            preimage: args.taker_tx.clone(),
            signature: args.taker_tx.signature(),
        })
    }

    /// Eth doesnt have preimages
    async fn validate_taker_payment_spend_preimage(
        &self,
        _gen_args: &GenTakerPaymentSpendArgs<'_, Self>,
        _preimage: &TxPreimageWithSig<Self>,
    ) -> ValidateTakerPaymentSpendPreimageResult {
        Ok(())
    }

    async fn sign_and_broadcast_taker_payment_spend(
        &self,
        _preimage: &TxPreimageWithSig<Self>,
        _gen_args: &GenTakerPaymentSpendArgs<'_, Self>,
        _secret: &[u8],
        _swap_unique_data: &[u8],
    ) -> Result<Self::Tx, TransactionErr> {
        todo!()
    }

    async fn wait_for_taker_payment_spend(
        &self,
        _taker_payment: &Self::Tx,
        _from_block: u64,
        _wait_until: u64,
    ) -> MmResult<Self::Tx, WaitForTakerPaymentSpendError> {
        todo!()
    }
}

impl CommonSwapOpsV2 for EthCoin {
    #[inline(always)]
    fn derive_htlc_pubkey_v2(&self, _swap_unique_data: &[u8]) -> Self::Pubkey {
        match self.priv_key_policy {
            EthPrivKeyPolicy::Iguana(ref key_pair)
            | EthPrivKeyPolicy::HDWallet {
                activated_key: ref key_pair,
                ..
            } => *key_pair.public(),
            EthPrivKeyPolicy::Trezor => todo!(),
            #[cfg(target_arch = "wasm32")]
            EthPrivKeyPolicy::Metamask(ref metamask_policy) => {
                // The metamask public key should be uncompressed
                // Remove the first byte (0x04) from the uncompressed public key
                let pubkey_bytes: [u8; 64] = metamask_policy.public_key_uncompressed[1..65]
                    .try_into()
                    .expect("slice with incorrect length");
                Public::from_slice(&pubkey_bytes)
            },
        }
    }

    #[inline(always)]
    fn derive_htlc_pubkey_v2_bytes(&self, swap_unique_data: &[u8]) -> Vec<u8> {
        self.derive_htlc_pubkey_v2(swap_unique_data).to_bytes()
    }
}<|MERGE_RESOLUTION|>--- conflicted
+++ resolved
@@ -78,11 +78,6 @@
 use http::Uri;
 use instant::Instant;
 use mm2_core::mm_ctx::{MmArc, MmWeak};
-<<<<<<< HEAD
-use mm2_net::transport::{GuiAuthValidation, GuiAuthValidationGenerator};
-=======
-use mm2_event_stream::behaviour::{EventBehaviour, EventInitStatus};
->>>>>>> 932669ae
 use mm2_number::bigdecimal_custom::CheckedDivision;
 use mm2_number::{BigDecimal, BigUint, MmNumber};
 #[cfg(test)] use mocktopus::macros::*;
@@ -158,17 +153,10 @@
 mod nonce;
 use nonce::ParityNonce;
 
-<<<<<<< HEAD
 pub mod fee_estimation;
 use fee_estimation::eip1559::{block_native::BlocknativeGasApiCaller, infura::InfuraGasApiCaller,
                               simple::FeePerGasSimpleEstimator, FeePerGasEstimated, GasApiConfig, GasApiProvider};
-=======
-mod eip1559_gas_fee;
-pub(crate) use eip1559_gas_fee::FeePerGasEstimated;
-use eip1559_gas_fee::{BlocknativeGasApiCaller, FeePerGasSimpleEstimator, GasApiConfig, GasApiProvider,
-                      InfuraGasApiCaller};
 mod eth_swap_v2;
->>>>>>> 932669ae
 
 /// https://github.com/artemii235/etomic-swap/blob/master/contracts/EtomicSwap.sol
 /// Dev chain (195.201.137.5:8565) contract address: 0x83965C539899cC0F918552e5A26915de40ee8852
@@ -666,13 +654,8 @@
     /// consisting of the token address and token ID, separated by a comma. This field is essential for tracking the NFT assets
     /// information (chain & contract type, amount etc.), where ownership and amount, in ERC1155 case, might change over time.
     pub nfts_infos: Arc<AsyncMutex<HashMap<String, NftInfo>>>,
-<<<<<<< HEAD
-=======
-    /// Context for eth fee per gas estimator loop. Created if coin supports fee per gas estimation
-    pub(crate) platform_fee_estimator_state: Arc<FeeEstimatorState>,
     /// Config provided gas limits for swap and send transactions
     pub(crate) gas_limit: EthGasLimit,
->>>>>>> 932669ae
     /// This spawner is used to spawn coin's related futures that should be aborted on coin deactivation
     /// and on [`MmArc::stop`].
     pub abortable_system: AbortableQueue,
@@ -6369,11 +6352,7 @@
         address_nonce_locks,
         erc20_tokens_infos: Default::default(),
         nfts_infos: Default::default(),
-<<<<<<< HEAD
-=======
-        platform_fee_estimator_state,
         gas_limit,
->>>>>>> 932669ae
         abortable_system,
     };
 
