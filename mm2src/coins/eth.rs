--- conflicted
+++ resolved
@@ -1104,29 +1104,11 @@
 
 #[async_trait]
 impl SwapOps for EthCoin {
-<<<<<<< HEAD
-    fn send_taker_fee(&self, dex_fee: DexFee, _uuid: &[u8], _expire_at: u64) -> TransactionFut {
-        let address = try_tx_fus!(addr_from_raw_pubkey(self.dex_pubkey()));
-
-        Box::new(
-            self.send_to_address(
-                address,
-                try_tx_fus!(wei_from_big_decimal(&dex_fee.fee_amount().into(), self.decimals)),
-            )
-            .map(TransactionEnum::from),
-=======
-    async fn send_taker_fee(
-        &self,
-        fee_addr: &[u8],
-        dex_fee: DexFee,
-        _uuid: &[u8],
-        _expire_at: u64,
-    ) -> TransactionResult {
-        let address = try_tx_s!(addr_from_raw_pubkey(fee_addr));
+    async fn send_taker_fee(&self, dex_fee: DexFee, _uuid: &[u8], _expire_at: u64) -> TransactionResult {
+        let address = try_tx_s!(addr_from_raw_pubkey(self.dex_pubkey()));
         self.send_to_address(
             address,
             try_tx_s!(wei_from_big_decimal(&dex_fee.fee_amount().into(), self.decimals)),
->>>>>>> 91d982b1
         )
         .map(TransactionEnum::from)
         .compat()
