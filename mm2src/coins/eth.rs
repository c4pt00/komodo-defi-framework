--- conflicted
+++ resolved
@@ -62,7 +62,6 @@
 use super::{coin_conf, AsyncMutex, BalanceError, BalanceFut, CoinBalance, CoinFutSpawner, CoinProtocol,
             CoinTransportMetrics, CoinsContext, FeeApproxStage, FoundSwapTxSpend, HistorySyncState, MarketCoinOps,
             MmCoin, MyAddressError, NegotiateSwapContractAddrErr, NumConversError, NumConversResult,
-<<<<<<< HEAD
             PaymentInstructions, PaymentInstructionsErr, PrivKeyBuildPolicy, PrivKeyPolicyNotAllowed,
             RawTransactionError, RawTransactionFut, RawTransactionRequest, RawTransactionRes, RawTransactionResult,
             RpcClientType, RpcTransportEventHandler, RpcTransportEventHandlerShared, SearchForSwapTxSpendInput,
@@ -70,19 +69,8 @@
             TradePreimageResult, TradePreimageValue, Transaction, TransactionDetails, TransactionEnum, TransactionErr,
             TransactionFut, TxMarshalingErr, UnexpectedDerivationMethod, ValidateAddressResult,
             ValidateInstructionsErr, ValidateOtherPubKeyErr, ValidatePaymentError, ValidatePaymentFut,
-            ValidatePaymentInput, VerificationError, VerificationResult, WatcherOps, WatcherSearchForSwapTxSpendInput,
-            WatcherValidatePaymentInput, WithdrawError, WithdrawFee, WithdrawFut, WithdrawRequest, WithdrawResult};
-=======
-            PaymentInstructions, PaymentInstructionsErr, RawTransactionError, RawTransactionFut,
-            RawTransactionRequest, RawTransactionRes, RawTransactionResult, RpcClientType, RpcTransportEventHandler,
-            RpcTransportEventHandlerShared, SearchForSwapTxSpendInput, SignatureError, SignatureResult, SwapOps,
-            TradeFee, TradePreimageError, TradePreimageFut, TradePreimageResult, TradePreimageValue, Transaction,
-            TransactionDetails, TransactionEnum, TransactionErr, TransactionFut, TxMarshalingErr,
-            UnexpectedDerivationMethod, ValidateAddressResult, ValidateInstructionsErr, ValidateOtherPubKeyErr,
-            ValidatePaymentError, ValidatePaymentFut, ValidatePaymentInput, VerificationError, VerificationResult,
-            WatcherOps, WatcherValidatePaymentInput, WithdrawError, WithdrawFee, WithdrawFut, WithdrawRequest,
-            WithdrawResult};
->>>>>>> dac0a8d5
+            ValidatePaymentInput, VerificationError, VerificationResult, WatcherOps, WatcherValidatePaymentInput,
+            WithdrawError, WithdrawFee, WithdrawFut, WithdrawRequest, WithdrawResult};
 
 pub use rlp;
 
