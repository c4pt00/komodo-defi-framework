[package]
name = "mm2-libp2p"
version = "0.1.0"
authors = ["Artem Pikulin <ortgma@gmail.com>"]
edition = "2018"

[lib]
doctest = false

[dependencies]
async-trait = "0.1"
libp2p-gossipsub = { git = "https://github.com/libp2p/rust-libp2p.git", branch = "master" }
common = { path = "../common" }
derive_more = "0.99"
libp2p-floodsub = { git = "https://github.com/libp2p/rust-libp2p.git", branch = "master", default-features = false }
futures = { version = "0.3.1", package = "futures", features = ["compat", "async-await"] }
futures-rustls = { version = "0.21.1" }
hex = "0.4.2"
lazy_static = "1.4"
secp256k1 = { version = "0.20", features = ["rand"] }
<<<<<<< HEAD
log = "0.4"
=======
log = "0.4.17"
>>>>>>> 10bcbc78
rand = { package = "rand", version = "0.7", features = ["std", "wasm-bindgen"] }
regex = "1"
rmp-serde = "0.14.3"
serde = { version = "1.0", features = ["derive"] }
serde_bytes = "0.11.5"
sha2 = "0.9"
void = "1.0"
wasm-timer = "0.2.4"
pin-project = "1.1.0"

[target.'cfg(not(target_arch = "wasm32"))'.dependencies]
tokio = { version = "1.20", features = ["rt-multi-thread", "macros"] }
libp2p = { git = "https://github.com/libp2p/rust-libp2p.git", branch = "master", default-features = false, features = ["dns", "floodsub", "noise", "ping", "request-response", "secp256k1", "tcp", "tokio", "websocket"] }

[target.'cfg(target_arch = "wasm32")'.dependencies]
<<<<<<< HEAD
getrandom = { version = "0.2.9", features = ["js"] } # see https://docs.rs/getrandom/0.2.0/getrandom/#webassembly-support
libp2p = { git = "https://github.com/libp2p/rust-libp2p.git", branch = "master", default-features = false, features = ["floodsub", "noise", "ping", "request-response", "secp256k1", "wasm-ext", "wasm-ext-websocket"] }
=======
libp2p = { git = "https://github.com/libp2p/rust-libp2p.git", tag = "v0.45.1", default-features = false, features = ["floodsub", "mplex", "noise", "ping", "request-response", "secp256k1", "wasm-ext", "wasm-ext-websocket"] }
>>>>>>> 10bcbc78
wasm-bindgen-futures = "0.4.21"

[dev-dependencies]
async-std = { version = "1.6.2", features = ["unstable"] }
env_logger = "0.9.3"
serde_json = { version = "1", features = ["preserve_order", "raw_value"] }<|MERGE_RESOLUTION|>--- conflicted
+++ resolved
@@ -18,11 +18,7 @@
 hex = "0.4.2"
 lazy_static = "1.4"
 secp256k1 = { version = "0.20", features = ["rand"] }
-<<<<<<< HEAD
 log = "0.4"
-=======
-log = "0.4.17"
->>>>>>> 10bcbc78
 rand = { package = "rand", version = "0.7", features = ["std", "wasm-bindgen"] }
 regex = "1"
 rmp-serde = "0.14.3"
@@ -38,12 +34,7 @@
 libp2p = { git = "https://github.com/libp2p/rust-libp2p.git", branch = "master", default-features = false, features = ["dns", "floodsub", "noise", "ping", "request-response", "secp256k1", "tcp", "tokio", "websocket"] }
 
 [target.'cfg(target_arch = "wasm32")'.dependencies]
-<<<<<<< HEAD
-getrandom = { version = "0.2.9", features = ["js"] } # see https://docs.rs/getrandom/0.2.0/getrandom/#webassembly-support
 libp2p = { git = "https://github.com/libp2p/rust-libp2p.git", branch = "master", default-features = false, features = ["floodsub", "noise", "ping", "request-response", "secp256k1", "wasm-ext", "wasm-ext-websocket"] }
-=======
-libp2p = { git = "https://github.com/libp2p/rust-libp2p.git", tag = "v0.45.1", default-features = false, features = ["floodsub", "mplex", "noise", "ping", "request-response", "secp256k1", "wasm-ext", "wasm-ext-websocket"] }
->>>>>>> 10bcbc78
 wasm-bindgen-futures = "0.4.21"
 
 [dev-dependencies]
