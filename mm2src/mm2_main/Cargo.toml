--- conflicted
+++ resolved
@@ -16,16 +16,10 @@
 native = [] # Deprecated
 track-ctx-pointer = ["common/track-ctx-pointer"]
 zhtlc-native-tests = ["coins/zhtlc-native-tests"]
+enable-nft-integration = ["coins/enable-nft-integration"]
 # TODO
-<<<<<<< HEAD
 enable-solana = []
 default = []
-=======
-# Remove this once the solana integration becomes stable/completed.
-disable-solana-tests = []
-default = ["disable-solana-tests"]
-enable-nft-integration = ["coins/enable-nft-integration"]
->>>>>>> a2552db1
 
 [dependencies]
 async-std = { version = "1.5", features = ["unstable"] }
