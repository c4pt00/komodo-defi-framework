--- conflicted
+++ resolved
@@ -128,13 +128,9 @@
 testcontainers = "0.15.0"
 web3 = { git = "https://github.com/KomodoPlatform/rust-web3", tag = "v0.20.0", default-features = false, features = ["http"] }
 ethabi = { version = "17.0.0" }
-<<<<<<< HEAD
-url = "2.2.2"
-=======
 rlp = { version = "0.5" }
 ethcore-transaction = { git = "https://github.com/KomodoPlatform/mm2-parity-ethereum.git", rev = "mm2-v2.1.1" }
 rustc-hex = "2"
->>>>>>> 4db6c664
 
 [build-dependencies]
 chrono = "0.4"
