# Support for split-debuginfo [should eventually](https://github.com/rust-lang/rust/issues/34651) land,
# hopefully giving us an out-of-the-box way to separate the code from the debugging information.
# We should use the "objcopy --only-keep-debug" and "add-symbol-file" meanwhile
# and separating stack tracing into raw trace and symbolication parts.

[package]
name = "mm2_main"
version = "0.1.0"
edition = "2018"

[lib]
doctest = false

[features]
custom-swap-locktime = [] # only for testing purposes, should never be activated on release builds.
native = [] # Deprecated
track-ctx-pointer = ["common/track-ctx-pointer"]
zhtlc-native-tests = ["coins/zhtlc-native-tests"]
run-docker-tests = ["coins/run-docker-tests"]
# TODO
enable-solana = []
default = []
trezor-udp = ["crypto/trezor-udp"] # use for tests to connect to trezor emulator over udp
run-device-tests = []
enable-sia = []

[dependencies]
async-std = { version = "1.5", features = ["unstable"] }
async-trait = "0.1"
bitcrypto = { path = "../mm2_bitcoin/crypto" }
blake2 = "0.10.6"
bytes = "0.4"
chain = { path = "../mm2_bitcoin/chain" }
cfg-if = "1.0"
coins = { path = "../coins" }
coins_activation = { path = "../coins_activation" }
common = { path = "../common" }
crc32fast = { version = "1.3.2", features = ["std", "nightly"] }
crossbeam = "0.8"
crypto = { path = "../crypto" }
db_common = { path = "../db_common" }
derive_more = "0.99"
either = "1.6"
ethereum-types = { version = "0.13", default-features = false, features = ["std", "serialize"] }
enum_derives = { path = "../derives/enum_derives" }
enum-primitive-derive = "0.2"
futures01 = { version = "0.1", package = "futures" }
futures = { version = "0.3.1", package = "futures", features = ["compat", "async-await"] }
gstuff = { version = "0.7", features = ["nightly"] }
hash256-std-hasher = "0.15.2"
hash-db = "0.15.2"
hex = "0.4.2"
http = "0.2"
hw_common = { path = "../hw_common" }
instant = { version = "0.1.12" }
itertools = "0.10"
keys = { path = "../mm2_bitcoin/keys" }
lazy_static = "1.4"
# ledger = { path = "../ledger" }
libc = "0.2"
mm2_core = { path = "../mm2_core" }
mm2_err_handle = { path = "../mm2_err_handle" }
mm2_event_stream = { path = "../mm2_event_stream" }
mm2_gui_storage = { path = "../mm2_gui_storage" }
mm2_io = { path = "../mm2_io" }
mm2-libp2p = { path = "../mm2_p2p", package = "mm2_p2p" }
mm2_metrics = { path = "../mm2_metrics" }
mm2_net = { path = "../mm2_net", features = ["event-stream", "p2p"] }
mm2_number = { path = "../mm2_number" }
mm2_rpc = { path = "../mm2_rpc", features = ["rpc_facilities"]}
mm2_state_machine = { path = "../mm2_state_machine" }
num-traits = "0.2"
parity-util-mem = "0.11"
parking_lot = { version = "0.12.0", features = ["nightly"] }
primitives = { path = "../mm2_bitcoin/primitives" }
prost = "0.11"
rand = { version = "0.7", features = ["std", "small_rng"] }
rand6 = { version = "0.6", package = "rand" }
# TODO: Reduce the size of regex by disabling the features we don't use.
# cf. https://github.com/rust-lang/regex/issues/583
regex = "1"
rmp-serde = "0.14.3"
rpc = { path = "../mm2_bitcoin/rpc" }
rpc_task = { path = "../rpc_task" }
script = { path = "../mm2_bitcoin/script" }
secp256k1 = { version = "0.20", features = ["rand"] }
serde = "1.0"
serde_json = { version = "1", features = ["preserve_order", "raw_value"] }
serde_derive = "1.0"
ser_error = { path = "../derives/ser_error" }
ser_error_derive = { path = "../derives/ser_error_derive" }
serialization = { path = "../mm2_bitcoin/serialization" }
serialization_derive = { path = "../mm2_bitcoin/serialization_derive" }
spv_validation = { path = "../mm2_bitcoin/spv_validation" }
sp-runtime-interface = { version = "6.0.0", default-features = false, features = ["disable_target_static_assertions"] }
sp-trie = { version = "6.0", default-features = false }
trie-db = { version = "0.23.1", default-features = false }
trie-root = "0.16.0"
uuid = { version = "1.2.2", features = ["fast-rng", "serde", "v4"] }

[target.'cfg(target_arch = "wasm32")'.dependencies]
instant = { version = "0.1.12", features = ["wasm-bindgen"] }
js-sys = { version = "0.3.27" }
mm2_db = { path = "../mm2_db" }
mm2_test_helpers = { path = "../mm2_test_helpers" }
wasm-bindgen = "0.2.86"
wasm-bindgen-futures = { version = "0.4.1" }
wasm-bindgen-test = { version = "0.3.1" }
web-sys = { version = "0.3.55", features = ["console"] }

[target.'cfg(not(target_arch = "wasm32"))'.dependencies]
dirs = { version = "1" }
futures-rustls = { version = "0.24" }
hyper = { version = "0.14.26", features = ["client", "http2", "server", "tcp"] }
rcgen = "0.10"
rustls = { version = "0.21", default-features = false }
rustls-pemfile = "1.0.2"
tokio = { version = "1.20", features = ["io-util", "rt-multi-thread", "net"] }

[target.'cfg(windows)'.dependencies]
winapi = "0.3"

[dev-dependencies]
coins = { path = "../coins", features = ["for-tests"] }
coins_activation = { path = "../coins_activation", features = ["for-tests"] }
mm2_test_helpers = { path = "../mm2_test_helpers" }
mocktopus = "0.8.0"
testcontainers = "0.15.0"
<<<<<<< HEAD
web3 = { git = "https://github.com/KomodoPlatform/rust-web3", tag = "v0.19.0", default-features = false, features = ["http-rustls-tls"] }
=======
web3 = { git = "https://github.com/KomodoPlatform/rust-web3", tag = "v0.20.0", default-features = false, features = ["http"] }
>>>>>>> fa71adb8
ethabi = { version = "17.0.0" }
rlp = { version = "0.5" }
ethcore-transaction = { git = "https://github.com/KomodoPlatform/mm2-parity-ethereum.git", rev = "mm2-v2.1.1" }
rustc-hex = "2"

[build-dependencies]
chrono = "0.4"
gstuff = { version = "0.7", features = ["nightly"] }
prost-build = { version = "0.11", default-features = false }
regex = "1"<|MERGE_RESOLUTION|>--- conflicted
+++ resolved
@@ -126,11 +126,7 @@
 mm2_test_helpers = { path = "../mm2_test_helpers" }
 mocktopus = "0.8.0"
 testcontainers = "0.15.0"
-<<<<<<< HEAD
-web3 = { git = "https://github.com/KomodoPlatform/rust-web3", tag = "v0.19.0", default-features = false, features = ["http-rustls-tls"] }
-=======
-web3 = { git = "https://github.com/KomodoPlatform/rust-web3", tag = "v0.20.0", default-features = false, features = ["http"] }
->>>>>>> fa71adb8
+web3 = { git = "https://github.com/KomodoPlatform/rust-web3", tag = "v0.20.0", default-features = false, features = ["http-rustls-tls"] }
 ethabi = { version = "17.0.0" }
 rlp = { version = "0.5" }
 ethcore-transaction = { git = "https://github.com/KomodoPlatform/mm2-parity-ethereum.git", rev = "mm2-v2.1.1" }
