--- conflicted
+++ resolved
@@ -134,10 +134,5 @@
 [build-dependencies]
 chrono = "0.4"
 gstuff = { version = "0.7", features = ["nightly"] }
-<<<<<<< HEAD
-prost-build = { version = "0.11", default-features = false }
-regex = "1"
-=======
 prost-build = { version = "0.12", default-features = false }
 regex = "1"
->>>>>>> ad832367
