# Support for split-debuginfo [should eventually](https://github.com/rust-lang/rust/issues/34651) land,
# hopefully giving us an out-of-the-box way to separate the code from the debugging information.
# We should use the "objcopy --only-keep-debug" and "add-symbol-file" meanwhile
# and separating stack tracing into raw trace and symbolication parts.

[package]
name = "mm2_main"
version = "0.1.0"
edition = "2018"

[lib]
path = "src/mm2.rs"
doctest = false

[features]
custom-swap-locktime = [] # only for testing purposes, should never be activated on release builds.
native = [] # Deprecated
track-ctx-pointer = ["common/track-ctx-pointer"]
zhtlc-native-tests = ["coins/zhtlc-native-tests"]
run-docker-tests = ["coins/run-docker-tests"]
<<<<<<< HEAD
# TODO
enable-solana = ["coins/enable-solana", "coins_activation/enable-solana"]
=======
>>>>>>> 4e8bc50a
default = []
trezor-udp = ["crypto/trezor-udp"] # use for tests to connect to trezor emulator over udp
run-device-tests = []
enable-sia = ["coins/enable-sia", "coins_activation/enable-sia"]

[dependencies]
async-std = { version = "1.5", features = ["unstable"] }
async-trait = "0.1"
bitcrypto = { path = "../mm2_bitcoin/crypto" }
blake2 = "0.10.6"
bytes = "0.4"
chain = { path = "../mm2_bitcoin/chain" }
chrono = "0.4"
cfg-if = "1.0"
coins = { path = "../coins" }
coins_activation = { path = "../coins_activation" }
common = { path = "../common" }
crc32fast = { version = "1.3.2", features = ["std", "nightly"] }
crossbeam = "0.8"
crypto = { path = "../crypto" }
db_common = { path = "../db_common" }
derive_more = "0.99"
either = "1.6"
ethereum-types = { version = "0.13", default-features = false, features = ["std", "serialize"] }
enum_derives = { path = "../derives/enum_derives" }
enum-primitive-derive = "0.2"
futures01 = { version = "0.1", package = "futures" }
futures = { version = "0.3.1", package = "futures", features = ["compat", "async-await"] }
gstuff = { version = "0.7", features = ["nightly"] }
hash256-std-hasher = "0.15.2"
hash-db = "0.15.2"
hex = "0.4.2"
http = "0.2"
hw_common = { path = "../hw_common" }
instant = { version = "0.1.12" }
itertools = "0.10"
keys = { path = "../mm2_bitcoin/keys" }
lazy_static = "1.4"
# ledger = { path = "../ledger" }
libc = "0.2"
mm2_core = { path = "../mm2_core" }
mm2_err_handle = { path = "../mm2_err_handle" }
mm2_event_stream = { path = "../mm2_event_stream" }
mm2_gui_storage = { path = "../mm2_gui_storage" }
mm2_io = { path = "../mm2_io" }
mm2_libp2p = { path = "../mm2_p2p", package = "mm2_p2p" }
mm2_metrics = { path = "../mm2_metrics" }
mm2_net = { path = "../mm2_net", features = ["event-stream", "p2p"] }
mm2_number = { path = "../mm2_number" }
mm2_rpc = { path = "../mm2_rpc", features = ["rpc_facilities"]}
mm2_state_machine = { path = "../mm2_state_machine" }
num-traits = "0.2"
parity-util-mem = "0.11"
parking_lot = { version = "0.12.0", features = ["nightly"] }
primitives = { path = "../mm2_bitcoin/primitives" }
prost = "0.12"
rand = { version = "0.7", features = ["std", "small_rng"] }
rand6 = { version = "0.6", package = "rand" }
rmp-serde = "0.14.3"
rpc = { path = "../mm2_bitcoin/rpc" }
rpc_task = { path = "../rpc_task" }
script = { path = "../mm2_bitcoin/script" }
secp256k1 = { version = "0.20", features = ["rand"] }
serde = "1.0"
serde_json = { version = "1", features = ["preserve_order", "raw_value"] }
serde_derive = "1.0"
ser_error = { path = "../derives/ser_error" }
ser_error_derive = { path = "../derives/ser_error_derive" }
serialization = { path = "../mm2_bitcoin/serialization" }
serialization_derive = { path = "../mm2_bitcoin/serialization_derive" }
spv_validation = { path = "../mm2_bitcoin/spv_validation" }
sp-runtime-interface = { version = "6.0.0", default-features = false, features = ["disable_target_static_assertions"] }
sp-trie = { version = "6.0", default-features = false }
trie-db = { version = "0.23.1", default-features = false }
trie-root = "0.16.0"
uuid = { version = "1.2.2", features = ["fast-rng", "serde", "v4"] }

[target.'cfg(target_arch = "wasm32")'.dependencies]
instant = { version = "0.1.12", features = ["wasm-bindgen"] }
js-sys = { version = "0.3.27" }
mm2_db = { path = "../mm2_db" }
mm2_test_helpers = { path = "../mm2_test_helpers" }
wasm-bindgen = "0.2.86"
wasm-bindgen-futures = { version = "0.4.1" }
wasm-bindgen-test = { version = "0.3.1" }
web-sys = { version = "0.3.55", features = ["console"] }

[target.'cfg(not(target_arch = "wasm32"))'.dependencies]
dirs = { version = "1" }
futures-rustls = { version = "0.24" }
hyper = { version = "0.14.26", features = ["client", "http2", "server", "tcp"] }
rcgen = "0.10"
rustls = { version = "0.21", default-features = false }
rustls-pemfile = "1.0.2"
tokio = { version = "1.20", features = ["io-util", "rt-multi-thread", "net", "signal"] }

[target.'cfg(windows)'.dependencies]
winapi = "0.3"

[dev-dependencies]
coins = { path = "../coins", features = ["for-tests"] }
coins_activation = { path = "../coins_activation", features = ["for-tests"] }
mm2_test_helpers = { path = "../mm2_test_helpers" }
mocktopus = "0.8.0"
testcontainers = "0.15.0"
web3 = { git = "https://github.com/KomodoPlatform/rust-web3", tag = "v0.20.0", default-features = false, features = ["http-rustls-tls"] }
ethabi = { version = "17.0.0" }
rlp = { version = "0.5" }
ethcore-transaction = { git = "https://github.com/KomodoPlatform/mm2-parity-ethereum.git", rev = "mm2-v2.1.1" }
rustc-hex = "2"
<<<<<<< HEAD
# FIXME set rev= prior to merge to dev
sia-rust = { git = "https://github.com/KomodoPlatform/sia-rust.git", rev = "274e438" } # FIXME set rev = prior to merge to dev
=======
sia-rust = { git = "https://github.com/KomodoPlatform/sia-rust", rev = "9f188b80b3213bcb604e7619275251ce08fae808" }
>>>>>>> 4e8bc50a
url = { version = "2.2.2", features = ["serde"] }

[build-dependencies]
chrono = "0.4"
gstuff = { version = "0.7", features = ["nightly"] }
prost-build = { version = "0.12", default-features = false }
regex = "1"<|MERGE_RESOLUTION|>--- conflicted
+++ resolved
@@ -18,11 +18,6 @@
 track-ctx-pointer = ["common/track-ctx-pointer"]
 zhtlc-native-tests = ["coins/zhtlc-native-tests"]
 run-docker-tests = ["coins/run-docker-tests"]
-<<<<<<< HEAD
-# TODO
-enable-solana = ["coins/enable-solana", "coins_activation/enable-solana"]
-=======
->>>>>>> 4e8bc50a
 default = []
 trezor-udp = ["crypto/trezor-udp"] # use for tests to connect to trezor emulator over udp
 run-device-tests = []
@@ -133,12 +128,8 @@
 rlp = { version = "0.5" }
 ethcore-transaction = { git = "https://github.com/KomodoPlatform/mm2-parity-ethereum.git", rev = "mm2-v2.1.1" }
 rustc-hex = "2"
-<<<<<<< HEAD
 # FIXME set rev= prior to merge to dev
 sia-rust = { git = "https://github.com/KomodoPlatform/sia-rust.git", rev = "274e438" } # FIXME set rev = prior to merge to dev
-=======
-sia-rust = { git = "https://github.com/KomodoPlatform/sia-rust", rev = "9f188b80b3213bcb604e7619275251ce08fae808" }
->>>>>>> 4e8bc50a
 url = { version = "2.2.2", features = ["serde"] }
 
 [build-dependencies]
