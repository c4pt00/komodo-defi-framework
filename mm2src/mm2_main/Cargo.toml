--- conflicted
+++ resolved
@@ -23,13 +23,9 @@
 default = []
 trezor-udp = ["crypto/trezor-udp"] # use for tests to connect to trezor emulator over udp
 run-device-tests = []
-<<<<<<< HEAD
-enable-sia = []
 test-use-old-maker = []
 test-use-old-taker = []
-=======
 enable-sia = ["coins/enable-sia", "coins_activation/enable-sia"]
->>>>>>> d1a8ea7a
 
 [dependencies]
 async-std = { version = "1.5", features = ["unstable"] }
