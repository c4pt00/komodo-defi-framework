--- conflicted
+++ resolved
@@ -18,14 +18,9 @@
             RefundNftMakerPaymentArgs, RefundPaymentArgs, RefundTakerPaymentArgs, SearchForSwapTxSpendInput,
             SendNftMakerPaymentArgs, SendPaymentArgs, SendTakerFundingArgs, SpendNftMakerPaymentArgs,
             SpendPaymentArgs, SwapOps, SwapTxFeePolicy, SwapTxTypeWithSecretHash, TakerCoinSwapOpsV2, ToBytes,
-<<<<<<< HEAD
             Transaction, TxPreimageWithSig, ValidateNftMakerPaymentArgs, ValidateTakerFundingArgs,
             SWAP_PROTOCOL_VERSION};
-use common::{block_on, now_sec};
-=======
-            Transaction, TxPreimageWithSig, ValidateNftMakerPaymentArgs, ValidateTakerFundingArgs};
 use common::{block_on, block_on_f01, now_sec};
->>>>>>> ce183766
 use crypto::Secp256k1Secret;
 use ethereum_types::U256;
 use mm2_core::mm_ctx::MmArc;
