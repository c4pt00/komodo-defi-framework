--- conflicted
+++ resolved
@@ -1099,16 +1099,11 @@
     let timelock = now_sec() - 200;
     let secret_hash = &[0; 20];
 
-<<<<<<< HEAD
     let dex_fee = DexFee::new_from_taker_coin(&coin, "MYCOIN", &expected_max_taker_vol);
-    let _taker_fee_tx = coin.send_taker_fee(dex_fee, &[]).wait().expect("!send_taker_fee");
-=======
-    let dex_fee = dex_fee_amount("QTUM", "MYCOIN", &expected_max_taker_vol, &qtum_min_tx_amount);
     let _taker_fee_tx = coin
-        .send_taker_fee(&DEX_FEE_ADDR_RAW_PUBKEY, dex_fee, &[], timelock)
+        .send_taker_fee(dex_fee, &[], timelock)
         .wait()
         .expect("!send_taker_fee");
->>>>>>> 52326c4b
     let taker_payment_args = SendPaymentArgs {
         time_lock_duration: 0,
         time_lock: timelock,
@@ -1744,16 +1739,7 @@
 
     let amount = BigDecimal::from_str("0.01").unwrap();
     let tx = coin
-<<<<<<< HEAD
-        .send_taker_fee(DexFee::Standard(amount.clone().into()), &[])
-=======
-        .send_taker_fee(
-            &DEX_FEE_ADDR_RAW_PUBKEY,
-            DexFee::Standard(amount.clone().into()),
-            &[],
-            0,
-        )
->>>>>>> 52326c4b
+        .send_taker_fee(DexFee::Standard(amount.clone().into()), &[], 0)
         .wait()
         .expect("!send_taker_fee");
     assert!(matches!(tx, TransactionEnum::UtxoTx(_)), "Expected UtxoTx");
@@ -1779,16 +1765,7 @@
 
     let amount = BigDecimal::from_str("0.01").unwrap();
     let tx = coin
-<<<<<<< HEAD
-        .send_taker_fee(DexFee::Standard(amount.clone().into()), &[])
-=======
-        .send_taker_fee(
-            &DEX_FEE_ADDR_RAW_PUBKEY,
-            DexFee::Standard(amount.clone().into()),
-            &[],
-            0,
-        )
->>>>>>> 52326c4b
+        .send_taker_fee(DexFee::Standard(amount.clone().into()), &[], 0)
         .wait()
         .expect("!send_taker_fee");
     assert!(matches!(tx, TransactionEnum::UtxoTx(_)), "Expected UtxoTx");
