use crate::docker_tests::docker_tests_common::GETH_RPC_URL;
use crate::docker_tests::eth_docker_tests::{erc20_coin_with_random_privkey, erc20_contract_checksum,
                                            eth_coin_with_random_privkey, watchers_swap_contract};
use crate::integration_tests_common::*;
use crate::{generate_utxo_coin_with_privkey, generate_utxo_coin_with_random_privkey, random_secp256k1_secret};
use coins::coin_errors::ValidatePaymentError;
use coins::eth::checksum_address;
use coins::utxo::{dhash160, UtxoCommonOps};
use coins::{ConfirmPaymentInput, FoundSwapTxSpend, MarketCoinOps, MmCoin, MmCoinEnum, RefundPaymentArgs, RewardTarget,
            SearchForSwapTxSpendInput, SendMakerPaymentSpendPreimageInput, SendPaymentArgs, SwapOps,
            SwapTxTypeWithSecretHash, ValidateWatcherSpendInput, WatcherOps, WatcherSpendType,
            WatcherValidatePaymentInput, WatcherValidateTakerFeeInput, EARLY_CONFIRMATION_ERR_LOG,
            INVALID_CONTRACT_ADDRESS_ERR_LOG, INVALID_PAYMENT_STATE_ERR_LOG, INVALID_RECEIVER_ERR_LOG,
            INVALID_REFUND_TX_ERR_LOG, INVALID_SCRIPT_ERR_LOG, INVALID_SENDER_ERR_LOG, INVALID_SWAP_ID_ERR_LOG,
            OLD_TRANSACTION_ERR_LOG, SWAP_PROTOCOL_VERSION};
use common::{block_on, block_on_f01, now_sec, wait_until_sec, DEX_FEE_ADDR_RAW_PUBKEY};
use crypto::privkey::{key_pair_from_secret, key_pair_from_seed};
use mm2_main::lp_swap::{dex_fee_amount, dex_fee_amount_from_taker_coin, generate_secret, get_payment_locktime,
                        MAKER_PAYMENT_SENT_LOG, MAKER_PAYMENT_SPEND_FOUND_LOG, MAKER_PAYMENT_SPEND_SENT_LOG,
                        REFUND_TEST_FAILURE_LOG, TAKER_PAYMENT_REFUND_SENT_LOG, WATCHER_MESSAGE_SENT_LOG};
use mm2_number::BigDecimal;
use mm2_number::MmNumber;
use mm2_test_helpers::for_tests::{enable_eth_coin, erc20_dev_conf, eth_dev_conf, eth_jst_testnet_conf, mm_dump,
                                  my_balance, my_swap_status, mycoin1_conf, mycoin_conf, start_swaps,
                                  wait_for_swaps_finish_and_check_status, MarketMakerIt, Mm2TestConf,
                                  DEFAULT_RPC_PASSWORD};
use mm2_test_helpers::get_passphrase;
use mm2_test_helpers::structs::WatcherConf;
use num_traits::{One, Zero};
use primitives::hash::H256;
use serde_json::Value;
use std::str::FromStr;
use std::thread;
use std::time::Duration;
use uuid::Uuid;

#[derive(Debug, Clone)]
struct BalanceResult {
    alice_acoin_balance_before: BigDecimal,
    alice_acoin_balance_middle: BigDecimal,
    alice_acoin_balance_after: BigDecimal,
    alice_bcoin_balance_before: BigDecimal,
    alice_bcoin_balance_middle: BigDecimal,
    alice_bcoin_balance_after: BigDecimal,
    alice_eth_balance_middle: BigDecimal,
    alice_eth_balance_after: BigDecimal,
    bob_acoin_balance_before: BigDecimal,
    bob_acoin_balance_after: BigDecimal,
    bob_bcoin_balance_before: BigDecimal,
    bob_bcoin_balance_after: BigDecimal,
    watcher_acoin_balance_before: BigDecimal,
    watcher_acoin_balance_after: BigDecimal,
    watcher_bcoin_balance_before: BigDecimal,
    watcher_bcoin_balance_after: BigDecimal,
}

fn enable_coin(mm_node: &MarketMakerIt, coin: &str) {
    if coin == "MYCOIN" {
        log!("{:?}", block_on(enable_native(mm_node, coin, &[], None)));
    } else {
        enable_eth(mm_node, coin);
    }
}

fn enable_eth(mm_node: &MarketMakerIt, coin: &str) {
    dbg!(block_on(enable_eth_coin(
        mm_node,
        coin,
        &[GETH_RPC_URL],
        &checksum_address(&format!("{:02x}", watchers_swap_contract())),
        Some(&checksum_address(&format!("{:02x}", watchers_swap_contract()))),
        true
    )));
}

#[allow(clippy::enum_variant_names)]
enum SwapFlow {
    WatcherSpendsMakerPayment,
    WatcherRefundsTakerPayment,
    TakerSpendsMakerPayment,
}

#[allow(clippy::too_many_arguments)]
fn start_swaps_and_get_balances(
    a_coin: &'static str,
    b_coin: &'static str,
    maker_price: f64,
    taker_price: f64,
    volume: f64,
    envs: &[(&str, &str)],
    swap_flow: SwapFlow,
    alice_privkey: &str,
    bob_privkey: &str,
    watcher_privkey: &str,
) -> BalanceResult {
    let coins = json!([
        eth_dev_conf(),
        erc20_dev_conf(&erc20_contract_checksum()),
        mycoin_conf(1000),
        mycoin1_conf(1000)
    ]);

    let alice_conf = Mm2TestConf::seednode(&format!("0x{}", alice_privkey), &coins);
    let mut mm_alice = block_on(MarketMakerIt::start_with_envs(
        alice_conf.conf.clone(),
        alice_conf.rpc_password.clone(),
        None,
        envs,
    ))
    .unwrap();
    let (_alice_dump_log, _alice_dump_dashboard) = mm_alice.mm_dump();
    log!("Alice log path: {}", mm_alice.log_path.display());

    let bob_conf = Mm2TestConf::light_node(&format!("0x{}", bob_privkey), &coins, &[&mm_alice.ip.to_string()]);
    let mut mm_bob = block_on(MarketMakerIt::start_with_envs(
        bob_conf.conf.clone(),
        bob_conf.rpc_password,
        None,
        envs,
    ))
    .unwrap();
    let (_bob_dump_log, _bob_dump_dashboard) = mm_bob.mm_dump();
    log!("Bob log path: {}", mm_bob.log_path.display());

    generate_utxo_coin_with_privkey("MYCOIN", 100.into(), H256::from_str(bob_privkey).unwrap());
    generate_utxo_coin_with_privkey("MYCOIN", 100.into(), H256::from_str(alice_privkey).unwrap());
    generate_utxo_coin_with_privkey("MYCOIN1", 100.into(), H256::from_str(bob_privkey).unwrap());
    generate_utxo_coin_with_privkey("MYCOIN1", 100.into(), H256::from_str(alice_privkey).unwrap());

    let (watcher_conf, watcher_log_to_wait) = match swap_flow {
        SwapFlow::WatcherSpendsMakerPayment => (
            WatcherConf {
                wait_taker_payment: 0.,
                wait_maker_payment_spend_factor: 0.,
                refund_start_factor: 1.5,
                search_interval: 1.0,
            },
            MAKER_PAYMENT_SPEND_SENT_LOG,
        ),
        SwapFlow::WatcherRefundsTakerPayment => (
            WatcherConf {
                wait_taker_payment: 0.,
                wait_maker_payment_spend_factor: 1.,
                refund_start_factor: 0.,
                search_interval: 1.,
            },
            TAKER_PAYMENT_REFUND_SENT_LOG,
        ),
        SwapFlow::TakerSpendsMakerPayment => (
            WatcherConf {
                wait_taker_payment: 0.,
                wait_maker_payment_spend_factor: 1.,
                refund_start_factor: 1.5,
                search_interval: 1.0,
            },
            MAKER_PAYMENT_SPEND_FOUND_LOG,
        ),
    };

    let watcher_conf = Mm2TestConf::watcher_light_node(
        &format!("0x{}", watcher_privkey),
        &coins,
        &[&mm_alice.ip.to_string()],
        watcher_conf,
    )
    .conf;

    let mut mm_watcher = block_on(MarketMakerIt::start_with_envs(
        watcher_conf,
        DEFAULT_RPC_PASSWORD.to_string(),
        None,
        envs,
    ))
    .unwrap();
    let (_watcher_dump_log, _watcher_dump_dashboard) = mm_dump(&mm_watcher.log_path);
    log!("Watcher log path: {}", mm_watcher.log_path.display());

    enable_coin(&mm_alice, a_coin);
    enable_coin(&mm_alice, b_coin);
    enable_coin(&mm_bob, a_coin);
    enable_coin(&mm_bob, b_coin);
    enable_coin(&mm_watcher, a_coin);
    enable_coin(&mm_watcher, b_coin);

    if a_coin != "ETH" && b_coin != "ETH" {
        enable_coin(&mm_alice, "ETH");
    }

    let alice_acoin_balance_before = block_on(my_balance(&mm_alice, a_coin)).balance;
    let alice_bcoin_balance_before = block_on(my_balance(&mm_alice, b_coin)).balance;
    let bob_acoin_balance_before = block_on(my_balance(&mm_bob, a_coin)).balance;
    let bob_bcoin_balance_before = block_on(my_balance(&mm_bob, b_coin)).balance;
    let watcher_acoin_balance_before = block_on(my_balance(&mm_watcher, a_coin)).balance;
    let watcher_bcoin_balance_before = block_on(my_balance(&mm_watcher, b_coin)).balance;

    let mut alice_acoin_balance_middle = BigDecimal::zero();
    let mut alice_bcoin_balance_middle = BigDecimal::zero();
    let mut alice_eth_balance_middle = BigDecimal::zero();
    let mut bob_acoin_balance_after = BigDecimal::zero();
    let mut bob_bcoin_balance_after = BigDecimal::zero();

    block_on(start_swaps(
        &mut mm_bob,
        &mut mm_alice,
        &[(b_coin, a_coin)],
        maker_price,
        taker_price,
        volume,
    ));

    if matches!(swap_flow, SwapFlow::WatcherRefundsTakerPayment) {
        block_on(mm_bob.wait_for_log(120., |log| log.contains(MAKER_PAYMENT_SENT_LOG))).unwrap();
        block_on(mm_bob.stop()).unwrap();
    }
    if !matches!(swap_flow, SwapFlow::TakerSpendsMakerPayment) {
        block_on(mm_alice.wait_for_log(120., |log| log.contains(WATCHER_MESSAGE_SENT_LOG))).unwrap();
        alice_acoin_balance_middle = block_on(my_balance(&mm_alice, a_coin)).balance;
        alice_bcoin_balance_middle = block_on(my_balance(&mm_alice, b_coin)).balance;
        alice_eth_balance_middle = block_on(my_balance(&mm_alice, "ETH")).balance;
        block_on(mm_alice.stop()).unwrap();
    }

    block_on(mm_watcher.wait_for_log(120., |log| log.contains(watcher_log_to_wait))).unwrap();
    thread::sleep(Duration::from_secs(20));

    let mm_alice = MarketMakerIt::start(alice_conf.conf, alice_conf.rpc_password, None).unwrap();
    enable_coin(&mm_alice, a_coin);
    enable_coin(&mm_alice, b_coin);

    if a_coin != "ETH" && b_coin != "ETH" {
        enable_coin(&mm_alice, "ETH");
    }

    let alice_acoin_balance_after = block_on(my_balance(&mm_alice, a_coin)).balance;
    let alice_bcoin_balance_after = block_on(my_balance(&mm_alice, b_coin)).balance;
    let alice_eth_balance_after = block_on(my_balance(&mm_alice, "ETH")).balance;
    if !matches!(swap_flow, SwapFlow::WatcherRefundsTakerPayment) {
        bob_acoin_balance_after = block_on(my_balance(&mm_bob, a_coin)).balance;
        bob_bcoin_balance_after = block_on(my_balance(&mm_bob, b_coin)).balance;
    }
    let watcher_acoin_balance_after = block_on(my_balance(&mm_watcher, a_coin)).balance;
    let watcher_bcoin_balance_after = block_on(my_balance(&mm_watcher, b_coin)).balance;

    BalanceResult {
        alice_acoin_balance_before,
        alice_acoin_balance_middle,
        alice_acoin_balance_after,
        alice_bcoin_balance_before,
        alice_bcoin_balance_middle,
        alice_bcoin_balance_after,
        alice_eth_balance_middle,
        alice_eth_balance_after,
        bob_acoin_balance_before,
        bob_acoin_balance_after,
        bob_bcoin_balance_before,
        bob_bcoin_balance_after,
        watcher_acoin_balance_before,
        watcher_acoin_balance_after,
        watcher_bcoin_balance_before,
        watcher_bcoin_balance_after,
    }
}

fn check_actual_events(mm_alice: &MarketMakerIt, uuid: &str, expected_events: &[&'static str]) -> Value {
    let status_response = block_on(my_swap_status(mm_alice, uuid)).unwrap();
    let events_array = status_response["result"]["events"].as_array().unwrap();
    let actual_events = events_array.iter().map(|item| item["event"]["type"].as_str().unwrap());
    let actual_events: Vec<&str> = actual_events.collect();
    assert_eq!(expected_events, actual_events.as_slice());
    status_response
}

fn run_taker_node(coins: &Value, envs: &[(&str, &str)], seednodes: &[&str]) -> (MarketMakerIt, Mm2TestConf) {
    let privkey = hex::encode(random_secp256k1_secret());
    let conf = Mm2TestConf::light_node(&format!("0x{}", privkey), coins, seednodes);
    let mm = block_on(MarketMakerIt::start_with_envs(
        conf.conf.clone(),
        conf.rpc_password.clone(),
        None,
        envs,
    ))
    .unwrap();
    let (_dump_log, _dump_dashboard) = mm.mm_dump();
    log!("Log path: {}", mm.log_path.display());

    generate_utxo_coin_with_privkey("MYCOIN", 100.into(), H256::from_str(&privkey).unwrap());
    generate_utxo_coin_with_privkey("MYCOIN1", 100.into(), H256::from_str(&privkey).unwrap());
    enable_coin(&mm, "MYCOIN");
    enable_coin(&mm, "MYCOIN1");

    (mm, conf)
}

fn restart_taker_and_wait_until(conf: &Mm2TestConf, envs: &[(&str, &str)], wait_until: &str) -> MarketMakerIt {
    let mut mm_alice = block_on(MarketMakerIt::start_with_envs(
        conf.conf.clone(),
        conf.rpc_password.clone(),
        None,
        envs,
    ))
    .unwrap();

    let (_alice_dump_log, _alice_dump_dashboard) = mm_alice.mm_dump();
    log!("Alice log path: {}", mm_alice.log_path.display());
    enable_coin(&mm_alice, "MYCOIN");
    enable_coin(&mm_alice, "MYCOIN1");

    block_on(mm_alice.wait_for_log(120., |log| log.contains(wait_until))).unwrap();
    mm_alice
}

fn run_maker_node(coins: &Value, envs: &[(&str, &str)], seednodes: &[&str]) -> MarketMakerIt {
    let privkey = hex::encode(random_secp256k1_secret());
    let conf = if seednodes.is_empty() {
        Mm2TestConf::seednode(&format!("0x{}", privkey), coins)
    } else {
        Mm2TestConf::light_node(&format!("0x{}", privkey), coins, seednodes)
    };
    let mm = block_on(MarketMakerIt::start_with_envs(
        conf.conf.clone(),
        conf.rpc_password,
        None,
        envs,
    ))
    .unwrap();
    let (_dump_log, _dump_dashboard) = mm.mm_dump();
    log!("Log path: {}", mm.log_path.display());

    generate_utxo_coin_with_privkey("MYCOIN", 100.into(), H256::from_str(&privkey).unwrap());
    generate_utxo_coin_with_privkey("MYCOIN1", 100.into(), H256::from_str(&privkey).unwrap());
    enable_coin(&mm, "MYCOIN");
    enable_coin(&mm, "MYCOIN1");

    mm
}

fn run_watcher_node(
    coins: &Value,
    envs: &[(&str, &str)],
    seednodes: &[&str],
    watcher_conf: WatcherConf,
) -> MarketMakerIt {
    let privkey = hex::encode(random_secp256k1_secret());
    let conf = Mm2TestConf::watcher_light_node(&format!("0x{}", privkey), coins, seednodes, watcher_conf).conf;
    let mm = block_on(MarketMakerIt::start_with_envs(
        conf,
        DEFAULT_RPC_PASSWORD.to_string(),
        None,
        envs,
    ))
    .unwrap();
    let (_dump_log, _dump_dashboard) = mm.mm_dump();
    log!("Log path: {}", mm.log_path.display());

    generate_utxo_coin_with_privkey("MYCOIN", 100.into(), H256::from_str(&privkey).unwrap());
    generate_utxo_coin_with_privkey("MYCOIN1", 100.into(), H256::from_str(&privkey).unwrap());
    enable_coin(&mm, "MYCOIN");
    enable_coin(&mm, "MYCOIN1");

    mm
}

#[test]
fn test_taker_saves_the_swap_as_successful_after_restart_panic_at_wait_for_taker_payment_spend() {
    let coins = json!([mycoin_conf(1000), mycoin1_conf(1000)]);
    let mut mm_bob = run_maker_node(&coins, &[], &[]);
    let (mut mm_alice, mut alice_conf) =
        run_taker_node(&coins, &[("TAKER_FAIL_AT", "wait_for_taker_payment_spend_panic")], &[
            &mm_bob.ip.to_string(),
        ]);

    let watcher_conf = WatcherConf {
        wait_taker_payment: 0.,
        wait_maker_payment_spend_factor: 0.,
        refund_start_factor: 1.5,
        search_interval: 1.0,
    };
    let mut mm_watcher = run_watcher_node(&coins, &[], &[&mm_bob.ip.to_string()], watcher_conf);

    let uuids = block_on(start_swaps(
        &mut mm_bob,
        &mut mm_alice,
        &[("MYCOIN1", "MYCOIN")],
        25.,
        25.,
        2.,
    ));
    let (_alice_dump_log, _alice_dump_dashboard) = mm_alice.mm_dump();
    log!("Alice log path: {}", mm_alice.log_path.display());
    alice_conf.conf["dbdir"] = mm_alice.folder.join("DB").to_str().unwrap().into();

    block_on(mm_alice.wait_for_log(120., |log| log.contains(WATCHER_MESSAGE_SENT_LOG))).unwrap();
    block_on(mm_bob.wait_for_log(120., |log| log.contains(&format!("[swap uuid={}] Finished", &uuids[0])))).unwrap();
    block_on(mm_watcher.wait_for_log(120., |log| log.contains(MAKER_PAYMENT_SPEND_SENT_LOG))).unwrap();

    block_on(mm_alice.stop()).unwrap();

    let mm_alice = restart_taker_and_wait_until(&alice_conf, &[], &format!("[swap uuid={}] Finished", &uuids[0]));

    let expected_events = [
        "Started",
        "Negotiated",
        "TakerFeeSent",
        "TakerPaymentInstructionsReceived",
        "MakerPaymentReceived",
        "MakerPaymentWaitConfirmStarted",
        "MakerPaymentValidatedAndConfirmed",
        "TakerPaymentSent",
        "WatcherMessageSent",
        "TakerPaymentSpent",
        "MakerPaymentSpentByWatcher",
        "MakerPaymentSpendConfirmed",
        "Finished",
    ];
    check_actual_events(&mm_alice, &uuids[0], &expected_events);

    block_on(mm_alice.stop()).unwrap();
    block_on(mm_watcher.stop()).unwrap();
    block_on(mm_bob.stop()).unwrap();
}

#[test]
fn test_taker_saves_the_swap_as_successful_after_restart_panic_at_maker_payment_spend() {
    let coins = json!([mycoin_conf(1000), mycoin1_conf(1000)]);
    let mut mm_bob = run_maker_node(&coins, &[], &[]);
    let (mut mm_alice, mut alice_conf) =
        run_taker_node(&coins, &[("TAKER_FAIL_AT", "maker_payment_spend_panic")], &[&mm_bob
            .ip
            .to_string()]);

    let watcher_conf = WatcherConf {
        wait_taker_payment: 0.,
        wait_maker_payment_spend_factor: 0.,
        refund_start_factor: 1.5,
        search_interval: 1.0,
    };
    let mut mm_watcher = run_watcher_node(&coins, &[], &[&mm_bob.ip.to_string()], watcher_conf);

    let uuids = block_on(start_swaps(
        &mut mm_bob,
        &mut mm_alice,
        &[("MYCOIN1", "MYCOIN")],
        25.,
        25.,
        2.,
    ));
    let (_alice_dump_log, _alice_dump_dashboard) = mm_alice.mm_dump();
    log!("Alice log path: {}", mm_alice.log_path.display());
    alice_conf.conf["dbdir"] = mm_alice.folder.join("DB").to_str().unwrap().into();

    block_on(mm_alice.wait_for_log(120., |log| log.contains(WATCHER_MESSAGE_SENT_LOG))).unwrap();
    block_on(mm_bob.wait_for_log(120., |log| log.contains(&format!("[swap uuid={}] Finished", &uuids[0])))).unwrap();
    block_on(mm_watcher.wait_for_log(120., |log| log.contains(MAKER_PAYMENT_SPEND_SENT_LOG))).unwrap();

    block_on(mm_alice.stop()).unwrap();

    let mm_alice = restart_taker_and_wait_until(&alice_conf, &[], &format!("[swap uuid={}] Finished", &uuids[0]));

    let expected_events = [
        "Started",
        "Negotiated",
        "TakerFeeSent",
        "TakerPaymentInstructionsReceived",
        "MakerPaymentReceived",
        "MakerPaymentWaitConfirmStarted",
        "MakerPaymentValidatedAndConfirmed",
        "TakerPaymentSent",
        "WatcherMessageSent",
        "TakerPaymentSpent",
        "MakerPaymentSpentByWatcher",
        "MakerPaymentSpendConfirmed",
        "Finished",
    ];
    check_actual_events(&mm_alice, &uuids[0], &expected_events);
}

#[test]
fn test_taker_saves_the_swap_as_finished_after_restart_taker_payment_refunded_panic_at_wait_for_taker_payment_spend() {
    let coins = json!([mycoin_conf(1000), mycoin1_conf(1000)]);
    let mm_seednode = run_maker_node(&coins, &[("USE_TEST_LOCKTIME", "")], &[]);
    let mut mm_bob = run_maker_node(&coins, &[("USE_TEST_LOCKTIME", "")], &[&mm_seednode.ip.to_string()]);
    let (mut mm_alice, mut alice_conf) = run_taker_node(
        &coins,
        &[
            ("USE_TEST_LOCKTIME", ""),
            ("TAKER_FAIL_AT", "wait_for_taker_payment_spend_panic"),
        ],
        &[&mm_seednode.ip.to_string()],
    );

    let watcher_conf = WatcherConf {
        wait_taker_payment: 0.,
        wait_maker_payment_spend_factor: 1.,
        refund_start_factor: 0.,
        search_interval: 1.,
    };
    let mut mm_watcher = run_watcher_node(
        &coins,
        &[("USE_TEST_LOCKTIME", "")],
        &[&mm_seednode.ip.to_string()],
        watcher_conf,
    );

    let uuids = block_on(start_swaps(
        &mut mm_bob,
        &mut mm_alice,
        &[("MYCOIN1", "MYCOIN")],
        25.,
        25.,
        2.,
    ));
    let (_alice_dump_log, _alice_dump_dashboard) = mm_alice.mm_dump();
    log!("Alice log path: {}", mm_alice.log_path.display());
    alice_conf.conf["dbdir"] = mm_alice.folder.join("DB").to_str().unwrap().into();

    block_on(mm_bob.wait_for_log(120., |log| log.contains(MAKER_PAYMENT_SENT_LOG))).unwrap();
    block_on(mm_bob.stop()).unwrap();

    block_on(mm_alice.wait_for_log(120., |log| log.contains(WATCHER_MESSAGE_SENT_LOG))).unwrap();
    block_on(mm_watcher.wait_for_log(120., |log| log.contains(TAKER_PAYMENT_REFUND_SENT_LOG))).unwrap();

    block_on(mm_alice.stop()).unwrap();

    let mm_alice = restart_taker_and_wait_until(
        &alice_conf,
        &[("USE_TEST_LOCKTIME", "")],
        &format!("[swap uuid={}] Finished", &uuids[0]),
    );

    let expected_events = [
        "Started",
        "Negotiated",
        "TakerFeeSent",
        "TakerPaymentInstructionsReceived",
        "MakerPaymentReceived",
        "MakerPaymentWaitConfirmStarted",
        "MakerPaymentValidatedAndConfirmed",
        "TakerPaymentSent",
        "WatcherMessageSent",
        "TakerPaymentRefundedByWatcher",
        "Finished",
    ];
    check_actual_events(&mm_alice, &uuids[0], &expected_events);

    block_on(mm_alice.stop()).unwrap();
    block_on(mm_watcher.stop()).unwrap();
    block_on(mm_seednode.stop()).unwrap();
}

#[test]
fn test_taker_saves_the_swap_as_finished_after_restart_taker_payment_refunded_panic_at_taker_payment_refund() {
    let coins = json!([mycoin_conf(1000), mycoin1_conf(1000)]);
    let mm_seednode = run_maker_node(&coins, &[("USE_TEST_LOCKTIME", "")], &[]);
    let mut mm_bob = run_maker_node(&coins, &[("USE_TEST_LOCKTIME", "")], &[&mm_seednode.ip.to_string()]);
    let (mut mm_alice, mut alice_conf) = run_taker_node(
        &coins,
        &[
            ("USE_TEST_LOCKTIME", ""),
            ("TAKER_FAIL_AT", "taker_payment_refund_panic"),
        ],
        &[&mm_seednode.ip.to_string()],
    );

    let watcher_conf = WatcherConf {
        wait_taker_payment: 0.,
        wait_maker_payment_spend_factor: 1.,
        refund_start_factor: 0.,
        search_interval: 1.,
    };
    let mut mm_watcher = run_watcher_node(
        &coins,
        &[("USE_TEST_LOCKTIME", "")],
        &[&mm_seednode.ip.to_string()],
        watcher_conf,
    );

    let uuids = block_on(start_swaps(
        &mut mm_bob,
        &mut mm_alice,
        &[("MYCOIN1", "MYCOIN")],
        25.,
        25.,
        2.,
    ));
    let (_alice_dump_log, _alice_dump_dashboard) = mm_alice.mm_dump();
    log!("Alice log path: {}", mm_alice.log_path.display());
    alice_conf.conf["dbdir"] = mm_alice.folder.join("DB").to_str().unwrap().into();

    block_on(mm_bob.wait_for_log(120., |log| log.contains(MAKER_PAYMENT_SENT_LOG))).unwrap();
    block_on(mm_bob.stop()).unwrap();

    block_on(mm_alice.wait_for_log(120., |log| log.contains(REFUND_TEST_FAILURE_LOG))).unwrap();
    block_on(mm_watcher.wait_for_log(120., |log| log.contains(TAKER_PAYMENT_REFUND_SENT_LOG))).unwrap();

    block_on(mm_alice.stop()).unwrap();

    let mm_alice = restart_taker_and_wait_until(
        &alice_conf,
        &[("USE_TEST_LOCKTIME", "")],
        &format!("[swap uuid={}] Finished", &uuids[0]),
    );

    let expected_events = [
        "Started",
        "Negotiated",
        "TakerFeeSent",
        "TakerPaymentInstructionsReceived",
        "MakerPaymentReceived",
        "MakerPaymentWaitConfirmStarted",
        "MakerPaymentValidatedAndConfirmed",
        "TakerPaymentSent",
        "WatcherMessageSent",
        "TakerPaymentWaitForSpendFailed",
        "TakerPaymentWaitRefundStarted",
        "TakerPaymentRefundStarted",
        "TakerPaymentRefundedByWatcher",
        "Finished",
    ];
    check_actual_events(&mm_alice, &uuids[0], &expected_events);

    block_on(mm_alice.stop()).unwrap();
    block_on(mm_watcher.stop()).unwrap();
    block_on(mm_seednode.stop()).unwrap();
}

#[test]
fn test_taker_completes_swap_after_restart() {
    let coins = json!([mycoin_conf(1000), mycoin1_conf(1000)]);
    let mut mm_bob = run_maker_node(&coins, &[], &[]);
    let (mut mm_alice, mut alice_conf) = run_taker_node(&coins, &[], &[&mm_bob.ip.to_string()]);

    let uuids = block_on(start_swaps(
        &mut mm_bob,
        &mut mm_alice,
        &[("MYCOIN1", "MYCOIN")],
        25.,
        25.,
        2.,
    ));

    block_on(mm_alice.wait_for_log(120., |log| log.contains(WATCHER_MESSAGE_SENT_LOG))).unwrap();
    alice_conf.conf["dbdir"] = mm_alice.folder.join("DB").to_str().unwrap().into();
    block_on(mm_alice.stop()).unwrap();

    let mut mm_alice = block_on(MarketMakerIt::start_with_envs(
        alice_conf.conf,
        alice_conf.rpc_password.clone(),
        None,
        &[],
    ))
    .unwrap();

    let (_alice_dump_log, _alice_dump_dashboard) = mm_alice.mm_dump();
    log!("Alice log path: {}", mm_alice.log_path.display());
    enable_coin(&mm_alice, "MYCOIN");
    enable_coin(&mm_alice, "MYCOIN1");

    block_on(wait_for_swaps_finish_and_check_status(
        &mut mm_bob,
        &mut mm_alice,
        &uuids,
        2.,
        25.,
    ));

    block_on(mm_alice.stop()).unwrap();
    block_on(mm_bob.stop()).unwrap();
}

// Verifies https://github.com/KomodoPlatform/komodo-defi-framework/issues/2111
#[test]
fn test_taker_completes_swap_after_taker_payment_spent_while_offline() {
    let coins = json!([mycoin_conf(1000), mycoin1_conf(1000)]);
    let mut mm_bob = run_maker_node(&coins, &[], &[]);
    let (mut mm_alice, mut alice_conf) = run_taker_node(&coins, &[], &[&mm_bob.ip.to_string()]);

    let uuids = block_on(start_swaps(
        &mut mm_bob,
        &mut mm_alice,
        &[("MYCOIN1", "MYCOIN")],
        25.,
        25.,
        2.,
    ));

    // stop taker after taker payment sent
    let taker_payment_msg = "Taker payment tx hash ";
    block_on(mm_alice.wait_for_log(120., |log| log.contains(taker_payment_msg))).unwrap();
    // ensure p2p message is sent to the maker, this happens before this message:
    block_on(mm_alice.wait_for_log(120., |log| log.contains("Waiting for maker to spend taker payment!"))).unwrap();
    alice_conf.conf["dbdir"] = mm_alice.folder.join("DB").to_str().unwrap().into();
    block_on(mm_alice.stop()).unwrap();

    // wait for taker payment spent by maker
    block_on(mm_bob.wait_for_log(120., |log| log.contains("Taker payment spend tx"))).unwrap();
    // and restart taker
    let mut mm_alice = block_on(MarketMakerIt::start_with_envs(
        alice_conf.conf,
        alice_conf.rpc_password.clone(),
        None,
        &[],
    ))
    .unwrap();

    let (_alice_dump_log, _alice_dump_dashboard) = mm_alice.mm_dump();
    log!("Alice log path: {}", mm_alice.log_path.display());
    enable_coin(&mm_alice, "MYCOIN");
    enable_coin(&mm_alice, "MYCOIN1");

    block_on(wait_for_swaps_finish_and_check_status(
        &mut mm_bob,
        &mut mm_alice,
        &uuids,
        2.,
        25.,
    ));

    block_on(mm_alice.stop()).unwrap();
    block_on(mm_bob.stop()).unwrap();
}

#[test]
fn test_watcher_spends_maker_payment_utxo_utxo() {
    let alice_privkey = hex::encode(random_secp256k1_secret());
    let bob_privkey = hex::encode(random_secp256k1_secret());
    let watcher_privkey = hex::encode(random_secp256k1_secret());

    let balances = start_swaps_and_get_balances(
        "MYCOIN",
        "MYCOIN1",
        25.,
        25.,
        2.,
        &[],
        SwapFlow::WatcherSpendsMakerPayment,
        &alice_privkey,
        &bob_privkey,
        &watcher_privkey,
    );

    let acoin_volume = BigDecimal::from_str("50").unwrap();
    let bcoin_volume = BigDecimal::from_str("2").unwrap();

    assert_eq!(
        balances.alice_acoin_balance_after.round(0),
        balances.alice_acoin_balance_before - acoin_volume.clone()
    );
    assert_eq!(
        balances.alice_bcoin_balance_after.round(0),
        balances.alice_bcoin_balance_before + bcoin_volume.clone()
    );
    assert_eq!(
        balances.bob_acoin_balance_after.round(0),
        balances.bob_acoin_balance_before + acoin_volume
    );
    assert_eq!(
        balances.bob_bcoin_balance_after.round(0),
        balances.bob_bcoin_balance_before - bcoin_volume
    );
}

#[test]
fn test_watcher_spends_maker_payment_utxo_eth() {
    let alice_coin = eth_coin_with_random_privkey(watchers_swap_contract());
    let bob_coin = eth_coin_with_random_privkey(watchers_swap_contract());
    let watcher_coin = eth_coin_with_random_privkey(watchers_swap_contract());

    let balances = start_swaps_and_get_balances(
        "ETH",
        "MYCOIN",
        0.01,
        0.01,
        1.,
        &[("USE_WATCHER_REWARD", "")],
        SwapFlow::WatcherSpendsMakerPayment,
        &alice_coin.display_priv_key().unwrap()[2..],
        &bob_coin.display_priv_key().unwrap()[2..],
        &watcher_coin.display_priv_key().unwrap()[2..],
    );

    let mycoin_volume = BigDecimal::from_str("1").unwrap();

    assert_eq!(
        balances.alice_bcoin_balance_after.round(0),
        balances.alice_bcoin_balance_before + mycoin_volume
    );
    assert!(balances.bob_acoin_balance_after > balances.bob_acoin_balance_before);
    assert!(balances.alice_acoin_balance_after > balances.alice_acoin_balance_middle);
}

#[test]
fn test_watcher_spends_maker_payment_eth_utxo() {
    let alice_coin = eth_coin_with_random_privkey(watchers_swap_contract());
    let bob_coin = eth_coin_with_random_privkey(watchers_swap_contract());
    let watcher_coin = eth_coin_with_random_privkey(watchers_swap_contract());

    let balances = start_swaps_and_get_balances(
        "MYCOIN",
        "ETH",
        100.,
        100.,
        0.01,
        &[("TEST_COIN_PRICE", "0.01"), ("USE_WATCHER_REWARD", "")],
        SwapFlow::WatcherSpendsMakerPayment,
        &alice_coin.display_priv_key().unwrap()[2..],
        &bob_coin.display_priv_key().unwrap()[2..],
        &watcher_coin.display_priv_key().unwrap()[2..],
    );

    let eth_volume = BigDecimal::from_str("0.01").unwrap();
    let mycoin_volume = BigDecimal::from_str("1").unwrap();
    let min_tx_amount = BigDecimal::from_str("0.00001").unwrap().into();

    let dex_fee: BigDecimal = dex_fee_amount("MYCOIN", "ETH", &MmNumber::from(mycoin_volume.clone()), &min_tx_amount)
        .fee_amount()
        .into();
    let alice_mycoin_reward_sent = balances.alice_acoin_balance_before
        - balances.alice_acoin_balance_after.clone()
        - mycoin_volume.clone()
        - dex_fee.with_scale(8);

    assert_eq!(
        balances.alice_bcoin_balance_after,
        balances.alice_bcoin_balance_middle + eth_volume
    );
    assert_eq!(
        balances.bob_acoin_balance_after.round(2),
        balances.bob_acoin_balance_before + mycoin_volume + alice_mycoin_reward_sent.round(2)
    );
    assert!(balances.watcher_bcoin_balance_after > balances.watcher_bcoin_balance_before);
}

#[test]
fn test_watcher_spends_maker_payment_eth_erc20() {
    let alice_coin = erc20_coin_with_random_privkey(watchers_swap_contract());
    let bob_coin = eth_coin_with_random_privkey(watchers_swap_contract());
    let watcher_coin = eth_coin_with_random_privkey(watchers_swap_contract());

    let balances = start_swaps_and_get_balances(
        "ERC20DEV",
        "ETH",
        100.,
        100.,
        0.01,
        &[("TEST_COIN_PRICE", "0.01"), ("USE_WATCHER_REWARD", "")],
        SwapFlow::WatcherSpendsMakerPayment,
        &alice_coin.display_priv_key().unwrap()[2..],
        &bob_coin.display_priv_key().unwrap()[2..],
        &watcher_coin.display_priv_key().unwrap()[2..],
    );

    let eth_volume = BigDecimal::from_str("0.01").unwrap();
    let jst_volume = BigDecimal::from_str("1").unwrap();

    assert_eq!(
        balances.alice_bcoin_balance_after,
        balances.alice_bcoin_balance_middle + eth_volume
    );
    assert_eq!(
        balances.bob_acoin_balance_after,
        balances.bob_acoin_balance_before + jst_volume
    );
    assert!(balances.watcher_bcoin_balance_after > balances.watcher_bcoin_balance_before);
}

#[test]
fn test_watcher_spends_maker_payment_erc20_eth() {
    let alice_coin = eth_coin_with_random_privkey(watchers_swap_contract());
    let bob_coin = erc20_coin_with_random_privkey(watchers_swap_contract());
    let watcher_coin = eth_coin_with_random_privkey(watchers_swap_contract());

    let balances = start_swaps_and_get_balances(
        "ETH",
        "ERC20DEV",
        0.01,
        0.01,
        1.,
        &[("USE_WATCHER_REWARD", "")],
        SwapFlow::WatcherSpendsMakerPayment,
        &alice_coin.display_priv_key().unwrap()[2..],
        &bob_coin.display_priv_key().unwrap()[2..],
        &watcher_coin.display_priv_key().unwrap()[2..],
    );

    let jst_volume = BigDecimal::from_str("1").unwrap();

    assert_eq!(
        balances.alice_bcoin_balance_after,
        balances.alice_bcoin_balance_before + jst_volume
    );
    assert!(balances.bob_acoin_balance_after > balances.bob_acoin_balance_before);
    // TODO watcher likely pays the fee that is higher than received reward
    // assert!(balances.watcher_acoin_balance_after > balances.watcher_acoin_balance_before);
}

#[test]
fn test_watcher_spends_maker_payment_utxo_erc20() {
    let alice_coin = erc20_coin_with_random_privkey(watchers_swap_contract());
    let bob_coin = eth_coin_with_random_privkey(watchers_swap_contract());
    let watcher_coin = eth_coin_with_random_privkey(watchers_swap_contract());

    let balances = start_swaps_and_get_balances(
        "ERC20DEV",
        "MYCOIN",
        1.,
        1.,
        1.,
        &[("TEST_COIN_PRICE", "0.01"), ("USE_WATCHER_REWARD", "")],
        SwapFlow::WatcherSpendsMakerPayment,
        &alice_coin.display_priv_key().unwrap()[2..],
        &bob_coin.display_priv_key().unwrap()[2..],
        &watcher_coin.display_priv_key().unwrap()[2..],
    );

    let mycoin_volume = BigDecimal::from_str("1").unwrap();
    let jst_volume = BigDecimal::from_str("1").unwrap();

    assert_eq!(
        balances.alice_bcoin_balance_after.round(0),
        balances.alice_bcoin_balance_before + mycoin_volume
    );
    assert_eq!(
        balances.bob_acoin_balance_after,
        balances.bob_acoin_balance_before + jst_volume
    );
    assert!(balances.alice_eth_balance_after > balances.alice_eth_balance_middle);
}

#[test]
fn test_watcher_spends_maker_payment_erc20_utxo() {
    let alice_coin = eth_coin_with_random_privkey(watchers_swap_contract());
    let bob_coin = erc20_coin_with_random_privkey(watchers_swap_contract());
    let watcher_coin = eth_coin_with_random_privkey(watchers_swap_contract());

    let balances = start_swaps_and_get_balances(
        "MYCOIN",
        "ERC20DEV",
        1.,
        1.,
        1.,
        &[("TEST_COIN_PRICE", "0.01"), ("USE_WATCHER_REWARD", "")],
        SwapFlow::WatcherSpendsMakerPayment,
        &alice_coin.display_priv_key().unwrap()[2..],
        &bob_coin.display_priv_key().unwrap()[2..],
        &watcher_coin.display_priv_key().unwrap()[2..],
    );

    let mycoin_volume = BigDecimal::from_str("1").unwrap();
    let jst_volume = BigDecimal::from_str("1").unwrap();

    let min_tx_amount = BigDecimal::from_str("0.00001").unwrap().into();
    let dex_fee: BigDecimal = dex_fee_amount(
        "MYCOIN",
        "ERC20DEV",
        &MmNumber::from(mycoin_volume.clone()),
        &min_tx_amount,
    )
    .fee_amount()
    .into();
    let alice_mycoin_reward_sent = balances.alice_acoin_balance_before
        - balances.alice_acoin_balance_after.clone()
        - mycoin_volume.clone()
        - dex_fee.with_scale(8);

    let bob_jst_reward_sent =
        balances.bob_bcoin_balance_before - jst_volume.clone() - balances.bob_bcoin_balance_after.clone();

    assert_eq!(
        balances.alice_bcoin_balance_after,
        balances.alice_bcoin_balance_before + jst_volume
    );
    assert_eq!(
        balances.bob_acoin_balance_after.round(2),
        balances.bob_acoin_balance_before + mycoin_volume + alice_mycoin_reward_sent.round(2)
    );
    assert_eq!(
        balances.watcher_bcoin_balance_after,
        balances.watcher_bcoin_balance_before + bob_jst_reward_sent
    );
}

#[test]
fn test_watcher_refunds_taker_payment_utxo() {
    let alice_privkey = &hex::encode(random_secp256k1_secret());
    let bob_privkey = &hex::encode(random_secp256k1_secret());
    let watcher_privkey = &hex::encode(random_secp256k1_secret());

    let balances = start_swaps_and_get_balances(
        "MYCOIN1",
        "MYCOIN",
        25.,
        25.,
        2.,
        &[("USE_TEST_LOCKTIME", "")],
        SwapFlow::WatcherRefundsTakerPayment,
        alice_privkey,
        bob_privkey,
        watcher_privkey,
    );

    assert_eq!(
        balances.alice_acoin_balance_after.round(0),
        balances.alice_acoin_balance_before
    );
    assert_eq!(balances.alice_bcoin_balance_after, balances.alice_bcoin_balance_before);
}

#[test]
fn test_watcher_refunds_taker_payment_eth() {
    let alice_coin = eth_coin_with_random_privkey(watchers_swap_contract());
    let bob_coin = erc20_coin_with_random_privkey(watchers_swap_contract());
    let watcher_coin = eth_coin_with_random_privkey(watchers_swap_contract());

    let balances = start_swaps_and_get_balances(
        "ETH",
        "ERC20DEV",
        0.01,
        0.01,
        1.,
        &[("USE_TEST_LOCKTIME", ""), ("USE_WATCHER_REWARD", "")],
        SwapFlow::WatcherRefundsTakerPayment,
        &alice_coin.display_priv_key().unwrap()[2..],
        &bob_coin.display_priv_key().unwrap()[2..],
        &watcher_coin.display_priv_key().unwrap()[2..],
    );

    assert_eq!(balances.alice_bcoin_balance_after, balances.alice_bcoin_balance_before);
    assert!(balances.watcher_acoin_balance_after > balances.watcher_acoin_balance_before);
}

#[test]
fn test_watcher_refunds_taker_payment_erc20() {
    let alice_coin = erc20_coin_with_random_privkey(watchers_swap_contract());
    let bob_coin = eth_coin_with_random_privkey(watchers_swap_contract());
    let watcher_coin = eth_coin_with_random_privkey(watchers_swap_contract());

    let balances = start_swaps_and_get_balances(
        "ERC20DEV",
        "ETH",
        100.,
        100.,
        0.01,
        &[
            ("USE_TEST_LOCKTIME", ""),
            ("TEST_COIN_PRICE", "0.01"),
            ("USE_WATCHER_REWARD", ""),
        ],
        SwapFlow::WatcherRefundsTakerPayment,
        &alice_coin.display_priv_key().unwrap()[2..],
        &bob_coin.display_priv_key().unwrap()[2..],
        &watcher_coin.display_priv_key().unwrap()[2..],
    );
    let erc20_volume = BigDecimal::from_str("1").unwrap();

    assert_eq!(
        balances.alice_acoin_balance_after,
        balances.alice_acoin_balance_middle + erc20_volume
    );

    log!("watcher_bcoin_balance_before {}", balances.watcher_bcoin_balance_before);
    log!("watcher_bcoin_balance_after {}", balances.watcher_bcoin_balance_after);

    assert!(balances.watcher_bcoin_balance_after > balances.watcher_bcoin_balance_before);
}

#[test]
fn test_watcher_waits_for_taker_utxo() {
    let alice_privkey = &hex::encode(random_secp256k1_secret());
    let bob_privkey = &hex::encode(random_secp256k1_secret());
    let watcher_privkey = &hex::encode(random_secp256k1_secret());

    start_swaps_and_get_balances(
        "MYCOIN1",
        "MYCOIN",
        25.,
        25.,
        2.,
        &[],
        SwapFlow::TakerSpendsMakerPayment,
        alice_privkey,
        bob_privkey,
        watcher_privkey,
    );
}

#[test]
fn test_watcher_waits_for_taker_eth() {
    let alice_coin = erc20_coin_with_random_privkey(watchers_swap_contract());
    let bob_coin = eth_coin_with_random_privkey(watchers_swap_contract());
    let watcher_coin = eth_coin_with_random_privkey(watchers_swap_contract());

    start_swaps_and_get_balances(
        "ERC20DEV",
        "ETH",
        100.,
        100.,
        0.01,
        &[("TEST_COIN_PRICE", "0.01"), ("USE_WATCHER_REWARD", "")],
        SwapFlow::TakerSpendsMakerPayment,
        &alice_coin.display_priv_key().unwrap()[2..],
        &bob_coin.display_priv_key().unwrap()[2..],
        &watcher_coin.display_priv_key().unwrap()[2..],
    );
}

#[test]
#[ignore]
fn test_two_watchers_spend_maker_payment_eth_erc20() {
    let coins = json!([eth_dev_conf(), eth_jst_testnet_conf()]);

    let alice_passphrase =
        String::from("spice describe gravity federal blast come thank unfair canal monkey style afraid");
    let alice_conf = Mm2TestConf::seednode(&alice_passphrase, &coins);
    let mut mm_alice = MarketMakerIt::start(alice_conf.conf.clone(), alice_conf.rpc_password.clone(), None).unwrap();
    let (_alice_dump_log, _alice_dump_dashboard) = mm_alice.mm_dump();
    log!("Alice log path: {}", mm_alice.log_path.display());

    let bob_passphrase = String::from("also shoot benefit prefer juice shell elder veteran woman mimic image kidney");
    let bob_conf = Mm2TestConf::light_node(&bob_passphrase, &coins, &[&mm_alice.ip.to_string()]);
    let mut mm_bob = MarketMakerIt::start(bob_conf.conf, bob_conf.rpc_password, None).unwrap();
    let (_bob_dump_log, _bob_dump_dashboard) = mm_bob.mm_dump();
    log!("Bob log path: {}", mm_bob.log_path.display());

    let watcher1_passphrase =
        String::from("also shoot benefit prefer juice shell thank unfair canal monkey style afraid");
    let watcher1_conf =
        Mm2TestConf::watcher_light_node(&watcher1_passphrase, &coins, &[&mm_alice.ip.to_string()], WatcherConf {
            wait_taker_payment: 0.,
            wait_maker_payment_spend_factor: 0.,
            refund_start_factor: 1.5,
            search_interval: 1.0,
        })
        .conf;
    let mut mm_watcher1 = MarketMakerIt::start(watcher1_conf, DEFAULT_RPC_PASSWORD.to_string(), None).unwrap();
    let (_watcher_dump_log, _watcher_dump_dashboard) = mm_dump(&mm_watcher1.log_path);

    let watcher2_passphrase =
        String::from("also shoot benefit shell thank prefer juice unfair canal monkey style afraid");
    let watcher2_conf =
        Mm2TestConf::watcher_light_node(&watcher2_passphrase, &coins, &[&mm_alice.ip.to_string()], WatcherConf {
            wait_taker_payment: 0.,
            wait_maker_payment_spend_factor: 0.,
            refund_start_factor: 1.5,
            search_interval: 1.0,
        })
        .conf;
    let mut mm_watcher2 = MarketMakerIt::start(watcher2_conf, DEFAULT_RPC_PASSWORD.to_string(), None).unwrap();
    let (_watcher_dump_log, _watcher_dump_dashboard) = mm_dump(&mm_watcher1.log_path);

    enable_eth(&mm_alice, "ETH");
    enable_eth(&mm_alice, "JST");
    enable_eth(&mm_bob, "ETH");
    enable_eth(&mm_bob, "JST");
    enable_eth(&mm_watcher1, "ETH");
    enable_eth(&mm_watcher1, "JST");
    enable_eth(&mm_watcher2, "ETH");
    enable_eth(&mm_watcher2, "JST");

    let alice_eth_balance_before = block_on(my_balance(&mm_alice, "ETH")).balance.with_scale(2);
    let alice_jst_balance_before = block_on(my_balance(&mm_alice, "JST")).balance.with_scale(2);
    let bob_eth_balance_before = block_on(my_balance(&mm_bob, "ETH")).balance.with_scale(2);
    let bob_jst_balance_before = block_on(my_balance(&mm_bob, "JST")).balance.with_scale(2);
    let watcher1_eth_balance_before = block_on(my_balance(&mm_watcher1, "ETH")).balance;
    let watcher2_eth_balance_before = block_on(my_balance(&mm_watcher2, "ETH")).balance;

    block_on(start_swaps(&mut mm_bob, &mut mm_alice, &[("ETH", "JST")], 1., 1., 0.01));

    block_on(mm_alice.wait_for_log(180., |log| log.contains(WATCHER_MESSAGE_SENT_LOG))).unwrap();
    block_on(mm_alice.stop()).unwrap();
    block_on(mm_watcher1.wait_for_log(180., |log| log.contains(MAKER_PAYMENT_SPEND_SENT_LOG))).unwrap();
    block_on(mm_watcher2.wait_for_log(180., |log| log.contains(MAKER_PAYMENT_SPEND_SENT_LOG))).unwrap();
    thread::sleep(Duration::from_secs(25));

    let mm_alice = MarketMakerIt::start(alice_conf.conf.clone(), alice_conf.rpc_password, None).unwrap();
    enable_eth(&mm_alice, "ETH");
    enable_eth(&mm_alice, "JST");

    let alice_eth_balance_after = block_on(my_balance(&mm_alice, "ETH")).balance.with_scale(2);
    let alice_jst_balance_after = block_on(my_balance(&mm_alice, "JST")).balance.with_scale(2);
    let bob_eth_balance_after = block_on(my_balance(&mm_bob, "ETH")).balance.with_scale(2);
    let bob_jst_balance_after = block_on(my_balance(&mm_bob, "JST")).balance.with_scale(2);
    let watcher1_eth_balance_after = block_on(my_balance(&mm_watcher1, "ETH")).balance;
    let watcher2_eth_balance_after = block_on(my_balance(&mm_watcher2, "ETH")).balance;

    let volume = BigDecimal::from_str("0.01").unwrap();
    assert_eq!(alice_jst_balance_before - volume.clone(), alice_jst_balance_after);
    assert_eq!(bob_jst_balance_before + volume.clone(), bob_jst_balance_after);
    assert_eq!(alice_eth_balance_before + volume.clone(), alice_eth_balance_after);
    assert_eq!(bob_eth_balance_before - volume, bob_eth_balance_after);
    if watcher1_eth_balance_after > watcher1_eth_balance_before {
        assert_eq!(watcher2_eth_balance_after, watcher2_eth_balance_after);
    }
    if watcher2_eth_balance_after > watcher2_eth_balance_before {
        assert_eq!(watcher1_eth_balance_after, watcher1_eth_balance_after);
    }
}

#[test]
fn test_watcher_validate_taker_fee_utxo() {
    let timeout = wait_until_sec(120); // timeout if test takes more than 120 seconds to run
    let lock_duration = get_payment_locktime();
    let (_ctx, taker_coin, _) = generate_utxo_coin_with_random_privkey("MYCOIN", 1000u64.into());
    let (_ctx, maker_coin, _) = generate_utxo_coin_with_random_privkey("MYCOIN", 1000u64.into());
    let taker_pubkey = taker_coin.my_public_key().unwrap();

    let taker_amount = MmNumber::from((10, 1));
    let fee_amount = dex_fee_amount_from_taker_coin(&taker_coin, maker_coin.ticker(), &taker_amount);

    let taker_fee = block_on(taker_coin.send_taker_fee(
        &DEX_FEE_ADDR_RAW_PUBKEY,
        fee_amount,
        Uuid::new_v4().as_bytes(),
        lock_duration,
    ))
    .unwrap();

    let confirm_payment_input = ConfirmPaymentInput {
        payment_tx: taker_fee.tx_hex(),
        confirmations: 1,
        requires_nota: false,
        wait_until: timeout,
        check_every: 1,
    };

    block_on_f01(taker_coin.wait_for_confirmations(confirm_payment_input)).unwrap();

    let validate_taker_fee_res = block_on_f01(taker_coin.watcher_validate_taker_fee(WatcherValidateTakerFeeInput {
        taker_fee_hash: taker_fee.tx_hash_as_bytes().into_vec(),
        sender_pubkey: taker_pubkey.to_vec(),
        min_block_number: 0,
        fee_addr: DEX_FEE_ADDR_RAW_PUBKEY.to_vec(),
        lock_duration,
    }));
    assert!(validate_taker_fee_res.is_ok());

    let error = block_on_f01(taker_coin.watcher_validate_taker_fee(WatcherValidateTakerFeeInput {
        taker_fee_hash: taker_fee.tx_hash_as_bytes().into_vec(),
        sender_pubkey: maker_coin.my_public_key().unwrap().to_vec(),
        min_block_number: 0,
        fee_addr: DEX_FEE_ADDR_RAW_PUBKEY.to_vec(),
        lock_duration,
    }))
    .unwrap_err()
    .into_inner();

    log!("error: {:?}", error);
    match error {
        ValidatePaymentError::WrongPaymentTx(err) => {
            assert!(err.contains(INVALID_SENDER_ERR_LOG))
        },
        _ => panic!("Expected `WrongPaymentTx` invalid public key, found {:?}", error),
    }

    let error = block_on_f01(taker_coin.watcher_validate_taker_fee(WatcherValidateTakerFeeInput {
        taker_fee_hash: taker_fee.tx_hash_as_bytes().into_vec(),
        sender_pubkey: taker_pubkey.to_vec(),
        min_block_number: std::u64::MAX,
        fee_addr: DEX_FEE_ADDR_RAW_PUBKEY.to_vec(),
        lock_duration,
    }))
    .unwrap_err()
    .into_inner();
    log!("error: {:?}", error);
    match error {
        ValidatePaymentError::WrongPaymentTx(err) => {
            assert!(err.contains(EARLY_CONFIRMATION_ERR_LOG))
        },
        _ => panic!(
            "Expected `WrongPaymentTx` confirmed before min_block, found {:?}",
            error
        ),
    }

    let error = block_on_f01(taker_coin.watcher_validate_taker_fee(WatcherValidateTakerFeeInput {
        taker_fee_hash: taker_fee.tx_hash_as_bytes().into_vec(),
        sender_pubkey: taker_pubkey.to_vec(),
        min_block_number: 0,
        fee_addr: DEX_FEE_ADDR_RAW_PUBKEY.to_vec(),
        lock_duration: 0,
    }))
    .unwrap_err()
    .into_inner();
    log!("error: {:?}", error);
    match error {
        ValidatePaymentError::WrongPaymentTx(err) => {
            assert!(err.contains(OLD_TRANSACTION_ERR_LOG))
        },
        _ => panic!("Expected `WrongPaymentTx` transaction too old, found {:?}", error),
    }

    let error = block_on_f01(taker_coin.watcher_validate_taker_fee(WatcherValidateTakerFeeInput {
        taker_fee_hash: taker_fee.tx_hash_as_bytes().into_vec(),
        sender_pubkey: taker_pubkey.to_vec(),
        min_block_number: 0,
        fee_addr: taker_pubkey.to_vec(),
        lock_duration,
    }))
    .unwrap_err()
    .into_inner();
    log!("error: {:?}", error);
    match error {
        ValidatePaymentError::WrongPaymentTx(err) => {
            assert!(err.contains(INVALID_RECEIVER_ERR_LOG))
        },
        _ => panic!(
            "Expected `WrongPaymentTx` tx output script_pubkey doesn't match expected, found {:?}",
            error
        ),
    }
}

#[test]
fn test_watcher_validate_taker_fee_eth() {
    let timeout = wait_until_sec(120); // timeout if test takes more than 120 seconds to run
    let lock_duration = get_payment_locktime();

    let taker_coin = eth_coin_with_random_privkey(watchers_swap_contract());
    let taker_keypair = taker_coin.derive_htlc_key_pair(&[]);
    let taker_pubkey = taker_keypair.public();

    let taker_amount = MmNumber::from((1, 1));
    let fee_amount = dex_fee_amount_from_taker_coin(&taker_coin, "ETH", &taker_amount);
    let taker_fee = block_on(taker_coin.send_taker_fee(
        &DEX_FEE_ADDR_RAW_PUBKEY,
        fee_amount,
        Uuid::new_v4().as_bytes(),
        lock_duration,
    ))
    .unwrap();

    let confirm_payment_input = ConfirmPaymentInput {
        payment_tx: taker_fee.tx_hex(),
        confirmations: 1,
        requires_nota: false,
        wait_until: timeout,
        check_every: 1,
    };
    block_on_f01(taker_coin.wait_for_confirmations(confirm_payment_input)).unwrap();

    let validate_taker_fee_res = block_on_f01(taker_coin.watcher_validate_taker_fee(WatcherValidateTakerFeeInput {
        taker_fee_hash: taker_fee.tx_hash_as_bytes().into_vec(),
        sender_pubkey: taker_pubkey.to_vec(),
        min_block_number: 0,
        fee_addr: DEX_FEE_ADDR_RAW_PUBKEY.to_vec(),
        lock_duration,
    }));
    assert!(validate_taker_fee_res.is_ok());

    let wrong_keypair = key_pair_from_secret(random_secp256k1_secret().as_slice()).unwrap();
    let error = block_on_f01(taker_coin.watcher_validate_taker_fee(WatcherValidateTakerFeeInput {
        taker_fee_hash: taker_fee.tx_hash_as_bytes().into_vec(),
        sender_pubkey: wrong_keypair.public().to_vec(),
        min_block_number: 0,
        fee_addr: DEX_FEE_ADDR_RAW_PUBKEY.to_vec(),
        lock_duration,
    }))
    .unwrap_err()
    .into_inner();

    log!("error: {:?}", error);
    match error {
        ValidatePaymentError::WrongPaymentTx(err) => {
            assert!(err.contains(INVALID_SENDER_ERR_LOG))
        },
        _ => panic!("Expected `WrongPaymentTx` invalid public key, found {:?}", error),
    }

    let error = block_on_f01(taker_coin.watcher_validate_taker_fee(WatcherValidateTakerFeeInput {
        taker_fee_hash: taker_fee.tx_hash_as_bytes().into_vec(),
        sender_pubkey: taker_pubkey.to_vec(),
        min_block_number: std::u64::MAX,
        fee_addr: DEX_FEE_ADDR_RAW_PUBKEY.to_vec(),
        lock_duration,
    }))
    .unwrap_err()
    .into_inner();
    log!("error: {:?}", error);
    match error {
        ValidatePaymentError::WrongPaymentTx(err) => {
            assert!(err.contains(EARLY_CONFIRMATION_ERR_LOG))
        },
        _ => panic!(
            "Expected `WrongPaymentTx` confirmed before min_block, found {:?}",
            error
        ),
    }

    let error = block_on_f01(taker_coin.watcher_validate_taker_fee(WatcherValidateTakerFeeInput {
        taker_fee_hash: taker_fee.tx_hash_as_bytes().into_vec(),
        sender_pubkey: taker_pubkey.to_vec(),
        min_block_number: 0,
        fee_addr: taker_pubkey.to_vec(),
        lock_duration,
    }))
    .unwrap_err()
    .into_inner();
    log!("error: {:?}", error);
    match error {
        ValidatePaymentError::WrongPaymentTx(err) => {
            assert!(err.contains(INVALID_RECEIVER_ERR_LOG))
        },
        _ => panic!(
            "Expected `WrongPaymentTx` tx output script_pubkey doesn't match expected, found {:?}",
            error
        ),
    }
}

#[test]
fn test_watcher_validate_taker_fee_erc20() {
    let timeout = wait_until_sec(120); // timeout if test takes more than 120 seconds to run
    let lock_duration = get_payment_locktime();

    let taker_coin = erc20_coin_with_random_privkey(watchers_swap_contract());
    let taker_keypair = taker_coin.derive_htlc_key_pair(&[]);
    let taker_pubkey = taker_keypair.public();

    let taker_amount = MmNumber::from((1, 1));
    let fee_amount = dex_fee_amount_from_taker_coin(&taker_coin, "ETH", &taker_amount);
    let taker_fee = block_on(taker_coin.send_taker_fee(
        &DEX_FEE_ADDR_RAW_PUBKEY,
        fee_amount,
        Uuid::new_v4().as_bytes(),
        lock_duration,
    ))
    .unwrap();

    let confirm_payment_input = ConfirmPaymentInput {
        payment_tx: taker_fee.tx_hex(),
        confirmations: 1,
        requires_nota: false,
        wait_until: timeout,
        check_every: 1,
    };
    block_on_f01(taker_coin.wait_for_confirmations(confirm_payment_input)).unwrap();

    let validate_taker_fee_res = block_on_f01(taker_coin.watcher_validate_taker_fee(WatcherValidateTakerFeeInput {
        taker_fee_hash: taker_fee.tx_hash_as_bytes().into_vec(),
        sender_pubkey: taker_pubkey.to_vec(),
        min_block_number: 0,
        fee_addr: DEX_FEE_ADDR_RAW_PUBKEY.to_vec(),
        lock_duration,
    }));
    assert!(validate_taker_fee_res.is_ok());

    let wrong_keypair = key_pair_from_secret(random_secp256k1_secret().as_slice()).unwrap();
    let error = block_on_f01(taker_coin.watcher_validate_taker_fee(WatcherValidateTakerFeeInput {
        taker_fee_hash: taker_fee.tx_hash_as_bytes().into_vec(),
        sender_pubkey: wrong_keypair.public().to_vec(),
        min_block_number: 0,
        fee_addr: DEX_FEE_ADDR_RAW_PUBKEY.to_vec(),
        lock_duration,
    }))
    .unwrap_err()
    .into_inner();

    log!("error: {:?}", error);
    match error {
        ValidatePaymentError::WrongPaymentTx(err) => {
            assert!(err.contains(INVALID_SENDER_ERR_LOG))
        },
        _ => panic!("Expected `WrongPaymentTx` invalid public key, found {:?}", error),
    }

    let error = block_on_f01(taker_coin.watcher_validate_taker_fee(WatcherValidateTakerFeeInput {
        taker_fee_hash: taker_fee.tx_hash_as_bytes().into_vec(),
        sender_pubkey: taker_pubkey.to_vec(),
        min_block_number: std::u64::MAX,
        fee_addr: DEX_FEE_ADDR_RAW_PUBKEY.to_vec(),
        lock_duration,
    }))
    .unwrap_err()
    .into_inner();
    log!("error: {:?}", error);
    match error {
        ValidatePaymentError::WrongPaymentTx(err) => {
            assert!(err.contains(EARLY_CONFIRMATION_ERR_LOG))
        },
        _ => panic!(
            "Expected `WrongPaymentTx` confirmed before min_block, found {:?}",
            error
        ),
    }

    let error = block_on_f01(taker_coin.watcher_validate_taker_fee(WatcherValidateTakerFeeInput {
        taker_fee_hash: taker_fee.tx_hash_as_bytes().into_vec(),
        sender_pubkey: taker_pubkey.to_vec(),
        min_block_number: 0,
        fee_addr: taker_pubkey.to_vec(),
        lock_duration,
    }))
    .unwrap_err()
    .into_inner();
    log!("error: {:?}", error);
    match error {
        ValidatePaymentError::WrongPaymentTx(err) => {
            assert!(err.contains(INVALID_RECEIVER_ERR_LOG))
        },
        _ => panic!(
            "Expected `WrongPaymentTx` tx output script_pubkey doesn't match expected, found {:?}",
            error
        ),
    }
}

#[test]
fn test_watcher_validate_taker_payment_utxo() {
    let timeout = wait_until_sec(120); // timeout if test takes more than 120 seconds to run
    let time_lock_duration = get_payment_locktime();
    let wait_for_confirmation_until = wait_until_sec(time_lock_duration);
    let time_lock = wait_for_confirmation_until;

    let (_ctx, taker_coin, _) = generate_utxo_coin_with_random_privkey("MYCOIN", 1000u64.into());
    let taker_pubkey = taker_coin.my_public_key().unwrap();

    let (_ctx, maker_coin, _) = generate_utxo_coin_with_random_privkey("MYCOIN", 1000u64.into());
    let maker_pubkey = maker_coin.my_public_key().unwrap();

    let secret_hash = dhash160(&generate_secret().unwrap());

<<<<<<< HEAD
    let taker_payment = block_on_f01(taker_coin.send_taker_payment(SendPaymentArgs {
        other_version: SWAP_PROTOCOL_VERSION,
=======
    let taker_payment = block_on(taker_coin.send_taker_payment(SendPaymentArgs {
>>>>>>> a1b02c12
        time_lock_duration,
        time_lock,
        other_pubkey: maker_pubkey,
        secret_hash: secret_hash.as_slice(),
        amount: BigDecimal::from(10),
        swap_contract_address: &None,
        swap_unique_data: &[],
        payment_instructions: &None,
        watcher_reward: None,
        wait_for_confirmation_until,
    }))
    .unwrap();

    let confirm_payment_input = ConfirmPaymentInput {
        payment_tx: taker_payment.tx_hex(),
        confirmations: 1,
        requires_nota: false,
        wait_until: timeout,
        check_every: 1,
    };
    block_on_f01(taker_coin.wait_for_confirmations(confirm_payment_input)).unwrap();

    let taker_payment_refund_preimage = block_on_f01(taker_coin.create_taker_payment_refund_preimage(
        &taker_payment.tx_hex(),
        time_lock,
        maker_pubkey,
        secret_hash.as_slice(),
        &None,
        &[],
    ))
    .unwrap();
    let validate_taker_payment_res =
        block_on_f01(taker_coin.watcher_validate_taker_payment(WatcherValidatePaymentInput {
            payment_tx: taker_payment.tx_hex(),
            taker_payment_refund_preimage: taker_payment_refund_preimage.tx_hex(),
            time_lock,
            taker_pub: taker_pubkey.to_vec(),
            maker_pub: maker_pubkey.to_vec(),
            secret_hash: secret_hash.to_vec(),
            wait_until: timeout,
            confirmations: 1,
            maker_coin: MmCoinEnum::UtxoCoin(maker_coin.clone()),
        }));
    assert!(validate_taker_payment_res.is_ok());

    let error = block_on_f01(taker_coin.watcher_validate_taker_payment(WatcherValidatePaymentInput {
        payment_tx: taker_payment.tx_hex(),
        taker_payment_refund_preimage: taker_payment_refund_preimage.tx_hex(),
        time_lock,
        taker_pub: maker_pubkey.to_vec(),
        maker_pub: maker_pubkey.to_vec(),
        secret_hash: secret_hash.to_vec(),
        wait_until: timeout,
        confirmations: 1,
        maker_coin: MmCoinEnum::UtxoCoin(maker_coin.clone()),
    }))
    .unwrap_err()
    .into_inner();

    log!("error: {:?}", error);
    match error {
        ValidatePaymentError::WrongPaymentTx(err) => {
            assert!(err.contains(INVALID_SENDER_ERR_LOG))
        },
        _ => panic!("Expected `WrongPaymentTx` {INVALID_SENDER_ERR_LOG}, found {:?}", error),
    }

    // Used to get wrong swap id
    let wrong_secret_hash = dhash160(&generate_secret().unwrap());
    let error = block_on_f01(taker_coin.watcher_validate_taker_payment(WatcherValidatePaymentInput {
        payment_tx: taker_payment.tx_hex(),
        taker_payment_refund_preimage: taker_payment_refund_preimage.tx_hex(),
        time_lock,
        taker_pub: taker_pubkey.to_vec(),
        maker_pub: maker_pubkey.to_vec(),
        secret_hash: wrong_secret_hash.to_vec(),
        wait_until: timeout,
        confirmations: 1,
        maker_coin: MmCoinEnum::UtxoCoin(maker_coin.clone()),
    }))
    .unwrap_err()
    .into_inner();

    log!("error: {:?}", error);
    match error {
        ValidatePaymentError::WrongPaymentTx(err) => {
            assert!(err.contains(INVALID_SCRIPT_ERR_LOG))
        },
        _ => panic!(
            "Expected `WrongPaymentTx` {}, found {:?}",
            INVALID_SCRIPT_ERR_LOG, error
        ),
    }

<<<<<<< HEAD
    let taker_payment_wrong_secret = block_on_f01(taker_coin.send_taker_payment(SendPaymentArgs {
        other_version: SWAP_PROTOCOL_VERSION,
=======
    let taker_payment_wrong_secret = block_on(taker_coin.send_taker_payment(SendPaymentArgs {
>>>>>>> a1b02c12
        time_lock_duration,
        time_lock,
        other_pubkey: maker_pubkey,
        secret_hash: wrong_secret_hash.as_slice(),
        amount: BigDecimal::from(10),
        swap_contract_address: &taker_coin.swap_contract_address(),
        swap_unique_data: &[],
        payment_instructions: &None,
        watcher_reward: None,
        wait_for_confirmation_until,
    }))
    .unwrap();

    let confirm_payment_input = ConfirmPaymentInput {
        payment_tx: taker_payment_wrong_secret.tx_hex(),
        confirmations: 1,
        requires_nota: false,
        wait_until: timeout,
        check_every: 1,
    };
    block_on_f01(taker_coin.wait_for_confirmations(confirm_payment_input)).unwrap();

    let error = block_on_f01(taker_coin.watcher_validate_taker_payment(WatcherValidatePaymentInput {
        payment_tx: taker_payment.tx_hex(),
        taker_payment_refund_preimage: taker_payment_refund_preimage.tx_hex(),
        time_lock: 500,
        taker_pub: taker_pubkey.to_vec(),
        maker_pub: maker_pubkey.to_vec(),
        secret_hash: wrong_secret_hash.to_vec(),
        wait_until: timeout,
        confirmations: 1,
        maker_coin: MmCoinEnum::UtxoCoin(maker_coin.clone()),
    }))
    .unwrap_err()
    .into_inner();

    log!("error: {:?}", error);
    match error {
        ValidatePaymentError::WrongPaymentTx(err) => {
            assert!(err.contains(INVALID_SCRIPT_ERR_LOG))
        },
        _ => panic!(
            "Expected `WrongPaymentTx` {}, found {:?}",
            INVALID_SCRIPT_ERR_LOG, error
        ),
    }

    let wrong_taker_payment_refund_preimage = block_on_f01(taker_coin.create_taker_payment_refund_preimage(
        &taker_payment.tx_hex(),
        time_lock,
        maker_pubkey,
        wrong_secret_hash.as_slice(),
        &None,
        &[],
    ))
    .unwrap();

    let error = block_on_f01(taker_coin.watcher_validate_taker_payment(WatcherValidatePaymentInput {
        payment_tx: taker_payment.tx_hex(),
        taker_payment_refund_preimage: wrong_taker_payment_refund_preimage.tx_hex(),
        time_lock,
        taker_pub: taker_pubkey.to_vec(),
        maker_pub: maker_pubkey.to_vec(),
        secret_hash: secret_hash.to_vec(),
        wait_until: timeout,
        confirmations: 1,
        maker_coin: MmCoinEnum::UtxoCoin(maker_coin.clone()),
    }))
    .unwrap_err()
    .into_inner();

    log!("error: {:?}", error);
    match error {
        ValidatePaymentError::WrongPaymentTx(err) => {
            assert!(err.contains(INVALID_REFUND_TX_ERR_LOG))
        },
        _ => panic!(
            "Expected `WrongPaymentTx` {}, found {:?}",
            INVALID_REFUND_TX_ERR_LOG, error
        ),
    }
}

#[test]
fn test_watcher_validate_taker_payment_eth() {
    let timeout = wait_until_sec(120); // timeout if test takes more than 120 seconds to run

    let taker_coin = eth_coin_with_random_privkey(watchers_swap_contract());
    let taker_keypair = taker_coin.derive_htlc_key_pair(&[]);
    let taker_pub = taker_keypair.public();

    let maker_seed = get_passphrase!(".env.seed", "BOB_PASSPHRASE").unwrap();
    let maker_keypair = key_pair_from_seed(&maker_seed).unwrap();
    let maker_pub = maker_keypair.public();

    let time_lock_duration = get_payment_locktime();
    let wait_for_confirmation_until = wait_until_sec(time_lock_duration);
    let time_lock = wait_for_confirmation_until;
    let taker_amount = BigDecimal::from_str("0.01").unwrap();
    let maker_amount = BigDecimal::from_str("0.01").unwrap();
    let secret_hash = dhash160(&generate_secret().unwrap());
    let watcher_reward = Some(
        block_on(taker_coin.get_taker_watcher_reward(
            &MmCoinEnum::from(taker_coin.clone()),
            Some(taker_amount.clone()),
            Some(maker_amount),
            None,
            wait_for_confirmation_until,
        ))
        .unwrap(),
    );

<<<<<<< HEAD
    let taker_payment = block_on_f01(taker_coin.send_taker_payment(SendPaymentArgs {
        other_version: SWAP_PROTOCOL_VERSION,
=======
    let taker_payment = block_on(taker_coin.send_taker_payment(SendPaymentArgs {
>>>>>>> a1b02c12
        time_lock_duration,
        time_lock,
        other_pubkey: maker_pub,
        secret_hash: secret_hash.as_slice(),
        amount: taker_amount.clone(),
        swap_contract_address: &taker_coin.swap_contract_address(),
        swap_unique_data: &[],
        payment_instructions: &None,
        watcher_reward: watcher_reward.clone(),
        wait_for_confirmation_until,
    }))
    .unwrap();

    let confirm_payment_input = ConfirmPaymentInput {
        payment_tx: taker_payment.tx_hex(),
        confirmations: 1,
        requires_nota: false,
        wait_until: timeout,
        check_every: 1,
    };
    block_on_f01(taker_coin.wait_for_confirmations(confirm_payment_input)).unwrap();

    let validate_taker_payment_res = block_on_f01(taker_coin.watcher_validate_taker_payment(
        coins::WatcherValidatePaymentInput {
            payment_tx: taker_payment.tx_hex(),
            taker_payment_refund_preimage: Vec::new(),
            time_lock,
            taker_pub: taker_pub.to_vec(),
            maker_pub: maker_pub.to_vec(),
            secret_hash: secret_hash.to_vec(),
            wait_until: timeout,
            confirmations: 1,
            maker_coin: MmCoinEnum::EthCoin(taker_coin.clone()),
        },
    ));
    assert!(validate_taker_payment_res.is_ok());

    let error = block_on_f01(
        taker_coin.watcher_validate_taker_payment(coins::WatcherValidatePaymentInput {
            payment_tx: taker_payment.tx_hex(),
            taker_payment_refund_preimage: Vec::new(),
            time_lock,
            taker_pub: maker_pub.to_vec(),
            maker_pub: maker_pub.to_vec(),
            secret_hash: secret_hash.to_vec(),
            wait_until: timeout,
            confirmations: 1,
            maker_coin: MmCoinEnum::EthCoin(taker_coin.clone()),
        }),
    )
    .unwrap_err()
    .into_inner();
    log!("error: {:?}", error);
    match error {
        ValidatePaymentError::WrongPaymentTx(err) => {
            assert!(err.contains(INVALID_SENDER_ERR_LOG))
        },
        _ => panic!(
            "Expected `WrongPaymentTx` {}, found {:?}",
            INVALID_SENDER_ERR_LOG, error
        ),
    }

<<<<<<< HEAD
    let taker_payment_wrong_contract = block_on_f01(taker_coin.send_taker_payment(SendPaymentArgs {
        other_version: SWAP_PROTOCOL_VERSION,
=======
    let taker_payment_wrong_contract = block_on(taker_coin.send_taker_payment(SendPaymentArgs {
>>>>>>> a1b02c12
        time_lock_duration,
        time_lock,
        other_pubkey: maker_pub,
        secret_hash: secret_hash.as_slice(),
        amount: taker_amount.clone(),
        swap_contract_address: &Some("9130b257d37a52e52f21054c4da3450c72f595ce".into()),
        swap_unique_data: &[],
        payment_instructions: &None,
        watcher_reward: watcher_reward.clone(),
        wait_for_confirmation_until,
    }))
    .unwrap();

    let error = block_on_f01(
        taker_coin.watcher_validate_taker_payment(coins::WatcherValidatePaymentInput {
            payment_tx: taker_payment_wrong_contract.tx_hex(),
            taker_payment_refund_preimage: Vec::new(),
            time_lock,
            taker_pub: taker_pub.to_vec(),
            maker_pub: maker_pub.to_vec(),
            secret_hash: secret_hash.to_vec(),
            wait_until: timeout,
            confirmations: 1,
            maker_coin: MmCoinEnum::EthCoin(taker_coin.clone()),
        }),
    )
    .unwrap_err()
    .into_inner();
    log!("error: {:?}", error);
    match error {
        ValidatePaymentError::WrongPaymentTx(err) => {
            assert!(err.contains(INVALID_CONTRACT_ADDRESS_ERR_LOG))
        },
        _ => panic!(
            "Expected `WrongPaymentTx` {}, found {:?}",
            INVALID_CONTRACT_ADDRESS_ERR_LOG, error
        ),
    }

    // Used to get wrong swap id
    let wrong_secret_hash = dhash160(&generate_secret().unwrap());
    let error = block_on_f01(
        taker_coin.watcher_validate_taker_payment(coins::WatcherValidatePaymentInput {
            payment_tx: taker_payment.tx_hex(),
            taker_payment_refund_preimage: Vec::new(),
            time_lock,
            taker_pub: taker_pub.to_vec(),
            maker_pub: maker_pub.to_vec(),
            secret_hash: wrong_secret_hash.to_vec(),
            wait_until: timeout,
            confirmations: 1,
            maker_coin: MmCoinEnum::EthCoin(taker_coin.clone()),
        }),
    )
    .unwrap_err()
    .into_inner();
    log!("error: {:?}", error);
    match error {
        ValidatePaymentError::UnexpectedPaymentState(err) => {
            assert!(err.contains(INVALID_PAYMENT_STATE_ERR_LOG))
        },
        _ => panic!(
            "Expected `UnexpectedPaymentState` {}, found {:?}",
            INVALID_PAYMENT_STATE_ERR_LOG, error
        ),
    }

<<<<<<< HEAD
    let taker_payment_wrong_secret = block_on_f01(taker_coin.send_taker_payment(SendPaymentArgs {
        other_version: SWAP_PROTOCOL_VERSION,
=======
    let taker_payment_wrong_secret = block_on(taker_coin.send_taker_payment(SendPaymentArgs {
>>>>>>> a1b02c12
        time_lock_duration,
        time_lock,
        other_pubkey: maker_pub,
        secret_hash: wrong_secret_hash.as_slice(),
        amount: taker_amount,
        swap_contract_address: &taker_coin.swap_contract_address(),
        swap_unique_data: &[],
        payment_instructions: &None,
        watcher_reward,
        wait_for_confirmation_until,
    }))
    .unwrap();

    let confirm_payment_input = ConfirmPaymentInput {
        payment_tx: taker_payment_wrong_secret.tx_hex(),
        confirmations: 1,
        requires_nota: false,
        wait_until: timeout,
        check_every: 1,
    };
    block_on_f01(taker_coin.wait_for_confirmations(confirm_payment_input)).unwrap();

    let error = block_on_f01(taker_coin.watcher_validate_taker_payment(WatcherValidatePaymentInput {
        payment_tx: taker_payment.tx_hex(),
        taker_payment_refund_preimage: Vec::new(),
        time_lock,
        taker_pub: taker_pub.to_vec(),
        maker_pub: maker_pub.to_vec(),
        secret_hash: wrong_secret_hash.to_vec(),
        wait_until: timeout,
        confirmations: 1,
        maker_coin: MmCoinEnum::EthCoin(taker_coin.clone()),
    }))
    .unwrap_err()
    .into_inner();
    log!("error: {:?}", error);
    match error {
        ValidatePaymentError::WrongPaymentTx(err) => {
            assert!(err.contains(INVALID_SWAP_ID_ERR_LOG))
        },
        _ => panic!(
            "Expected `WrongPaymentTx` {}, found {:?}",
            INVALID_SWAP_ID_ERR_LOG, error
        ),
    }

    let error = block_on_f01(taker_coin.watcher_validate_taker_payment(WatcherValidatePaymentInput {
        payment_tx: taker_payment.tx_hex(),
        taker_payment_refund_preimage: Vec::new(),
        time_lock,
        taker_pub: taker_pub.to_vec(),
        maker_pub: taker_pub.to_vec(),
        secret_hash: secret_hash.to_vec(),
        wait_until: timeout,
        confirmations: 1,
        maker_coin: MmCoinEnum::EthCoin(taker_coin.clone()),
    }))
    .unwrap_err()
    .into_inner();
    log!("error: {:?}", error);
    match error {
        ValidatePaymentError::WrongPaymentTx(err) => {
            assert!(err.contains(INVALID_RECEIVER_ERR_LOG))
        },
        _ => panic!(
            "Expected `WrongPaymentTx` {}, found {:?}",
            INVALID_RECEIVER_ERR_LOG, error
        ),
    }
}

#[test]
fn test_watcher_validate_taker_payment_erc20() {
    let timeout = wait_until_sec(120); // timeout if test takes more than 120 seconds to run

    let taker_coin = erc20_coin_with_random_privkey(watchers_swap_contract());
    let taker_keypair = taker_coin.derive_htlc_key_pair(&[]);
    let taker_pub = taker_keypair.public();

    let maker_seed = get_passphrase!(".env.seed", "BOB_PASSPHRASE").unwrap();
    let maker_keypair = key_pair_from_seed(&maker_seed).unwrap();
    let maker_pub = maker_keypair.public();

    let time_lock_duration = get_payment_locktime();
    let wait_for_confirmation_until = wait_until_sec(time_lock_duration);
    let time_lock = wait_for_confirmation_until;

    let secret_hash = dhash160(&generate_secret().unwrap());

    let taker_amount = BigDecimal::from_str("0.01").unwrap();
    let maker_amount = BigDecimal::from_str("0.01").unwrap();

    let watcher_reward = Some(
        block_on(taker_coin.get_taker_watcher_reward(
            &MmCoinEnum::from(taker_coin.clone()),
            Some(taker_amount.clone()),
            Some(maker_amount),
            None,
            wait_for_confirmation_until,
        ))
        .unwrap(),
    );

<<<<<<< HEAD
    let taker_payment = block_on_f01(taker_coin.send_taker_payment(SendPaymentArgs {
        other_version: SWAP_PROTOCOL_VERSION,
=======
    let taker_payment = block_on(taker_coin.send_taker_payment(SendPaymentArgs {
>>>>>>> a1b02c12
        time_lock_duration,
        time_lock,
        other_pubkey: maker_pub,
        secret_hash: secret_hash.as_slice(),
        amount: taker_amount.clone(),
        swap_contract_address: &taker_coin.swap_contract_address(),
        swap_unique_data: &[],
        payment_instructions: &None,
        watcher_reward: watcher_reward.clone(),
        wait_for_confirmation_until,
    }))
    .unwrap();

    let confirm_payment_input = ConfirmPaymentInput {
        payment_tx: taker_payment.tx_hex(),
        confirmations: 1,
        requires_nota: false,
        wait_until: timeout,
        check_every: 1,
    };
    block_on_f01(taker_coin.wait_for_confirmations(confirm_payment_input)).unwrap();

    let validate_taker_payment_res =
        block_on_f01(taker_coin.watcher_validate_taker_payment(WatcherValidatePaymentInput {
            payment_tx: taker_payment.tx_hex(),
            taker_payment_refund_preimage: Vec::new(),
            time_lock,
            taker_pub: taker_pub.to_vec(),
            maker_pub: maker_pub.to_vec(),
            secret_hash: secret_hash.to_vec(),
            wait_until: timeout,
            confirmations: 1,
            maker_coin: MmCoinEnum::EthCoin(taker_coin.clone()),
        }));
    assert!(validate_taker_payment_res.is_ok());

    let error = block_on_f01(taker_coin.watcher_validate_taker_payment(WatcherValidatePaymentInput {
        payment_tx: taker_payment.tx_hex(),
        taker_payment_refund_preimage: Vec::new(),
        time_lock,
        taker_pub: maker_pub.to_vec(),
        maker_pub: maker_pub.to_vec(),
        secret_hash: secret_hash.to_vec(),
        wait_until: timeout,
        confirmations: 1,
        maker_coin: MmCoinEnum::EthCoin(taker_coin.clone()),
    }))
    .unwrap_err()
    .into_inner();
    log!("error: {:?}", error);
    match error {
        ValidatePaymentError::WrongPaymentTx(err) => {
            assert!(err.contains(INVALID_SENDER_ERR_LOG))
        },
        _ => panic!(
            "Expected `WrongPaymentTx` {}, found {:?}",
            INVALID_SENDER_ERR_LOG, error
        ),
    }

<<<<<<< HEAD
    let taker_payment_wrong_contract = block_on_f01(taker_coin.send_taker_payment(SendPaymentArgs {
        other_version: SWAP_PROTOCOL_VERSION,
=======
    let taker_payment_wrong_contract = block_on(taker_coin.send_taker_payment(SendPaymentArgs {
>>>>>>> a1b02c12
        time_lock_duration,
        time_lock,
        other_pubkey: maker_pub,
        secret_hash: secret_hash.as_slice(),
        amount: taker_amount.clone(),
        swap_contract_address: &Some("9130b257d37a52e52f21054c4da3450c72f595ce".into()),
        swap_unique_data: &[],
        payment_instructions: &None,
        watcher_reward: watcher_reward.clone(),
        wait_for_confirmation_until,
    }))
    .unwrap();

    let error = block_on_f01(taker_coin.watcher_validate_taker_payment(WatcherValidatePaymentInput {
        payment_tx: taker_payment_wrong_contract.tx_hex(),
        taker_payment_refund_preimage: Vec::new(),
        time_lock,
        taker_pub: taker_pub.to_vec(),
        maker_pub: maker_pub.to_vec(),
        secret_hash: secret_hash.to_vec(),
        wait_until: timeout,
        confirmations: 1,
        maker_coin: MmCoinEnum::EthCoin(taker_coin.clone()),
    }))
    .unwrap_err()
    .into_inner();
    log!("error: {:?}", error);
    match error {
        ValidatePaymentError::WrongPaymentTx(err) => {
            assert!(err.contains(INVALID_CONTRACT_ADDRESS_ERR_LOG))
        },
        _ => panic!(
            "Expected `WrongPaymentTx` {}, found {:?}",
            INVALID_CONTRACT_ADDRESS_ERR_LOG, error
        ),
    }

    // Used to get wrong swap id
    let wrong_secret_hash = dhash160(&generate_secret().unwrap());
    let error = block_on_f01(taker_coin.watcher_validate_taker_payment(WatcherValidatePaymentInput {
        payment_tx: taker_payment.tx_hex(),
        taker_payment_refund_preimage: Vec::new(),
        time_lock,
        taker_pub: taker_pub.to_vec(),
        maker_pub: maker_pub.to_vec(),
        secret_hash: wrong_secret_hash.to_vec(),
        wait_until: timeout,
        confirmations: 1,
        maker_coin: MmCoinEnum::EthCoin(taker_coin.clone()),
    }))
    .unwrap_err()
    .into_inner();
    log!("error: {:?}", error);
    match error {
        ValidatePaymentError::UnexpectedPaymentState(err) => {
            assert!(err.contains(INVALID_PAYMENT_STATE_ERR_LOG))
        },
        _ => panic!(
            "Expected `UnexpectedPaymentState` {}, found {:?}",
            INVALID_PAYMENT_STATE_ERR_LOG, error
        ),
    }

<<<<<<< HEAD
    let taker_payment_wrong_secret = block_on_f01(taker_coin.send_taker_payment(SendPaymentArgs {
        other_version: SWAP_PROTOCOL_VERSION,
=======
    let taker_payment_wrong_secret = block_on(taker_coin.send_taker_payment(SendPaymentArgs {
>>>>>>> a1b02c12
        time_lock_duration,
        time_lock,
        other_pubkey: maker_pub,
        secret_hash: wrong_secret_hash.as_slice(),
        amount: taker_amount,
        swap_contract_address: &taker_coin.swap_contract_address(),
        swap_unique_data: &[],
        payment_instructions: &None,
        watcher_reward,
        wait_for_confirmation_until,
    }))
    .unwrap();

    let confirm_payment_input = ConfirmPaymentInput {
        payment_tx: taker_payment_wrong_secret.tx_hex(),
        confirmations: 1,
        requires_nota: false,
        wait_until: timeout,
        check_every: 1,
    };
    block_on_f01(taker_coin.wait_for_confirmations(confirm_payment_input)).unwrap();

    let error = block_on_f01(taker_coin.watcher_validate_taker_payment(WatcherValidatePaymentInput {
        payment_tx: taker_payment.tx_hex(),
        taker_payment_refund_preimage: Vec::new(),
        time_lock,
        taker_pub: taker_pub.to_vec(),
        maker_pub: maker_pub.to_vec(),
        secret_hash: wrong_secret_hash.to_vec(),
        wait_until: timeout,
        confirmations: 1,
        maker_coin: MmCoinEnum::EthCoin(taker_coin.clone()),
    }))
    .unwrap_err()
    .into_inner();
    log!("error: {:?}", error);
    match error {
        ValidatePaymentError::WrongPaymentTx(err) => {
            assert!(err.contains(INVALID_SWAP_ID_ERR_LOG))
        },
        _ => panic!(
            "Expected `WrongPaymentTx` {}, found {:?}",
            INVALID_SWAP_ID_ERR_LOG, error
        ),
    }

    let error = block_on_f01(taker_coin.watcher_validate_taker_payment(WatcherValidatePaymentInput {
        payment_tx: taker_payment.tx_hex(),
        taker_payment_refund_preimage: Vec::new(),
        time_lock,
        taker_pub: taker_pub.to_vec(),
        maker_pub: taker_pub.to_vec(),
        secret_hash: secret_hash.to_vec(),
        wait_until: timeout,
        confirmations: 1,
        maker_coin: MmCoinEnum::EthCoin(taker_coin.clone()),
    }))
    .unwrap_err()
    .into_inner();
    log!("error: {:?}", error);
    match error {
        ValidatePaymentError::WrongPaymentTx(err) => {
            assert!(err.contains(INVALID_RECEIVER_ERR_LOG))
        },
        _ => panic!(
            "Expected `WrongPaymentTx` {}, found {:?}",
            INVALID_RECEIVER_ERR_LOG, error
        ),
    }
}

#[test]
fn test_taker_validates_taker_payment_refund_utxo() {
    let timeout = wait_until_sec(120); // timeout if test takes more than 120 seconds to run
    let time_lock_duration = get_payment_locktime();
    let wait_for_confirmation_until = wait_until_sec(time_lock_duration);
    let time_lock = now_sec() - 10;

    let (_ctx, taker_coin, _) = generate_utxo_coin_with_random_privkey("MYCOIN", 1000u64.into());
    let (_ctx, maker_coin, _) = generate_utxo_coin_with_random_privkey("MYCOIN", 1000u64.into());
    let maker_pubkey = maker_coin.my_public_key().unwrap();

    let secret_hash = dhash160(&generate_secret().unwrap());

<<<<<<< HEAD
    let taker_payment = block_on_f01(taker_coin.send_taker_payment(SendPaymentArgs {
        other_version: SWAP_PROTOCOL_VERSION,
=======
    let taker_payment = block_on(taker_coin.send_taker_payment(SendPaymentArgs {
>>>>>>> a1b02c12
        time_lock_duration,
        time_lock,
        other_pubkey: maker_pubkey,
        secret_hash: secret_hash.as_slice(),
        amount: BigDecimal::from(10),
        swap_contract_address: &None,
        swap_unique_data: &[],
        payment_instructions: &None,
        watcher_reward: None,
        wait_for_confirmation_until,
    }))
    .unwrap();

    let confirm_payment_input = ConfirmPaymentInput {
        payment_tx: taker_payment.tx_hex(),
        confirmations: 1,
        requires_nota: false,
        wait_until: timeout,
        check_every: 1,
    };
    block_on_f01(taker_coin.wait_for_confirmations(confirm_payment_input)).unwrap();

    let taker_payment_refund_preimage = block_on_f01(taker_coin.create_taker_payment_refund_preimage(
        &taker_payment.tx_hex(),
        time_lock,
        maker_pubkey,
        secret_hash.as_slice(),
        &None,
        &[],
    ))
    .unwrap();

    let taker_payment_refund = block_on_f01(taker_coin.send_taker_payment_refund_preimage(RefundPaymentArgs {
        payment_tx: &taker_payment_refund_preimage.tx_hex(),
        other_pubkey: maker_pubkey,
        tx_type_with_secret_hash: SwapTxTypeWithSecretHash::TakerOrMakerPayment {
            maker_secret_hash: secret_hash.as_slice(),
        },
        time_lock,
        swap_contract_address: &None,
        swap_unique_data: &[],
        watcher_reward: false,
    }))
    .unwrap();

    let validate_input = ValidateWatcherSpendInput {
        payment_tx: taker_payment_refund.tx_hex(),
        maker_pub: maker_pubkey.to_vec(),
        swap_contract_address: None,
        time_lock,
        secret_hash: secret_hash.to_vec(),
        amount: BigDecimal::from(10),
        watcher_reward: None,
        spend_type: WatcherSpendType::TakerPaymentRefund,
    };

    let validate_watcher_refund = block_on_f01(taker_coin.taker_validates_payment_spend_or_refund(validate_input));
    assert!(validate_watcher_refund.is_ok());
}

#[test]
fn test_taker_validates_taker_payment_refund_eth() {
    let timeout = wait_until_sec(120); // timeout if test takes more than 120 seconds to run

    let taker_coin = eth_coin_with_random_privkey(watchers_swap_contract());
    let taker_keypair = taker_coin.derive_htlc_key_pair(&[]);
    let taker_pub = taker_keypair.public();

    let maker_coin = eth_coin_with_random_privkey(watchers_swap_contract());
    let maker_keypair = maker_coin.derive_htlc_key_pair(&[]);
    let maker_pub = maker_keypair.public();

    let time_lock_duration = get_payment_locktime();
    let wait_for_confirmation_until = wait_until_sec(time_lock_duration);
    let time_lock = now_sec() - 10;
    let taker_amount = BigDecimal::from_str("0.001").unwrap();
    let maker_amount = BigDecimal::from_str("0.001").unwrap();
    let secret_hash = dhash160(&generate_secret().unwrap());

    let watcher_reward = block_on(taker_coin.get_taker_watcher_reward(
        &MmCoinEnum::from(taker_coin.clone()),
        Some(taker_amount.clone()),
        Some(maker_amount),
        None,
        wait_for_confirmation_until,
    ))
    .unwrap();

<<<<<<< HEAD
    let taker_payment = block_on_f01(taker_coin.send_taker_payment(SendPaymentArgs {
        other_version: SWAP_PROTOCOL_VERSION,
=======
    let taker_payment = block_on(taker_coin.send_taker_payment(SendPaymentArgs {
>>>>>>> a1b02c12
        time_lock_duration,
        time_lock,
        other_pubkey: maker_pub,
        secret_hash: secret_hash.as_slice(),
        amount: taker_amount.clone(),
        swap_contract_address: &taker_coin.swap_contract_address(),
        swap_unique_data: &[],
        payment_instructions: &None,
        watcher_reward: Some(watcher_reward.clone()),
        wait_for_confirmation_until,
    }))
    .unwrap();

    let confirm_payment_input = ConfirmPaymentInput {
        payment_tx: taker_payment.tx_hex(),
        confirmations: 1,
        requires_nota: false,
        wait_until: timeout,
        check_every: 1,
    };
    block_on_f01(taker_coin.wait_for_confirmations(confirm_payment_input)).unwrap();

    let taker_payment_refund_preimage = block_on_f01(taker_coin.create_taker_payment_refund_preimage(
        &taker_payment.tx_hex(),
        time_lock,
        taker_pub,
        secret_hash.as_slice(),
        &taker_coin.swap_contract_address(),
        &[],
    ))
    .unwrap();

    let validate_input = ValidateWatcherSpendInput {
        payment_tx: taker_payment_refund_preimage.tx_hex(),
        maker_pub: maker_pub.to_vec(),
        swap_contract_address: taker_coin.swap_contract_address(),
        time_lock,
        secret_hash: secret_hash.to_vec(),
        amount: taker_amount.clone(),
        watcher_reward: Some(watcher_reward.clone()),
        spend_type: WatcherSpendType::TakerPaymentRefund,
    };

    let error = block_on_f01(taker_coin.taker_validates_payment_spend_or_refund(validate_input))
        .unwrap_err()
        .into_inner();
    log!("error: {:?}", error);
    match error {
        ValidatePaymentError::UnexpectedPaymentState(err) => {
            assert!(err.contains("Payment state is not"))
        },
        _ => panic!(
            "Expected `UnexpectedPaymentState` {}, found {:?}",
            "Payment state is not 3", error
        ),
    }

    let taker_payment_refund = block_on_f01(taker_coin.send_taker_payment_refund_preimage(RefundPaymentArgs {
        payment_tx: &taker_payment_refund_preimage.tx_hex(),
        other_pubkey: taker_pub,
        tx_type_with_secret_hash: SwapTxTypeWithSecretHash::TakerOrMakerPayment {
            maker_secret_hash: secret_hash.as_slice(),
        },
        time_lock,
        swap_contract_address: &taker_coin.swap_contract_address(),
        swap_unique_data: &[],
        watcher_reward: true,
    }))
    .unwrap();

    let validate_input = ValidateWatcherSpendInput {
        payment_tx: taker_payment_refund.tx_hex(),
        maker_pub: maker_pub.to_vec(),
        swap_contract_address: taker_coin.swap_contract_address(),
        time_lock,
        secret_hash: secret_hash.to_vec(),
        amount: taker_amount.clone(),
        watcher_reward: Some(watcher_reward.clone()),
        spend_type: WatcherSpendType::TakerPaymentRefund,
    };

    let validate_watcher_refund = block_on_f01(taker_coin.taker_validates_payment_spend_or_refund(validate_input));
    assert!(validate_watcher_refund.is_ok());

    let validate_input = ValidateWatcherSpendInput {
        payment_tx: taker_payment_refund.tx_hex(),
        maker_pub: maker_pub.to_vec(),
        swap_contract_address: Some("9130b257d37a52e52f21054c4da3450c72f595ce".into()),
        time_lock,
        secret_hash: secret_hash.to_vec(),
        amount: taker_amount.clone(),
        watcher_reward: Some(watcher_reward.clone()),
        spend_type: WatcherSpendType::TakerPaymentRefund,
    };
    let error = block_on_f01(taker_coin.taker_validates_payment_spend_or_refund(validate_input))
        .unwrap_err()
        .into_inner();
    log!("error: {:?}", error);
    match error {
        ValidatePaymentError::WrongPaymentTx(err) => {
            assert!(err.contains("was sent to wrong address"))
        },
        _ => panic!(
            "Expected `WrongPaymentTx` {}, found {:?}",
            "invalid contract address", error
        ),
    }

    let validate_input = ValidateWatcherSpendInput {
        payment_tx: taker_payment_refund.tx_hex(),
        maker_pub: maker_pub.to_vec(),
        swap_contract_address: taker_coin.swap_contract_address(),
        time_lock,
        secret_hash: secret_hash.to_vec(),
        amount: taker_amount.clone(),
        watcher_reward: Some(watcher_reward.clone()),
        spend_type: WatcherSpendType::TakerPaymentRefund,
    };

    let error = block_on_f01(maker_coin.taker_validates_payment_spend_or_refund(validate_input))
        .unwrap_err()
        .into_inner();
    log!("error: {:?}", error);
    match error {
        ValidatePaymentError::WrongPaymentTx(err) => {
            assert!(err.contains("Transaction sender arg"))
        },
        _ => panic!(
            "Expected `WrongPaymentTx` {}, found {:?}",
            "invalid refund tx sender arg", error
        ),
    }

    let validate_input = ValidateWatcherSpendInput {
        payment_tx: taker_payment_refund.tx_hex(),
        maker_pub: taker_pub.to_vec(),
        swap_contract_address: taker_coin.swap_contract_address(),
        time_lock,
        secret_hash: secret_hash.to_vec(),
        amount: taker_amount.clone(),
        watcher_reward: Some(watcher_reward.clone()),
        spend_type: WatcherSpendType::TakerPaymentRefund,
    };

    let error = block_on_f01(taker_coin.taker_validates_payment_spend_or_refund(validate_input))
        .unwrap_err()
        .into_inner();
    log!("error: {:?}", error);
    match error {
        ValidatePaymentError::WrongPaymentTx(err) => {
            assert!(err.contains("Transaction receiver arg"))
        },
        _ => panic!(
            "Expected `WrongPaymentTx` {}, found {:?}",
            "invalid refund tx receiver arg", error
        ),
    }

    let mut wrong_watcher_reward = watcher_reward.clone();
    wrong_watcher_reward.reward_target = RewardTarget::PaymentReceiver;

    let validate_input = ValidateWatcherSpendInput {
        payment_tx: taker_payment_refund.tx_hex(),
        maker_pub: maker_pub.to_vec(),
        swap_contract_address: taker_coin.swap_contract_address(),
        time_lock,
        secret_hash: secret_hash.to_vec(),
        amount: taker_amount.clone(),
        watcher_reward: Some(wrong_watcher_reward),
        spend_type: WatcherSpendType::TakerPaymentRefund,
    };

    let error = block_on_f01(taker_coin.taker_validates_payment_spend_or_refund(validate_input))
        .unwrap_err()
        .into_inner();
    log!("error: {:?}", error);
    match error {
        ValidatePaymentError::WrongPaymentTx(err) => {
            assert!(err.contains("Transaction reward target arg"))
        },
        _ => panic!(
            "Expected `WrongPaymentTx` {}, found {:?}",
            "invalid refund tx reward target arg", error
        ),
    }

    let mut wrong_watcher_reward = watcher_reward.clone();
    wrong_watcher_reward.send_contract_reward_on_spend = true;

    let validate_input = ValidateWatcherSpendInput {
        payment_tx: taker_payment_refund.tx_hex(),
        maker_pub: maker_pub.to_vec(),
        swap_contract_address: taker_coin.swap_contract_address(),
        time_lock,
        secret_hash: secret_hash.to_vec(),
        amount: taker_amount.clone(),
        watcher_reward: Some(wrong_watcher_reward),
        spend_type: WatcherSpendType::TakerPaymentRefund,
    };

    let error = block_on_f01(taker_coin.taker_validates_payment_spend_or_refund(validate_input))
        .unwrap_err()
        .into_inner();
    log!("error: {:?}", error);
    match error {
        ValidatePaymentError::WrongPaymentTx(err) => {
            assert!(err.contains("Transaction sends contract reward on spend arg"))
        },
        _ => panic!(
            "Expected `WrongPaymentTx` {}, found {:?}",
            "invalid refund tx sends contract reward on spend arg", error
        ),
    }

    let mut wrong_watcher_reward = watcher_reward.clone();
    wrong_watcher_reward.amount = BigDecimal::one();

    let validate_input = ValidateWatcherSpendInput {
        payment_tx: taker_payment_refund.tx_hex(),
        maker_pub: maker_pub.to_vec(),
        swap_contract_address: taker_coin.swap_contract_address(),
        time_lock,
        secret_hash: secret_hash.to_vec(),
        amount: taker_amount,
        watcher_reward: Some(wrong_watcher_reward),
        spend_type: WatcherSpendType::TakerPaymentRefund,
    };

    let error = block_on_f01(taker_coin.taker_validates_payment_spend_or_refund(validate_input))
        .unwrap_err()
        .into_inner();
    log!("error: {:?}", error);
    match error {
        ValidatePaymentError::WrongPaymentTx(err) => {
            assert!(err.contains("Transaction watcher reward amount arg"))
        },
        _ => panic!(
            "Expected `WrongPaymentTx` {}, found {:?}",
            "invalid refund tx watcher reward amount arg", error
        ),
    }

    let validate_input = ValidateWatcherSpendInput {
        payment_tx: taker_payment_refund.tx_hex(),
        maker_pub: maker_pub.to_vec(),
        swap_contract_address: taker_coin.swap_contract_address(),
        time_lock,
        secret_hash: secret_hash.to_vec(),
        amount: BigDecimal::one(),
        watcher_reward: Some(watcher_reward),
        spend_type: WatcherSpendType::TakerPaymentRefund,
    };

    let error = block_on_f01(taker_coin.taker_validates_payment_spend_or_refund(validate_input))
        .unwrap_err()
        .into_inner();
    log!("error: {:?}", error);
    match error {
        ValidatePaymentError::WrongPaymentTx(err) => {
            assert!(err.contains("Transaction amount arg"))
        },
        _ => panic!(
            "Expected `WrongPaymentTx` {}, found {:?}",
            "invalid refund tx amount arg", error
        ),
    }
}

#[test]
fn test_taker_validates_taker_payment_refund_erc20() {
    let timeout = wait_until_sec(120); // timeout if test takes more than 120 seconds to run

    let taker_coin = erc20_coin_with_random_privkey(watchers_swap_contract());
    let taker_keypair = taker_coin.derive_htlc_key_pair(&[]);
    let taker_pub = taker_keypair.public();

    let maker_seed = get_passphrase!(".env.client", "BOB_PASSPHRASE").unwrap();
    let maker_keypair = key_pair_from_seed(&maker_seed).unwrap();
    let maker_pub = maker_keypair.public();

    let time_lock_duration = get_payment_locktime();
    let wait_for_confirmation_until = wait_until_sec(time_lock_duration);
    let time_lock = now_sec() - 10;

    let secret_hash = dhash160(&generate_secret().unwrap());

    let taker_amount = BigDecimal::from_str("0.001").unwrap();
    let maker_amount = BigDecimal::from_str("0.001").unwrap();

    let watcher_reward = Some(
        block_on(taker_coin.get_taker_watcher_reward(
            &MmCoinEnum::from(taker_coin.clone()),
            Some(taker_amount.clone()),
            Some(maker_amount),
            None,
            wait_for_confirmation_until,
        ))
        .unwrap(),
    );

<<<<<<< HEAD
    let taker_payment = block_on_f01(taker_coin.send_taker_payment(SendPaymentArgs {
        other_version: SWAP_PROTOCOL_VERSION,
=======
    let taker_payment = block_on(taker_coin.send_taker_payment(SendPaymentArgs {
>>>>>>> a1b02c12
        time_lock_duration,
        time_lock,
        other_pubkey: maker_pub,
        secret_hash: secret_hash.as_slice(),
        amount: taker_amount.clone(),
        swap_contract_address: &taker_coin.swap_contract_address(),
        swap_unique_data: &[],
        payment_instructions: &None,
        watcher_reward: watcher_reward.clone(),
        wait_for_confirmation_until,
    }))
    .unwrap();

    let confirm_payment_input = ConfirmPaymentInput {
        payment_tx: taker_payment.tx_hex(),
        confirmations: 1,
        requires_nota: false,
        wait_until: timeout,
        check_every: 1,
    };
    block_on_f01(taker_coin.wait_for_confirmations(confirm_payment_input)).unwrap();

    let taker_payment_refund_preimage = block_on_f01(taker_coin.create_taker_payment_refund_preimage(
        &taker_payment.tx_hex(),
        time_lock,
        taker_pub,
        secret_hash.as_slice(),
        &taker_coin.swap_contract_address(),
        &[],
    ))
    .unwrap();

    let taker_payment_refund = block_on_f01(taker_coin.send_taker_payment_refund_preimage(RefundPaymentArgs {
        payment_tx: &taker_payment_refund_preimage.tx_hex(),
        other_pubkey: taker_pub,
        tx_type_with_secret_hash: SwapTxTypeWithSecretHash::TakerOrMakerPayment {
            maker_secret_hash: secret_hash.as_slice(),
        },
        time_lock,
        swap_contract_address: &taker_coin.swap_contract_address(),
        swap_unique_data: &[],
        watcher_reward: true,
    }))
    .unwrap();

    let validate_input = ValidateWatcherSpendInput {
        payment_tx: taker_payment_refund.tx_hex(),
        maker_pub: maker_pub.to_vec(),
        swap_contract_address: taker_coin.swap_contract_address(),
        time_lock,
        secret_hash: secret_hash.to_vec(),
        amount: taker_amount,
        watcher_reward: watcher_reward.clone(),
        spend_type: WatcherSpendType::TakerPaymentRefund,
    };

    let validate_watcher_refund = block_on_f01(taker_coin.taker_validates_payment_spend_or_refund(validate_input));
    assert!(validate_watcher_refund.is_ok());

    let validate_input = ValidateWatcherSpendInput {
        payment_tx: taker_payment_refund.tx_hex(),
        maker_pub: maker_pub.to_vec(),
        swap_contract_address: taker_coin.swap_contract_address(),
        time_lock,
        secret_hash: secret_hash.to_vec(),
        amount: BigDecimal::one(),
        watcher_reward,
        spend_type: WatcherSpendType::TakerPaymentRefund,
    };

    let error = block_on_f01(taker_coin.taker_validates_payment_spend_or_refund(validate_input))
        .unwrap_err()
        .into_inner();
    log!("error: {:?}", error);
    match error {
        ValidatePaymentError::WrongPaymentTx(err) => {
            assert!(err.contains("Transaction amount arg"))
        },
        _ => panic!(
            "Expected `WrongPaymentTx` {}, found {:?}",
            "invalid refund tx amount arg", error
        ),
    }
}

#[test]
fn test_taker_validates_maker_payment_spend_utxo() {
    let timeout = wait_until_sec(120); // timeout if test takes more than 120 seconds to run
    let time_lock_duration = get_payment_locktime();
    let wait_for_confirmation_until = wait_until_sec(time_lock_duration);
    let time_lock = wait_for_confirmation_until;

    let (_ctx, taker_coin, _) = generate_utxo_coin_with_random_privkey("MYCOIN", 1000u64.into());
    let (_ctx, maker_coin, _) = generate_utxo_coin_with_random_privkey("MYCOIN", 1000u64.into());
    let taker_pubkey = taker_coin.my_public_key().unwrap();
    let maker_pubkey = maker_coin.my_public_key().unwrap();

    let secret = generate_secret().unwrap();
    let secret_hash = dhash160(&secret);

<<<<<<< HEAD
    let maker_payment = block_on_f01(maker_coin.send_maker_payment(SendPaymentArgs {
        other_version: SWAP_PROTOCOL_VERSION,
=======
    let maker_payment = block_on(maker_coin.send_maker_payment(SendPaymentArgs {
>>>>>>> a1b02c12
        time_lock_duration,
        time_lock,
        other_pubkey: taker_pubkey,
        secret_hash: secret_hash.as_slice(),
        amount: BigDecimal::from(10),
        swap_contract_address: &None,
        swap_unique_data: &[],
        payment_instructions: &None,
        watcher_reward: None,
        wait_for_confirmation_until,
    }))
    .unwrap();

    block_on_f01(maker_coin.wait_for_confirmations(ConfirmPaymentInput {
        payment_tx: maker_payment.tx_hex(),
        confirmations: 1,
        requires_nota: false,
        wait_until: timeout,
        check_every: 1,
    }))
    .unwrap();

    let maker_payment_spend_preimage = block_on_f01(taker_coin.create_maker_payment_spend_preimage(
        &maker_payment.tx_hex(),
        time_lock,
        maker_pubkey,
        secret_hash.as_slice(),
        &[],
    ))
    .unwrap();

    let maker_payment_spend = block_on_f01(taker_coin.send_maker_payment_spend_preimage(
        SendMakerPaymentSpendPreimageInput {
            preimage: &maker_payment_spend_preimage.tx_hex(),
            secret_hash: secret_hash.as_slice(),
            secret: secret.as_slice(),
            taker_pub: taker_pubkey,
            watcher_reward: false,
        },
    ))
    .unwrap();

    let validate_input = ValidateWatcherSpendInput {
        payment_tx: maker_payment_spend.tx_hex(),
        maker_pub: maker_pubkey.to_vec(),
        swap_contract_address: None,
        time_lock,
        secret_hash: secret_hash.to_vec(),
        amount: BigDecimal::from(10),
        watcher_reward: None,
        spend_type: WatcherSpendType::TakerPaymentRefund,
    };

    let validate_watcher_spend = block_on_f01(taker_coin.taker_validates_payment_spend_or_refund(validate_input));
    assert!(validate_watcher_spend.is_ok());
}

#[test]
fn test_taker_validates_maker_payment_spend_eth() {
    let timeout = wait_until_sec(120); // timeout if test takes more than 120 seconds to run

    let taker_coin = eth_coin_with_random_privkey(watchers_swap_contract());
    let taker_keypair = taker_coin.derive_htlc_key_pair(&[]);
    let taker_pub = taker_keypair.public();

    let maker_coin = eth_coin_with_random_privkey(watchers_swap_contract());
    let maker_keypair = maker_coin.derive_htlc_key_pair(&[]);
    let maker_pub = maker_keypair.public();

    let time_lock_duration = get_payment_locktime();
    let wait_for_confirmation_until = wait_until_sec(time_lock_duration);
    let time_lock = wait_for_confirmation_until;
    let maker_amount = BigDecimal::from_str("0.001").unwrap();

    let secret = generate_secret().unwrap();
    let secret_hash = dhash160(&secret);

    let watcher_reward = block_on(maker_coin.get_maker_watcher_reward(
        &MmCoinEnum::from(taker_coin.clone()),
        None,
        wait_for_confirmation_until,
    ))
    .unwrap()
    .unwrap();

<<<<<<< HEAD
    let maker_payment = block_on_f01(maker_coin.send_maker_payment(SendPaymentArgs {
        other_version: SWAP_PROTOCOL_VERSION,
=======
    let maker_payment = block_on(maker_coin.send_maker_payment(SendPaymentArgs {
>>>>>>> a1b02c12
        time_lock_duration,
        time_lock,
        other_pubkey: taker_pub,
        secret_hash: secret_hash.as_slice(),
        amount: maker_amount.clone(),
        swap_contract_address: &maker_coin.swap_contract_address(),
        swap_unique_data: &[],
        payment_instructions: &None,
        watcher_reward: Some(watcher_reward.clone()),
        wait_for_confirmation_until,
    }))
    .unwrap();

    block_on_f01(maker_coin.wait_for_confirmations(ConfirmPaymentInput {
        payment_tx: maker_payment.tx_hex(),
        confirmations: 1,
        requires_nota: false,
        wait_until: timeout,
        check_every: 1,
    }))
    .unwrap();

    let maker_payment_spend_preimage = block_on_f01(taker_coin.create_maker_payment_spend_preimage(
        &maker_payment.tx_hex(),
        time_lock,
        maker_pub,
        secret_hash.as_slice(),
        &[],
    ))
    .unwrap();

    let validate_input = ValidateWatcherSpendInput {
        payment_tx: maker_payment_spend_preimage.tx_hex(),
        maker_pub: maker_pub.to_vec(),
        swap_contract_address: maker_coin.swap_contract_address(),
        time_lock,
        secret_hash: secret_hash.to_vec(),
        amount: maker_amount.clone(),
        watcher_reward: Some(watcher_reward.clone()),
        spend_type: WatcherSpendType::MakerPaymentSpend,
    };

    let error = block_on_f01(taker_coin.taker_validates_payment_spend_or_refund(validate_input))
        .unwrap_err()
        .into_inner();
    log!("error: {:?}", error);
    match error {
        ValidatePaymentError::UnexpectedPaymentState(err) => {
            assert!(err.contains("Payment state is not"))
        },
        _ => panic!(
            "Expected `UnexpectedPaymentState` {}, found {:?}",
            "invalid payment state", error
        ),
    }

    let maker_payment_spend = block_on_f01(taker_coin.send_maker_payment_spend_preimage(
        SendMakerPaymentSpendPreimageInput {
            preimage: &maker_payment_spend_preimage.tx_hex(),
            secret_hash: secret_hash.as_slice(),
            secret: secret.as_slice(),
            taker_pub,
            watcher_reward: true,
        },
    ))
    .unwrap();

    block_on_f01(maker_coin.wait_for_confirmations(ConfirmPaymentInput {
        payment_tx: maker_payment_spend.tx_hex(),
        confirmations: 1,
        requires_nota: false,
        wait_until: timeout,
        check_every: 1,
    }))
    .unwrap();

    let validate_input = ValidateWatcherSpendInput {
        payment_tx: maker_payment_spend.tx_hex(),
        maker_pub: maker_pub.to_vec(),
        swap_contract_address: maker_coin.swap_contract_address(),
        time_lock,
        secret_hash: secret_hash.to_vec(),
        amount: maker_amount.clone(),
        watcher_reward: Some(watcher_reward.clone()),
        spend_type: WatcherSpendType::MakerPaymentSpend,
    };

    block_on_f01(taker_coin.taker_validates_payment_spend_or_refund(validate_input)).unwrap();

    let validate_input = ValidateWatcherSpendInput {
        payment_tx: maker_payment_spend.tx_hex(),
        maker_pub: maker_pub.to_vec(),
        swap_contract_address: Some("9130b257d37a52e52f21054c4da3450c72f595ce".into()),
        time_lock,
        secret_hash: secret_hash.to_vec(),
        amount: maker_amount.clone(),
        watcher_reward: Some(watcher_reward.clone()),
        spend_type: WatcherSpendType::MakerPaymentSpend,
    };

    let error = block_on_f01(taker_coin.taker_validates_payment_spend_or_refund(validate_input))
        .unwrap_err()
        .into_inner();
    log!("error: {:?}", error);
    match error {
        ValidatePaymentError::WrongPaymentTx(err) => {
            assert!(err.contains("was sent to wrong address"))
        },
        _ => panic!(
            "Expected `WrongPaymentTx` {}, found {:?}",
            "invalid contract address", error
        ),
    };

    let validate_input = ValidateWatcherSpendInput {
        payment_tx: maker_payment_spend.tx_hex(),
        maker_pub: taker_pub.to_vec(),
        swap_contract_address: maker_coin.swap_contract_address(),
        time_lock,
        secret_hash: secret_hash.to_vec(),
        amount: maker_amount.clone(),
        watcher_reward: Some(watcher_reward.clone()),
        spend_type: WatcherSpendType::MakerPaymentSpend,
    };

    let error = block_on_f01(taker_coin.taker_validates_payment_spend_or_refund(validate_input))
        .unwrap_err()
        .into_inner();
    log!("error: {:?}", error);
    match error {
        ValidatePaymentError::WrongPaymentTx(err) => {
            assert!(err.contains("Transaction sender arg"))
        },
        _ => panic!(
            "Expected `WrongPaymentTx` {}, found {:?}",
            "invalid payment spend tx sender arg", error
        ),
    };

    let validate_input = ValidateWatcherSpendInput {
        payment_tx: maker_payment_spend.tx_hex(),
        maker_pub: maker_pub.to_vec(),
        swap_contract_address: maker_coin.swap_contract_address(),
        time_lock,
        secret_hash: secret_hash.to_vec(),
        amount: maker_amount.clone(),
        watcher_reward: Some(watcher_reward.clone()),
        spend_type: WatcherSpendType::MakerPaymentSpend,
    };

    let error = block_on_f01(maker_coin.taker_validates_payment_spend_or_refund(validate_input))
        .unwrap_err()
        .into_inner();
    log!("error: {:?}", error);
    match error {
        ValidatePaymentError::WrongPaymentTx(err) => {
            assert!(err.contains("Transaction receiver arg"))
        },
        _ => panic!(
            "Expected `WrongPaymentTx` {}, found {:?}",
            "invalid payment spend tx receiver arg", error
        ),
    };

    let mut wrong_watcher_reward = watcher_reward.clone();
    wrong_watcher_reward.reward_target = RewardTarget::Contract;

    let validate_input = ValidateWatcherSpendInput {
        payment_tx: maker_payment_spend.tx_hex(),
        maker_pub: maker_pub.to_vec(),
        swap_contract_address: maker_coin.swap_contract_address(),
        time_lock,
        secret_hash: secret_hash.to_vec(),
        amount: maker_amount.clone(),
        watcher_reward: Some(wrong_watcher_reward),
        spend_type: WatcherSpendType::MakerPaymentSpend,
    };

    let error = block_on_f01(taker_coin.taker_validates_payment_spend_or_refund(validate_input))
        .unwrap_err()
        .into_inner();
    log!("error: {:?}", error);
    match error {
        ValidatePaymentError::WrongPaymentTx(err) => {
            assert!(err.contains("Transaction reward target arg"))
        },
        _ => panic!(
            "Expected `WrongPaymentTx` {}, found {:?}",
            "invalid payment spend tx reward target arg", error
        ),
    };

    let mut wrong_watcher_reward = watcher_reward.clone();
    wrong_watcher_reward.send_contract_reward_on_spend = false;

    let validate_input = ValidateWatcherSpendInput {
        payment_tx: maker_payment_spend.tx_hex(),
        maker_pub: maker_pub.to_vec(),
        swap_contract_address: maker_coin.swap_contract_address(),
        time_lock,
        secret_hash: secret_hash.to_vec(),
        amount: maker_amount.clone(),
        watcher_reward: Some(wrong_watcher_reward),
        spend_type: WatcherSpendType::MakerPaymentSpend,
    };

    let error = block_on_f01(taker_coin.taker_validates_payment_spend_or_refund(validate_input))
        .unwrap_err()
        .into_inner();
    log!("error: {:?}", error);
    match error {
        ValidatePaymentError::WrongPaymentTx(err) => {
            assert!(err.contains("Transaction sends contract reward on spend arg"))
        },
        _ => panic!(
            "Expected `WrongPaymentTx` {}, found {:?}",
            "invalid payment spend tx sends contract reward on spend arg", error
        ),
    };

    let mut wrong_watcher_reward = watcher_reward.clone();
    wrong_watcher_reward.amount = BigDecimal::one();

    let validate_input = ValidateWatcherSpendInput {
        payment_tx: maker_payment_spend.tx_hex(),
        maker_pub: maker_pub.to_vec(),
        swap_contract_address: maker_coin.swap_contract_address(),
        time_lock,
        secret_hash: secret_hash.to_vec(),
        amount: maker_amount,
        watcher_reward: Some(wrong_watcher_reward),
        spend_type: WatcherSpendType::MakerPaymentSpend,
    };

    let error = block_on_f01(taker_coin.taker_validates_payment_spend_or_refund(validate_input))
        .unwrap_err()
        .into_inner();
    log!("error: {:?}", error);
    match error {
        ValidatePaymentError::WrongPaymentTx(err) => {
            assert!(err.contains("Transaction watcher reward amount arg"))
        },
        _ => panic!(
            "Expected `WrongPaymentTx` {}, found {:?}",
            "invalid payment spend tx watcher reward amount arg", error
        ),
    };

    let validate_input = ValidateWatcherSpendInput {
        payment_tx: maker_payment_spend.tx_hex(),
        maker_pub: maker_pub.to_vec(),
        swap_contract_address: maker_coin.swap_contract_address(),
        time_lock,
        secret_hash: secret_hash.to_vec(),
        amount: BigDecimal::one(),
        watcher_reward: Some(watcher_reward),
        spend_type: WatcherSpendType::MakerPaymentSpend,
    };

    let error = block_on_f01(taker_coin.taker_validates_payment_spend_or_refund(validate_input))
        .unwrap_err()
        .into_inner();
    log!("error: {:?}", error);
    match error {
        ValidatePaymentError::WrongPaymentTx(err) => {
            assert!(err.contains("Transaction amount arg"))
        },
        _ => panic!(
            "Expected `WrongPaymentTx` {}, found {:?}",
            "invalid payment spend tx amount arg", error
        ),
    };
}

#[test]
fn test_taker_validates_maker_payment_spend_erc20() {
    let timeout = wait_until_sec(120); // timeout if test takes more than 120 seconds to run

    let taker_coin = erc20_coin_with_random_privkey(watchers_swap_contract());
    let taker_keypair = taker_coin.derive_htlc_key_pair(&[]);
    let taker_pub = taker_keypair.public();

    let maker_coin = erc20_coin_with_random_privkey(watchers_swap_contract());
    let maker_keypair = maker_coin.derive_htlc_key_pair(&[]);
    let maker_pub = maker_keypair.public();

    let time_lock_duration = get_payment_locktime();
    let wait_for_confirmation_until = wait_until_sec(time_lock_duration);
    let time_lock = wait_for_confirmation_until;
    let maker_amount = BigDecimal::from_str("0.001").unwrap();

    let secret = generate_secret().unwrap();
    let secret_hash = dhash160(&secret);

    let watcher_reward = block_on(maker_coin.get_maker_watcher_reward(
        &MmCoinEnum::from(taker_coin.clone()),
        None,
        wait_for_confirmation_until,
    ))
    .unwrap();

<<<<<<< HEAD
    let maker_payment = block_on_f01(maker_coin.send_maker_payment(SendPaymentArgs {
        other_version: SWAP_PROTOCOL_VERSION,
=======
    let maker_payment = block_on(maker_coin.send_maker_payment(SendPaymentArgs {
>>>>>>> a1b02c12
        time_lock_duration,
        time_lock,
        other_pubkey: taker_pub,
        secret_hash: secret_hash.as_slice(),
        amount: maker_amount.clone(),
        swap_contract_address: &maker_coin.swap_contract_address(),
        swap_unique_data: &[],
        payment_instructions: &None,
        watcher_reward: watcher_reward.clone(),
        wait_for_confirmation_until,
    }))
    .unwrap();

    block_on_f01(maker_coin.wait_for_confirmations(ConfirmPaymentInput {
        payment_tx: maker_payment.tx_hex(),
        confirmations: 1,
        requires_nota: false,
        wait_until: timeout,
        check_every: 1,
    }))
    .unwrap();

    let maker_payment_spend_preimage = block_on_f01(taker_coin.create_maker_payment_spend_preimage(
        &maker_payment.tx_hex(),
        time_lock,
        maker_pub,
        secret_hash.as_slice(),
        &[],
    ))
    .unwrap();

    let maker_payment_spend = block_on_f01(taker_coin.send_maker_payment_spend_preimage(
        SendMakerPaymentSpendPreimageInput {
            preimage: &maker_payment_spend_preimage.tx_hex(),
            secret_hash: secret_hash.as_slice(),
            secret: secret.as_slice(),
            taker_pub,
            watcher_reward: true,
        },
    ))
    .unwrap();

    block_on_f01(maker_coin.wait_for_confirmations(ConfirmPaymentInput {
        payment_tx: maker_payment_spend.tx_hex(),
        confirmations: 1,
        requires_nota: false,
        wait_until: timeout,
        check_every: 1,
    }))
    .unwrap();

    let validate_input = ValidateWatcherSpendInput {
        payment_tx: maker_payment_spend.tx_hex(),
        maker_pub: maker_pub.to_vec(),
        swap_contract_address: maker_coin.swap_contract_address(),
        time_lock,
        secret_hash: secret_hash.to_vec(),
        amount: maker_amount,
        watcher_reward: watcher_reward.clone(),
        spend_type: WatcherSpendType::MakerPaymentSpend,
    };

    block_on_f01(taker_coin.taker_validates_payment_spend_or_refund(validate_input)).unwrap();

    let validate_input = ValidateWatcherSpendInput {
        payment_tx: maker_payment_spend.tx_hex(),
        maker_pub: maker_pub.to_vec(),
        swap_contract_address: maker_coin.swap_contract_address(),
        time_lock,
        secret_hash: secret_hash.to_vec(),
        amount: BigDecimal::one(),
        watcher_reward,
        spend_type: WatcherSpendType::MakerPaymentSpend,
    };

    let error = block_on_f01(taker_coin.taker_validates_payment_spend_or_refund(validate_input))
        .unwrap_err()
        .into_inner();
    log!("error: {:?}", error);
    match error {
        ValidatePaymentError::WrongPaymentTx(err) => {
            assert!(err.contains("Transaction amount arg"))
        },
        _ => panic!(
            "Expected `WrongPaymentTx` {}, found {:?}",
            "invalid payment spend tx amount arg", error
        ),
    };
}

#[test]
fn test_send_taker_payment_refund_preimage_utxo() {
    let timeout = wait_until_sec(120); // timeout if test takes more than 120 seconds to run
    let (_ctx, coin, _) = generate_utxo_coin_with_random_privkey("MYCOIN", 1000u64.into());
    let my_public_key = coin.my_public_key().unwrap();

    let time_lock = now_sec() - 3600;
    let taker_payment_args = SendPaymentArgs {
        other_version: SWAP_PROTOCOL_VERSION,
        time_lock_duration: 0,
        time_lock,
        other_pubkey: my_public_key,
        secret_hash: &[0; 20],
        amount: 1u64.into(),
        swap_contract_address: &None,
        swap_unique_data: &[],
        payment_instructions: &None,
        watcher_reward: None,
        wait_for_confirmation_until: 0,
    };
    let tx = block_on(coin.send_taker_payment(taker_payment_args)).unwrap();

    let confirm_payment_input = ConfirmPaymentInput {
        payment_tx: tx.tx_hex(),
        confirmations: 1,
        requires_nota: false,
        wait_until: timeout,
        check_every: 1,
    };
    block_on_f01(coin.wait_for_confirmations(confirm_payment_input)).unwrap();

    let refund_tx = block_on_f01(coin.create_taker_payment_refund_preimage(
        &tx.tx_hex(),
        time_lock,
        my_public_key,
        &[0; 20],
        &None,
        &[],
    ))
    .unwrap();

    let refund_tx = block_on_f01(coin.send_taker_payment_refund_preimage(RefundPaymentArgs {
        payment_tx: &refund_tx.tx_hex(),
        swap_contract_address: &None,
        tx_type_with_secret_hash: SwapTxTypeWithSecretHash::TakerOrMakerPayment {
            maker_secret_hash: &[0; 20],
        },
        other_pubkey: my_public_key,
        time_lock,
        swap_unique_data: &[],
        watcher_reward: false,
    }))
    .unwrap();

    let confirm_payment_input = ConfirmPaymentInput {
        payment_tx: refund_tx.tx_hex(),
        confirmations: 1,
        requires_nota: false,
        wait_until: timeout,
        check_every: 1,
    };
    block_on_f01(coin.wait_for_confirmations(confirm_payment_input)).unwrap();

    let search_input = SearchForSwapTxSpendInput {
        time_lock,
        other_pub: coin.my_public_key().unwrap(),
        secret_hash: &[0; 20],
        tx: &tx.tx_hex(),
        search_from_block: 0,
        swap_contract_address: &None,
        swap_unique_data: &[],
        watcher_reward: false,
    };
    let found = block_on(coin.search_for_swap_tx_spend_my(search_input))
        .unwrap()
        .unwrap();
    assert_eq!(FoundSwapTxSpend::Refunded(refund_tx), found);
}

#[test]
fn test_watcher_reward() {
    let timeout = wait_until_sec(300); // timeout if test takes more than 300 seconds to run
    let (_ctx, utxo_coin, _) = generate_utxo_coin_with_random_privkey("MYCOIN", 1000u64.into());
    let eth_coin = eth_coin_with_random_privkey(watchers_swap_contract());

    let watcher_reward =
        block_on(eth_coin.get_taker_watcher_reward(&MmCoinEnum::EthCoin(eth_coin.clone()), None, None, None, timeout))
            .unwrap();
    assert!(!watcher_reward.is_exact_amount);
    assert!(matches!(watcher_reward.reward_target, RewardTarget::Contract));
    assert!(!watcher_reward.send_contract_reward_on_spend);

    let watcher_reward = block_on(eth_coin.get_taker_watcher_reward(
        &MmCoinEnum::EthCoin(eth_coin.clone()),
        None,
        None,
        Some(BigDecimal::one()),
        timeout,
    ))
    .unwrap();
    // assert!(watcher_reward.is_exact_amount);
    assert!(matches!(watcher_reward.reward_target, RewardTarget::Contract));
    assert!(!watcher_reward.send_contract_reward_on_spend);
    assert_eq!(watcher_reward.amount, BigDecimal::one());

    let watcher_reward = block_on(eth_coin.get_taker_watcher_reward(
        &MmCoinEnum::UtxoCoin(utxo_coin.clone()),
        None,
        None,
        None,
        timeout,
    ))
    .unwrap();
    assert!(!watcher_reward.is_exact_amount);
    assert!(matches!(watcher_reward.reward_target, RewardTarget::PaymentSender));
    assert!(!watcher_reward.send_contract_reward_on_spend);

    let watcher_reward =
        block_on(eth_coin.get_maker_watcher_reward(&MmCoinEnum::EthCoin(eth_coin.clone()), None, timeout))
            .unwrap()
            .unwrap();
    assert!(!watcher_reward.is_exact_amount);
    assert!(matches!(watcher_reward.reward_target, RewardTarget::None));
    assert!(watcher_reward.send_contract_reward_on_spend);

    let watcher_reward = block_on(eth_coin.get_maker_watcher_reward(
        &MmCoinEnum::EthCoin(eth_coin.clone()),
        Some(BigDecimal::one()),
        timeout,
    ))
    .unwrap()
    .unwrap();
    assert!(watcher_reward.is_exact_amount);
    assert!(matches!(watcher_reward.reward_target, RewardTarget::None));
    assert!(watcher_reward.send_contract_reward_on_spend);
    assert_eq!(watcher_reward.amount, BigDecimal::one());

    let watcher_reward =
        block_on(eth_coin.get_maker_watcher_reward(&MmCoinEnum::UtxoCoin(utxo_coin.clone()), None, timeout))
            .unwrap()
            .unwrap();
    assert!(!watcher_reward.is_exact_amount);
    assert!(matches!(watcher_reward.reward_target, RewardTarget::PaymentSpender));
    assert!(!watcher_reward.send_contract_reward_on_spend);

    let watcher_reward = block_on(utxo_coin.get_taker_watcher_reward(
        &MmCoinEnum::EthCoin(eth_coin),
        Some(BigDecimal::from_str("0.01").unwrap()),
        Some(BigDecimal::from_str("1").unwrap()),
        None,
        timeout,
    ))
    .unwrap();
    assert!(!watcher_reward.is_exact_amount);
    assert!(matches!(watcher_reward.reward_target, RewardTarget::PaymentReceiver));
    assert!(!watcher_reward.send_contract_reward_on_spend);

    let watcher_reward =
        block_on(utxo_coin.get_maker_watcher_reward(&MmCoinEnum::UtxoCoin(utxo_coin.clone()), None, timeout)).unwrap();
    assert!(matches!(watcher_reward, None));
}<|MERGE_RESOLUTION|>--- conflicted
+++ resolved
@@ -1518,12 +1518,8 @@
 
     let secret_hash = dhash160(&generate_secret().unwrap());
 
-<<<<<<< HEAD
-    let taker_payment = block_on_f01(taker_coin.send_taker_payment(SendPaymentArgs {
+    let taker_payment = block_on(taker_coin.send_taker_payment(SendPaymentArgs {
         other_version: SWAP_PROTOCOL_VERSION,
-=======
-    let taker_payment = block_on(taker_coin.send_taker_payment(SendPaymentArgs {
->>>>>>> a1b02c12
         time_lock_duration,
         time_lock,
         other_pubkey: maker_pubkey,
@@ -1618,12 +1614,8 @@
         ),
     }
 
-<<<<<<< HEAD
-    let taker_payment_wrong_secret = block_on_f01(taker_coin.send_taker_payment(SendPaymentArgs {
+    let taker_payment_wrong_secret = block_on(taker_coin.send_taker_payment(SendPaymentArgs {
         other_version: SWAP_PROTOCOL_VERSION,
-=======
-    let taker_payment_wrong_secret = block_on(taker_coin.send_taker_payment(SendPaymentArgs {
->>>>>>> a1b02c12
         time_lock_duration,
         time_lock,
         other_pubkey: maker_pubkey,
@@ -1736,12 +1728,8 @@
         .unwrap(),
     );
 
-<<<<<<< HEAD
-    let taker_payment = block_on_f01(taker_coin.send_taker_payment(SendPaymentArgs {
+    let taker_payment = block_on(taker_coin.send_taker_payment(SendPaymentArgs {
         other_version: SWAP_PROTOCOL_VERSION,
-=======
-    let taker_payment = block_on(taker_coin.send_taker_payment(SendPaymentArgs {
->>>>>>> a1b02c12
         time_lock_duration,
         time_lock,
         other_pubkey: maker_pub,
@@ -1805,12 +1793,8 @@
         ),
     }
 
-<<<<<<< HEAD
-    let taker_payment_wrong_contract = block_on_f01(taker_coin.send_taker_payment(SendPaymentArgs {
+    let taker_payment_wrong_contract = block_on(taker_coin.send_taker_payment(SendPaymentArgs {
         other_version: SWAP_PROTOCOL_VERSION,
-=======
-    let taker_payment_wrong_contract = block_on(taker_coin.send_taker_payment(SendPaymentArgs {
->>>>>>> a1b02c12
         time_lock_duration,
         time_lock,
         other_pubkey: maker_pub,
@@ -1878,12 +1862,8 @@
         ),
     }
 
-<<<<<<< HEAD
-    let taker_payment_wrong_secret = block_on_f01(taker_coin.send_taker_payment(SendPaymentArgs {
+    let taker_payment_wrong_secret = block_on(taker_coin.send_taker_payment(SendPaymentArgs {
         other_version: SWAP_PROTOCOL_VERSION,
-=======
-    let taker_payment_wrong_secret = block_on(taker_coin.send_taker_payment(SendPaymentArgs {
->>>>>>> a1b02c12
         time_lock_duration,
         time_lock,
         other_pubkey: maker_pub,
@@ -1987,12 +1967,8 @@
         .unwrap(),
     );
 
-<<<<<<< HEAD
-    let taker_payment = block_on_f01(taker_coin.send_taker_payment(SendPaymentArgs {
+    let taker_payment = block_on(taker_coin.send_taker_payment(SendPaymentArgs {
         other_version: SWAP_PROTOCOL_VERSION,
-=======
-    let taker_payment = block_on(taker_coin.send_taker_payment(SendPaymentArgs {
->>>>>>> a1b02c12
         time_lock_duration,
         time_lock,
         other_pubkey: maker_pub,
@@ -2053,12 +2029,8 @@
         ),
     }
 
-<<<<<<< HEAD
-    let taker_payment_wrong_contract = block_on_f01(taker_coin.send_taker_payment(SendPaymentArgs {
+    let taker_payment_wrong_contract = block_on(taker_coin.send_taker_payment(SendPaymentArgs {
         other_version: SWAP_PROTOCOL_VERSION,
-=======
-    let taker_payment_wrong_contract = block_on(taker_coin.send_taker_payment(SendPaymentArgs {
->>>>>>> a1b02c12
         time_lock_duration,
         time_lock,
         other_pubkey: maker_pub,
@@ -2122,12 +2094,8 @@
         ),
     }
 
-<<<<<<< HEAD
-    let taker_payment_wrong_secret = block_on_f01(taker_coin.send_taker_payment(SendPaymentArgs {
+    let taker_payment_wrong_secret = block_on(taker_coin.send_taker_payment(SendPaymentArgs {
         other_version: SWAP_PROTOCOL_VERSION,
-=======
-    let taker_payment_wrong_secret = block_on(taker_coin.send_taker_payment(SendPaymentArgs {
->>>>>>> a1b02c12
         time_lock_duration,
         time_lock,
         other_pubkey: maker_pub,
@@ -2212,12 +2180,8 @@
 
     let secret_hash = dhash160(&generate_secret().unwrap());
 
-<<<<<<< HEAD
-    let taker_payment = block_on_f01(taker_coin.send_taker_payment(SendPaymentArgs {
+    let taker_payment = block_on(taker_coin.send_taker_payment(SendPaymentArgs {
         other_version: SWAP_PROTOCOL_VERSION,
-=======
-    let taker_payment = block_on(taker_coin.send_taker_payment(SendPaymentArgs {
->>>>>>> a1b02c12
         time_lock_duration,
         time_lock,
         other_pubkey: maker_pubkey,
@@ -2306,12 +2270,8 @@
     ))
     .unwrap();
 
-<<<<<<< HEAD
-    let taker_payment = block_on_f01(taker_coin.send_taker_payment(SendPaymentArgs {
+    let taker_payment = block_on(taker_coin.send_taker_payment(SendPaymentArgs {
         other_version: SWAP_PROTOCOL_VERSION,
-=======
-    let taker_payment = block_on(taker_coin.send_taker_payment(SendPaymentArgs {
->>>>>>> a1b02c12
         time_lock_duration,
         time_lock,
         other_pubkey: maker_pub,
@@ -2612,12 +2572,8 @@
         .unwrap(),
     );
 
-<<<<<<< HEAD
-    let taker_payment = block_on_f01(taker_coin.send_taker_payment(SendPaymentArgs {
+    let taker_payment = block_on(taker_coin.send_taker_payment(SendPaymentArgs {
         other_version: SWAP_PROTOCOL_VERSION,
-=======
-    let taker_payment = block_on(taker_coin.send_taker_payment(SendPaymentArgs {
->>>>>>> a1b02c12
         time_lock_duration,
         time_lock,
         other_pubkey: maker_pub,
@@ -2718,12 +2674,8 @@
     let secret = generate_secret().unwrap();
     let secret_hash = dhash160(&secret);
 
-<<<<<<< HEAD
-    let maker_payment = block_on_f01(maker_coin.send_maker_payment(SendPaymentArgs {
+    let maker_payment = block_on(maker_coin.send_maker_payment(SendPaymentArgs {
         other_version: SWAP_PROTOCOL_VERSION,
-=======
-    let maker_payment = block_on(maker_coin.send_maker_payment(SendPaymentArgs {
->>>>>>> a1b02c12
         time_lock_duration,
         time_lock,
         other_pubkey: taker_pubkey,
@@ -2809,12 +2761,8 @@
     .unwrap()
     .unwrap();
 
-<<<<<<< HEAD
-    let maker_payment = block_on_f01(maker_coin.send_maker_payment(SendPaymentArgs {
+    let maker_payment = block_on(maker_coin.send_maker_payment(SendPaymentArgs {
         other_version: SWAP_PROTOCOL_VERSION,
-=======
-    let maker_payment = block_on(maker_coin.send_maker_payment(SendPaymentArgs {
->>>>>>> a1b02c12
         time_lock_duration,
         time_lock,
         other_pubkey: taker_pub,
@@ -3116,12 +3064,8 @@
     ))
     .unwrap();
 
-<<<<<<< HEAD
-    let maker_payment = block_on_f01(maker_coin.send_maker_payment(SendPaymentArgs {
+    let maker_payment = block_on(maker_coin.send_maker_payment(SendPaymentArgs {
         other_version: SWAP_PROTOCOL_VERSION,
-=======
-    let maker_payment = block_on(maker_coin.send_maker_payment(SendPaymentArgs {
->>>>>>> a1b02c12
         time_lock_duration,
         time_lock,
         other_pubkey: taker_pub,
