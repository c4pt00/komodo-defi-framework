use crate::docker_tests::docker_tests_common::{generate_utxo_coin_with_privkey, trade_base_rel, GETH_RPC_URL, MM_CTX};
use crate::docker_tests::eth_docker_tests::{erc20_coin_with_random_privkey, erc20_contract_checksum,
                                            fill_eth_erc20_with_private_key, swap_contract};
use crate::integration_tests_common::*;
use crate::{fill_address, generate_utxo_coin_with_random_privkey, random_secp256k1_secret, rmd160_from_priv,
            utxo_coin_from_privkey};
use bitcrypto::dhash160;
use chain::OutPoint;
use coins::utxo::rpc_clients::UnspentInfo;
use coins::utxo::{GetUtxoListOps, UtxoCommonOps};
use coins::TxFeeDetails;
use coins::{ConfirmPaymentInput, FoundSwapTxSpend, MarketCoinOps, MmCoin, RefundPaymentArgs,
            SearchForSwapTxSpendInput, SendPaymentArgs, SpendPaymentArgs, SwapOps, SwapTxTypeWithSecretHash,
<<<<<<< HEAD
            TransactionEnum, WithdrawRequest, SWAP_PROTOCOL_VERSION};
use common::{block_on, executor::Timer, get_utc_timestamp, now_sec, wait_until_sec};
=======
            TransactionEnum, WithdrawRequest};
use common::{block_on, block_on_f01, executor::Timer, get_utc_timestamp, now_sec, wait_until_sec};
>>>>>>> ce183766
use crypto::privkey::key_pair_from_seed;
use crypto::{CryptoCtx, DerivationPath, KeyPairPolicy};
use http::StatusCode;
use mm2_number::{BigDecimal, BigRational, MmNumber};
use mm2_test_helpers::for_tests::{check_my_swap_status_amounts, disable_coin, disable_coin_err, enable_eth_coin,
                                  enable_eth_with_tokens_v2, erc20_dev_conf, eth_dev_conf, get_locked_amount,
                                  kmd_conf, max_maker_vol, mm_dump, mycoin1_conf, mycoin_conf, set_price, start_swaps,
                                  wait_for_swap_contract_negotiation, wait_for_swap_negotiation_failure,
                                  MarketMakerIt, Mm2TestConf};
use mm2_test_helpers::{get_passphrase, structs::*};
use serde_json::Value as Json;
use std::collections::{HashMap, HashSet};
use std::env;
use std::iter::FromIterator;
use std::str::FromStr;
use std::thread;
use std::time::Duration;

#[test]
fn test_search_for_swap_tx_spend_native_was_refunded_taker() {
    let timeout = wait_until_sec(120); // timeout if test takes more than 120 seconds to run
    let (_ctx, coin, _) = generate_utxo_coin_with_random_privkey("MYCOIN", 1000u64.into());
    let my_public_key = coin.my_public_key().unwrap();

    let time_lock = now_sec() - 3600;
    let taker_payment_args = SendPaymentArgs {
        other_version: SWAP_PROTOCOL_VERSION,
        time_lock_duration: 0,
        time_lock,
        other_pubkey: my_public_key,
        secret_hash: &[0; 20],
        amount: 1u64.into(),
        swap_contract_address: &None,
        swap_unique_data: &[],
        payment_instructions: &None,
        watcher_reward: None,
        wait_for_confirmation_until: 0,
    };
    let tx = block_on_f01(coin.send_taker_payment(taker_payment_args)).unwrap();

    let confirm_payment_input = ConfirmPaymentInput {
        payment_tx: tx.tx_hex(),
        confirmations: 1,
        requires_nota: false,
        wait_until: timeout,
        check_every: 1,
    };
    block_on_f01(coin.wait_for_confirmations(confirm_payment_input)).unwrap();
    let maker_refunds_payment_args = RefundPaymentArgs {
        payment_tx: &tx.tx_hex(),
        time_lock,
        other_pubkey: my_public_key,
        tx_type_with_secret_hash: SwapTxTypeWithSecretHash::TakerOrMakerPayment {
            maker_secret_hash: &[0; 20],
        },
        swap_contract_address: &None,
        swap_unique_data: &[],
        watcher_reward: false,
    };
    let refund_tx = block_on(coin.send_maker_refunds_payment(maker_refunds_payment_args)).unwrap();

    let confirm_payment_input = ConfirmPaymentInput {
        payment_tx: refund_tx.tx_hex(),
        confirmations: 1,
        requires_nota: false,
        wait_until: timeout,
        check_every: 1,
    };
    block_on_f01(coin.wait_for_confirmations(confirm_payment_input)).unwrap();

    let search_input = SearchForSwapTxSpendInput {
        time_lock,
        other_pub: coin.my_public_key().unwrap(),
        secret_hash: &[0; 20],
        tx: &tx.tx_hex(),
        search_from_block: 0,
        swap_contract_address: &None,
        swap_unique_data: &[],
        watcher_reward: false,
    };
    let found = block_on(coin.search_for_swap_tx_spend_my(search_input))
        .unwrap()
        .unwrap();
    assert_eq!(FoundSwapTxSpend::Refunded(refund_tx), found);
}

#[test]
fn test_for_non_existent_tx_hex_utxo() {
    // This test shouldn't wait till timeout!
    let timeout = wait_until_sec(120);
    let (_ctx, coin, _) = generate_utxo_coin_with_random_privkey("MYCOIN", 1000u64.into());
    // bad transaction hex
    let tx = hex::decode("0400008085202f8902bf17bf7d1daace52e08f732a6b8771743ca4b1cb765a187e72fd091a0aabfd52000000006a47304402203eaaa3c4da101240f80f9c5e9de716a22b1ec6d66080de6a0cca32011cd77223022040d9082b6242d6acf9a1a8e658779e1c655d708379862f235e8ba7b8ca4e69c6012102031d4256c4bc9f99ac88bf3dba21773132281f65f9bf23a59928bce08961e2f3ffffffffff023ca13c0e9e085dd13f481f193e8a3e8fd609020936e98b5587342d994f4d020000006b483045022100c0ba56adb8de923975052312467347d83238bd8d480ce66e8b709a7997373994022048507bcac921fdb2302fa5224ce86e41b7efc1a2e20ae63aa738dfa99b7be826012102031d4256c4bc9f99ac88bf3dba21773132281f65f9bf23a59928bce08961e2f3ffffffff0300e1f5050000000017a9141ee6d4c38a3c078eab87ad1a5e4b00f21259b10d87000000000000000016611400000000000000000000000000000000000000001b94d736000000001976a91405aab5342166f8594baf17a7d9bef5d56744332788ac2d08e35e000000000000000000000000000000").unwrap();
    let confirm_payment_input = ConfirmPaymentInput {
        payment_tx: tx,
        confirmations: 1,
        requires_nota: false,
        wait_until: timeout,
        check_every: 1,
    };
    let actual = block_on_f01(coin.wait_for_confirmations(confirm_payment_input))
        .err()
        .unwrap();
    assert!(actual.contains(
        "Tx d342ff9da528a2e262bddf2b6f9a27d1beb7aeb03f0fc8d9eac2987266447e44 was not found on chain after 10 tries"
    ));
}

#[test]
fn test_search_for_swap_tx_spend_native_was_refunded_maker() {
    let timeout = wait_until_sec(120); // timeout if test takes more than 120 seconds to run
    let (_ctx, coin, _) = generate_utxo_coin_with_random_privkey("MYCOIN", 1000u64.into());
    let my_public_key = coin.my_public_key().unwrap();

    let time_lock = now_sec() - 3600;
    let maker_payment_args = SendPaymentArgs {
        other_version: SWAP_PROTOCOL_VERSION,
        time_lock_duration: 0,
        time_lock,
        other_pubkey: my_public_key,
        secret_hash: &[0; 20],
        amount: 1u64.into(),
        swap_contract_address: &None,
        swap_unique_data: &[],
        payment_instructions: &None,
        watcher_reward: None,
        wait_for_confirmation_until: 0,
    };
    let tx = block_on_f01(coin.send_maker_payment(maker_payment_args)).unwrap();

    let confirm_payment_input = ConfirmPaymentInput {
        payment_tx: tx.tx_hex(),
        confirmations: 1,
        requires_nota: false,
        wait_until: timeout,
        check_every: 1,
    };
    block_on_f01(coin.wait_for_confirmations(confirm_payment_input)).unwrap();
    let maker_refunds_payment_args = RefundPaymentArgs {
        payment_tx: &tx.tx_hex(),
        time_lock,
        other_pubkey: my_public_key,
        tx_type_with_secret_hash: SwapTxTypeWithSecretHash::TakerOrMakerPayment {
            maker_secret_hash: &[0; 20],
        },
        swap_contract_address: &None,
        swap_unique_data: &[],
        watcher_reward: false,
    };
    let refund_tx = block_on(coin.send_maker_refunds_payment(maker_refunds_payment_args)).unwrap();

    let confirm_payment_input = ConfirmPaymentInput {
        payment_tx: refund_tx.tx_hex(),
        confirmations: 1,
        requires_nota: false,
        wait_until: timeout,
        check_every: 1,
    };
    block_on_f01(coin.wait_for_confirmations(confirm_payment_input)).unwrap();

    let search_input = SearchForSwapTxSpendInput {
        time_lock,
        other_pub: coin.my_public_key().unwrap(),
        secret_hash: &[0; 20],
        tx: &tx.tx_hex(),
        search_from_block: 0,
        swap_contract_address: &None,
        swap_unique_data: &[],
        watcher_reward: false,
    };
    let found = block_on(coin.search_for_swap_tx_spend_my(search_input))
        .unwrap()
        .unwrap();
    assert_eq!(FoundSwapTxSpend::Refunded(refund_tx), found);
}

#[test]
fn test_search_for_taker_swap_tx_spend_native_was_spent_by_maker() {
    let timeout = wait_until_sec(120); // timeout if test takes more than 120 seconds to run
    let (_ctx, coin, _) = generate_utxo_coin_with_random_privkey("MYCOIN", 1000u64.into());
    let secret = [0; 32];
    let my_pubkey = coin.my_public_key().unwrap();

    let secret_hash = dhash160(&secret);
    let time_lock = now_sec() - 3600;
    let taker_payment_args = SendPaymentArgs {
        other_version: SWAP_PROTOCOL_VERSION,
        time_lock_duration: 0,
        time_lock,
        other_pubkey: my_pubkey,
        secret_hash: secret_hash.as_slice(),
        amount: 1u64.into(),
        swap_contract_address: &None,
        swap_unique_data: &[],
        payment_instructions: &None,
        watcher_reward: None,
        wait_for_confirmation_until: 0,
    };
    let tx = block_on_f01(coin.send_taker_payment(taker_payment_args)).unwrap();

    let confirm_payment_input = ConfirmPaymentInput {
        payment_tx: tx.tx_hex(),
        confirmations: 1,
        requires_nota: false,
        wait_until: timeout,
        check_every: 1,
    };
    block_on_f01(coin.wait_for_confirmations(confirm_payment_input)).unwrap();
    let maker_spends_payment_args = SpendPaymentArgs {
        other_version: SWAP_PROTOCOL_VERSION,
        other_payment_tx: &tx.tx_hex(),
        time_lock,
        other_pubkey: my_pubkey,
        secret: &secret,
        secret_hash: secret_hash.as_slice(),
        swap_contract_address: &None,
        swap_unique_data: &[],
        watcher_reward: false,
    };
    let spend_tx = block_on(coin.send_maker_spends_taker_payment(maker_spends_payment_args)).unwrap();

    let confirm_payment_input = ConfirmPaymentInput {
        payment_tx: spend_tx.tx_hex(),
        confirmations: 1,
        requires_nota: false,
        wait_until: timeout,
        check_every: 1,
    };
    block_on_f01(coin.wait_for_confirmations(confirm_payment_input)).unwrap();

    let search_input = SearchForSwapTxSpendInput {
        time_lock,
        other_pub: coin.my_public_key().unwrap(),
        secret_hash: &*dhash160(&secret),
        tx: &tx.tx_hex(),
        search_from_block: 0,
        swap_contract_address: &None,
        swap_unique_data: &[],
        watcher_reward: false,
    };
    let found = block_on(coin.search_for_swap_tx_spend_my(search_input))
        .unwrap()
        .unwrap();
    assert_eq!(FoundSwapTxSpend::Spent(spend_tx), found);
}

#[test]
fn test_search_for_maker_swap_tx_spend_native_was_spent_by_taker() {
    let timeout = wait_until_sec(120); // timeout if test takes more than 120 seconds to run
    let (_ctx, coin, _) = generate_utxo_coin_with_random_privkey("MYCOIN", 1000u64.into());
    let secret = [0; 32];
    let my_pubkey = coin.my_public_key().unwrap();

    let time_lock = now_sec() - 3600;
    let secret_hash = dhash160(&secret);
    let maker_payment_args = SendPaymentArgs {
        other_version: SWAP_PROTOCOL_VERSION,
        time_lock_duration: 0,
        time_lock,
        other_pubkey: my_pubkey,
        secret_hash: secret_hash.as_slice(),
        amount: 1u64.into(),
        swap_contract_address: &None,
        swap_unique_data: &[],
        payment_instructions: &None,
        watcher_reward: None,
        wait_for_confirmation_until: 0,
    };
    let tx = block_on_f01(coin.send_maker_payment(maker_payment_args)).unwrap();

    let confirm_payment_input = ConfirmPaymentInput {
        payment_tx: tx.tx_hex(),
        confirmations: 1,
        requires_nota: false,
        wait_until: timeout,
        check_every: 1,
    };
    block_on_f01(coin.wait_for_confirmations(confirm_payment_input)).unwrap();
    let taker_spends_payment_args = SpendPaymentArgs {
        other_version: SWAP_PROTOCOL_VERSION,
        other_payment_tx: &tx.tx_hex(),
        time_lock,
        other_pubkey: my_pubkey,
        secret: &secret,
        secret_hash: secret_hash.as_slice(),
        swap_contract_address: &None,
        swap_unique_data: &[],
        watcher_reward: false,
    };
    let spend_tx = block_on(coin.send_taker_spends_maker_payment(taker_spends_payment_args)).unwrap();

    let confirm_payment_input = ConfirmPaymentInput {
        payment_tx: spend_tx.tx_hex(),
        confirmations: 1,
        requires_nota: false,
        wait_until: timeout,
        check_every: 1,
    };
    block_on_f01(coin.wait_for_confirmations(confirm_payment_input)).unwrap();

    let search_input = SearchForSwapTxSpendInput {
        time_lock,
        other_pub: coin.my_public_key().unwrap(),
        secret_hash: &*dhash160(&secret),
        tx: &tx.tx_hex(),
        search_from_block: 0,
        swap_contract_address: &None,
        swap_unique_data: &[],
        watcher_reward: false,
    };
    let found = block_on(coin.search_for_swap_tx_spend_my(search_input))
        .unwrap()
        .unwrap();
    assert_eq!(FoundSwapTxSpend::Spent(spend_tx), found);
}

#[test]
fn test_one_hundred_maker_payments_in_a_row_native() {
    let timeout = 30; // timeout if test takes more than 30 seconds to run
    let (_ctx, coin, _) = generate_utxo_coin_with_random_privkey("MYCOIN", 1000.into());
    fill_address(&coin, &coin.my_address().unwrap(), 2.into(), timeout);
    let secret = [0; 32];
    let my_pubkey = coin.my_public_key().unwrap();

    let time_lock = now_sec() - 3600;
    let mut unspents = vec![];
    let mut sent_tx = vec![];
    for i in 0..100 {
        let maker_payment_args = SendPaymentArgs {
            other_version: SWAP_PROTOCOL_VERSION,
            time_lock_duration: 0,
            time_lock: time_lock + i,
            other_pubkey: my_pubkey,
            secret_hash: &*dhash160(&secret),
            amount: 1.into(),
            swap_contract_address: &coin.swap_contract_address(),
            swap_unique_data: &[],
            payment_instructions: &None,
            watcher_reward: None,
            wait_for_confirmation_until: 0,
        };
        let tx = block_on_f01(coin.send_maker_payment(maker_payment_args)).unwrap();
        if let TransactionEnum::UtxoTx(tx) = tx {
            unspents.push(UnspentInfo {
                outpoint: OutPoint {
                    hash: tx.hash(),
                    index: 2,
                },
                value: tx.outputs[2].value,
                height: None,
                script: coin
                    .script_for_address(&block_on(coin.as_ref().derivation_method.unwrap_single_addr()))
                    .unwrap(),
            });
            sent_tx.push(tx);
        }
    }

    let recently_sent = block_on(coin.as_ref().recently_spent_outpoints.lock());

    unspents = recently_sent
        .replace_spent_outputs_with_cache(unspents.into_iter().collect())
        .into_iter()
        .collect();

    let last_tx = sent_tx.last().unwrap();
    let expected_unspent = UnspentInfo {
        outpoint: OutPoint {
            hash: last_tx.hash(),
            index: 2,
        },
        value: last_tx.outputs[2].value,
        height: None,
        script: last_tx.outputs[2].script_pubkey.clone().into(),
    };
    assert_eq!(vec![expected_unspent], unspents);
}

#[test]
// https://github.com/KomodoPlatform/atomicDEX-API/issues/554
fn order_should_be_cancelled_when_entire_balance_is_withdrawn() {
    let (_ctx, _, priv_key) = generate_utxo_coin_with_random_privkey("MYCOIN", 1000.into());
    let coins = json!([mycoin_conf(1000), mycoin1_conf(1000)]);

    let mm_bob = MarketMakerIt::start(
        json!({
            "gui": "nogui",
            "netid": 9000,
            "dht": "on",  // Enable DHT without delay.
            "myipaddr": env::var("BOB_TRADE_IP") .ok(),
            "rpcip": env::var("BOB_TRADE_IP") .ok(),
            "canbind": env::var("BOB_TRADE_PORT") .ok().map (|s| s.parse::<i64>().unwrap()),
            "passphrase": format!("0x{}", hex::encode(priv_key)),
            "coins": coins,
            "rpc_password": "pass",
            "i_am_seed": true,
        }),
        "pass".to_string(),
        None,
    )
    .unwrap();
    let (_bob_dump_log, _bob_dump_dashboard) = mm_dump(&mm_bob.log_path);
    log!("{:?}", block_on(enable_native(&mm_bob, "MYCOIN", &[], None)));
    log!("{:?}", block_on(enable_native(&mm_bob, "MYCOIN1", &[], None)));
    let rc = block_on(mm_bob.rpc(&json!({
        "userpass": mm_bob.userpass,
        "method": "setprice",
        "base": "MYCOIN",
        "rel": "MYCOIN1",
        "price": 1,
        "volume": "999",
    })))
    .unwrap();
    assert!(rc.0.is_success(), "!setprice: {}", rc.1);
    let json: Json = serde_json::from_str(&rc.1).unwrap();
    let bob_uuid = json["result"]["uuid"].as_str().unwrap().to_owned();

    log!("Get MYCOIN/MYCOIN1 orderbook");
    let rc = block_on(mm_bob.rpc(&json!({
        "userpass": mm_bob.userpass,
        "method": "orderbook",
        "base": "MYCOIN",
        "rel": "MYCOIN1",
    })))
    .unwrap();
    assert!(rc.0.is_success(), "!orderbook: {}", rc.1);

    let bob_orderbook: Json = serde_json::from_str(&rc.1).unwrap();
    log!("orderbook {:?}", bob_orderbook);
    let asks = bob_orderbook["asks"].as_array().unwrap();
    assert_eq!(asks.len(), 1, "MYCOIN/MYCOIN1 orderbook must have exactly 1 ask");

    let withdraw = block_on(mm_bob.rpc(&json!({
        "userpass": mm_bob.userpass,
        "method": "withdraw",
        "coin": "MYCOIN",
        "max": true,
        "to": "R9imXLs1hEcU9KbFDQq2hJEEJ1P5UoekaF",
    })))
    .unwrap();
    assert!(withdraw.0.is_success(), "!withdraw: {}", withdraw.1);

    let withdraw: Json = serde_json::from_str(&withdraw.1).unwrap();

    let send_raw = block_on(mm_bob.rpc(&json!({
        "userpass": mm_bob.userpass,
        "method": "send_raw_transaction",
        "coin": "MYCOIN",
        "tx_hex": withdraw["tx_hex"],
    })))
    .unwrap();
    assert!(send_raw.0.is_success(), "!send_raw: {}", send_raw.1);

    thread::sleep(Duration::from_secs(32));

    log!("Get MYCOIN/MYCOIN1 orderbook");
    let rc = block_on(mm_bob.rpc(&json!({
        "userpass": mm_bob.userpass,
        "method": "orderbook",
        "base": "MYCOIN",
        "rel": "MYCOIN1",
    })))
    .unwrap();
    assert!(rc.0.is_success(), "!orderbook: {}", rc.1);

    let bob_orderbook: Json = serde_json::from_str(&rc.1).unwrap();
    log!("orderbook {}", serde_json::to_string(&bob_orderbook).unwrap());
    let asks = bob_orderbook["asks"].as_array().unwrap();
    assert_eq!(asks.len(), 0, "MYCOIN/MYCOIN1 orderbook must have exactly 0 asks");

    log!("Get my orders");
    let rc = block_on(mm_bob.rpc(&json!({
        "userpass": mm_bob.userpass,
        "method": "my_orders",
    })))
    .unwrap();
    assert!(rc.0.is_success(), "!my_orders: {}", rc.1);
    let orders: Json = serde_json::from_str(&rc.1).unwrap();
    log!("my_orders {}", serde_json::to_string(&orders).unwrap());
    assert!(
        orders["result"]["maker_orders"].as_object().unwrap().is_empty(),
        "maker_orders must be empty"
    );

    let rmd160 = rmd160_from_priv(priv_key);
    let order_path = mm_bob.folder.join(format!(
        "DB/{}/ORDERS/MY/MAKER/{}.json",
        hex::encode(rmd160.take()),
        bob_uuid,
    ));
    log!("Order path {}", order_path.display());
    assert!(!order_path.exists());
    block_on(mm_bob.stop()).unwrap();
}

#[test]
fn order_should_be_updated_when_balance_is_decreased_alice_subscribes_after_update() {
    let (_ctx, _, priv_key) = generate_utxo_coin_with_random_privkey("MYCOIN", 1000.into());
    let coins = json!([mycoin_conf(1000), mycoin1_conf(1000)]);

    let mm_bob = MarketMakerIt::start(
        json!({
            "gui": "nogui",
            "netid": 9000,
            "dht": "on",  // Enable DHT without delay.
            "myipaddr": env::var("BOB_TRADE_IP") .ok(),
            "rpcip": env::var("BOB_TRADE_IP") .ok(),
            "canbind": env::var("BOB_TRADE_PORT") .ok().map (|s| s.parse::<i64>().unwrap()),
            "passphrase": format!("0x{}", hex::encode(priv_key)),
            "coins": coins,
            "rpc_password": "pass",
            "i_am_seed": true,
        }),
        "pass".to_string(),
        None,
    )
    .unwrap();
    let (_bob_dump_log, _bob_dump_dashboard) = mm_dump(&mm_bob.log_path);

    let mm_alice = MarketMakerIt::start(
        json!({
            "gui": "nogui",
            "netid": 9000,
            "dht": "on",  // Enable DHT without delay.
            "passphrase": "alice passphrase",
            "coins": coins,
            "rpc_password": "pass",
            "seednodes": vec![format!("{}", mm_bob.ip)],
        }),
        "pass".to_string(),
        None,
    )
    .unwrap();
    let (_alice_dump_log, _alice_dump_dashboard) = mm_dump(&mm_alice.log_path);

    log!("{:?}", block_on(enable_native(&mm_bob, "MYCOIN", &[], None)));
    log!("{:?}", block_on(enable_native(&mm_bob, "MYCOIN1", &[], None)));
    log!("{:?}", block_on(enable_native(&mm_alice, "MYCOIN", &[], None)));
    log!("{:?}", block_on(enable_native(&mm_alice, "MYCOIN1", &[], None)));

    let rc = block_on(mm_bob.rpc(&json!({
        "userpass": mm_bob.userpass,
        "method": "setprice",
        "base": "MYCOIN",
        "rel": "MYCOIN1",
        "price": 1,
        "volume": "999",
    })))
    .unwrap();
    assert!(rc.0.is_success(), "!setprice: {}", rc.1);

    log!("Get MYCOIN/MYCOIN1 orderbook");
    let rc = block_on(mm_bob.rpc(&json!({
        "userpass": mm_bob.userpass,
        "method": "orderbook",
        "base": "MYCOIN",
        "rel": "MYCOIN1",
    })))
    .unwrap();
    assert!(rc.0.is_success(), "!orderbook: {}", rc.1);

    let bob_orderbook: Json = serde_json::from_str(&rc.1).unwrap();
    log!("orderbook {:?}", bob_orderbook);
    let asks = bob_orderbook["asks"].as_array().unwrap();
    assert_eq!(asks.len(), 1, "MYCOIN/MYCOIN1 orderbook must have exactly 1 ask");

    let withdraw = block_on(mm_bob.rpc(&json!({
        "userpass": mm_bob.userpass,
        "method": "withdraw",
        "coin": "MYCOIN",
        "amount": "499.99998",
        "to": "R9imXLs1hEcU9KbFDQq2hJEEJ1P5UoekaF",
    })))
    .unwrap();
    assert!(withdraw.0.is_success(), "!withdraw: {}", withdraw.1);

    let withdraw: Json = serde_json::from_str(&withdraw.1).unwrap();

    let send_raw = block_on(mm_bob.rpc(&json!({
        "userpass": mm_bob.userpass,
        "method": "send_raw_transaction",
        "coin": "MYCOIN",
        "tx_hex": withdraw["tx_hex"],
    })))
    .unwrap();
    assert!(send_raw.0.is_success(), "!send_raw: {}", send_raw.1);

    thread::sleep(Duration::from_secs(32));

    log!("Get MYCOIN/MYCOIN1 orderbook on Bob side");
    let rc = block_on(mm_bob.rpc(&json!({
        "userpass": mm_bob.userpass,
        "method": "orderbook",
        "base": "MYCOIN",
        "rel": "MYCOIN1",
    })))
    .unwrap();
    assert!(rc.0.is_success(), "!orderbook: {}", rc.1);

    let bob_orderbook: Json = serde_json::from_str(&rc.1).unwrap();
    log!("orderbook {}", serde_json::to_string(&bob_orderbook).unwrap());
    let asks = bob_orderbook["asks"].as_array().unwrap();
    assert_eq!(asks.len(), 1, "Bob MYCOIN/MYCOIN1 orderbook must have exactly 1 ask");

    let order_volume = asks[0]["maxvolume"].as_str().unwrap();
    assert_eq!("500", order_volume);

    log!("Get MYCOIN/MYCOIN1 orderbook on Alice side");
    let rc = block_on(mm_alice.rpc(&json!({
        "userpass": mm_alice.userpass,
        "method": "orderbook",
        "base": "MYCOIN",
        "rel": "MYCOIN1",
    })))
    .unwrap();
    assert!(rc.0.is_success(), "!orderbook: {}", rc.1);

    let alice_orderbook: Json = serde_json::from_str(&rc.1).unwrap();
    log!("orderbook {}", serde_json::to_string(&alice_orderbook).unwrap());
    let asks = alice_orderbook["asks"].as_array().unwrap();
    assert_eq!(asks.len(), 1, "Alice MYCOIN/MYCOIN1 orderbook must have exactly 1 ask");

    let order_volume = asks[0]["maxvolume"].as_str().unwrap();
    assert_eq!("500", order_volume);

    block_on(mm_bob.stop()).unwrap();
    block_on(mm_alice.stop()).unwrap();
}

#[test]
fn order_should_be_updated_when_balance_is_decreased_alice_subscribes_before_update() {
    let (_ctx, _, priv_key) = generate_utxo_coin_with_random_privkey("MYCOIN", 1000.into());
    let coins = json!([mycoin_conf(1000), mycoin1_conf(1000)]);
    let mm_bob = MarketMakerIt::start(
        json!({
            "gui": "nogui",
            "netid": 9000,
            "dht": "on",  // Enable DHT without delay.
            "myipaddr": env::var("BOB_TRADE_IP") .ok(),
            "rpcip": env::var("BOB_TRADE_IP") .ok(),
            "canbind": env::var("BOB_TRADE_PORT") .ok().map (|s| s.parse::<i64>().unwrap()),
            "passphrase": format!("0x{}", hex::encode(priv_key)),
            "coins": coins,
            "rpc_password": "pass",
            "i_am_seed": true,
        }),
        "pass".to_string(),
        None,
    )
    .unwrap();
    let (_bob_dump_log, _bob_dump_dashboard) = mm_dump(&mm_bob.log_path);

    let mm_alice = MarketMakerIt::start(
        json!({
            "gui": "nogui",
            "netid": 9000,
            "dht": "on",  // Enable DHT without delay.
            "passphrase": "alice passphrase",
            "coins": coins,
            "rpc_password": "pass",
            "seednodes": vec![format!("{}", mm_bob.ip)],
        }),
        "pass".to_string(),
        None,
    )
    .unwrap();
    let (_alice_dump_log, _alice_dump_dashboard) = mm_dump(&mm_alice.log_path);

    log!("{:?}", block_on(enable_native(&mm_bob, "MYCOIN", &[], None)));
    log!("{:?}", block_on(enable_native(&mm_bob, "MYCOIN1", &[], None)));
    log!("{:?}", block_on(enable_native(&mm_alice, "MYCOIN", &[], None)));
    log!("{:?}", block_on(enable_native(&mm_alice, "MYCOIN1", &[], None)));

    let rc = block_on(mm_bob.rpc(&json!({
        "userpass": mm_bob.userpass,
        "method": "setprice",
        "base": "MYCOIN",
        "rel": "MYCOIN1",
        "price": 1,
        "volume": "999",
    })))
    .unwrap();
    assert!(rc.0.is_success(), "!setprice: {}", rc.1);

    log!("Get MYCOIN/MYCOIN1 orderbook");
    let rc = block_on(mm_bob.rpc(&json!({
        "userpass": mm_bob.userpass,
        "method": "orderbook",
        "base": "MYCOIN",
        "rel": "MYCOIN1",
    })))
    .unwrap();
    assert!(rc.0.is_success(), "!orderbook: {}", rc.1);

    let bob_orderbook: Json = serde_json::from_str(&rc.1).unwrap();
    log!("orderbook {:?}", bob_orderbook);
    let asks = bob_orderbook["asks"].as_array().unwrap();
    assert_eq!(asks.len(), 1, "Bob MYCOIN/MYCOIN1 orderbook must have exactly 1 ask");

    thread::sleep(Duration::from_secs(2));
    log!("Get MYCOIN/MYCOIN1 orderbook on Alice side");
    let rc = block_on(mm_alice.rpc(&json!({
        "userpass": mm_alice.userpass,
        "method": "orderbook",
        "base": "MYCOIN",
        "rel": "MYCOIN1",
    })))
    .unwrap();
    assert!(rc.0.is_success(), "!orderbook: {}", rc.1);

    let alice_orderbook: Json = serde_json::from_str(&rc.1).unwrap();
    log!("orderbook {}", serde_json::to_string(&alice_orderbook).unwrap());
    let asks = alice_orderbook["asks"].as_array().unwrap();
    assert_eq!(asks.len(), 1, "Alice MYCOIN/MYCOIN1 orderbook must have exactly 1 ask");

    let withdraw = block_on(mm_bob.rpc(&json!({
        "userpass": mm_bob.userpass,
        "method": "withdraw",
        "coin": "MYCOIN",
        "amount": "499.99998",
        "to": "R9imXLs1hEcU9KbFDQq2hJEEJ1P5UoekaF",
    })))
    .unwrap();
    assert!(withdraw.0.is_success(), "!withdraw: {}", withdraw.1);

    let withdraw: Json = serde_json::from_str(&withdraw.1).unwrap();

    let send_raw = block_on(mm_bob.rpc(&json!({
        "userpass": mm_bob.userpass,
        "method": "send_raw_transaction",
        "coin": "MYCOIN",
        "tx_hex": withdraw["tx_hex"],
    })))
    .unwrap();
    assert!(send_raw.0.is_success(), "!send_raw: {}", send_raw.1);

    thread::sleep(Duration::from_secs(32));

    log!("Get MYCOIN/MYCOIN1 orderbook on Bob side");
    let rc = block_on(mm_bob.rpc(&json!({
        "userpass": mm_bob.userpass,
        "method": "orderbook",
        "base": "MYCOIN",
        "rel": "MYCOIN1",
    })))
    .unwrap();
    assert!(rc.0.is_success(), "!orderbook: {}", rc.1);

    let bob_orderbook: Json = serde_json::from_str(&rc.1).unwrap();
    log!("orderbook {}", serde_json::to_string(&bob_orderbook).unwrap());
    let asks = bob_orderbook["asks"].as_array().unwrap();
    assert_eq!(asks.len(), 1, "Bob MYCOIN/MYCOIN1 orderbook must have exactly 1 ask");

    let order_volume = asks[0]["maxvolume"].as_str().unwrap();
    assert_eq!("500", order_volume);

    log!("Get MYCOIN/MYCOIN1 orderbook on Alice side");
    let rc = block_on(mm_alice.rpc(&json!({
        "userpass": mm_alice.userpass,
        "method": "orderbook",
        "base": "MYCOIN",
        "rel": "MYCOIN1",
    })))
    .unwrap();
    assert!(rc.0.is_success(), "!orderbook: {}", rc.1);

    let alice_orderbook: Json = serde_json::from_str(&rc.1).unwrap();
    log!("orderbook {}", serde_json::to_string(&alice_orderbook).unwrap());
    let asks = alice_orderbook["asks"].as_array().unwrap();
    assert_eq!(asks.len(), 1, "Alice MYCOIN/MYCOIN1 orderbook must have exactly 1 ask");

    let order_volume = asks[0]["maxvolume"].as_str().unwrap();
    assert_eq!("500", order_volume);

    block_on(mm_bob.stop()).unwrap();
    block_on(mm_alice.stop()).unwrap();
}

#[test]
fn test_order_should_be_updated_when_matched_partially() {
    let (_ctx, _, bob_priv_key) = generate_utxo_coin_with_random_privkey("MYCOIN", 2000.into());
    let (_ctx, _, alice_priv_key) = generate_utxo_coin_with_random_privkey("MYCOIN1", 2000.into());
    let coins = json!([mycoin_conf(1000), mycoin1_conf(1000)]);
    let mut mm_bob = MarketMakerIt::start(
        json!({
            "gui": "nogui",
            "netid": 9000,
            "dht": "on",  // Enable DHT without delay.
            "passphrase": format!("0x{}", hex::encode(bob_priv_key)),
            "coins": coins,
            "rpc_password": "pass",
            "i_am_seed": true,
        }),
        "pass".to_string(),
        None,
    )
    .unwrap();
    let (_bob_dump_log, _bob_dump_dashboard) = mm_dump(&mm_bob.log_path);

    let mut mm_alice = MarketMakerIt::start(
        json!({
            "gui": "nogui",
            "netid": 9000,
            "dht": "on",  // Enable DHT without delay.
            "passphrase": format!("0x{}", hex::encode(alice_priv_key)),
            "coins": coins,
            "rpc_password": "pass",
            "seednodes": vec![format!("{}", mm_bob.ip)],
        }),
        "pass".to_string(),
        None,
    )
    .unwrap();
    let (_alice_dump_log, _alice_dump_dashboard) = mm_dump(&mm_alice.log_path);

    log!("{:?}", block_on(enable_native(&mm_bob, "MYCOIN", &[], None)));
    log!("{:?}", block_on(enable_native(&mm_bob, "MYCOIN1", &[], None)));
    log!("{:?}", block_on(enable_native(&mm_alice, "MYCOIN", &[], None)));
    log!("{:?}", block_on(enable_native(&mm_alice, "MYCOIN1", &[], None)));

    let rc = block_on(mm_bob.rpc(&json!({
        "userpass": mm_bob.userpass,
        "method": "setprice",
        "base": "MYCOIN",
        "rel": "MYCOIN1",
        "price": 1,
        "volume": "1000",
    })))
    .unwrap();
    assert!(rc.0.is_success(), "!setprice: {}", rc.1);

    let rc = block_on(mm_alice.rpc(&json!({
        "userpass": mm_alice.userpass,
        "method": "buy",
        "base": "MYCOIN",
        "rel": "MYCOIN1",
        "price": 1,
        "volume": "500",
    })))
    .unwrap();
    assert!(rc.0.is_success(), "!buy: {}", rc.1);

    block_on(mm_bob.wait_for_log(22., |log| log.contains("Entering the maker_swap_loop MYCOIN/MYCOIN1"))).unwrap();
    block_on(mm_alice.wait_for_log(22., |log| log.contains("Entering the taker_swap_loop MYCOIN/MYCOIN1"))).unwrap();

    log!("Get MYCOIN/MYCOIN1 orderbook on Bob side");
    let rc = block_on(mm_bob.rpc(&json!({
        "userpass": mm_bob.userpass,
        "method": "orderbook",
        "base": "MYCOIN",
        "rel": "MYCOIN1",
    })))
    .unwrap();
    assert!(rc.0.is_success(), "!orderbook: {}", rc.1);

    let bob_orderbook: Json = serde_json::from_str(&rc.1).unwrap();
    log!("orderbook {}", serde_json::to_string(&bob_orderbook).unwrap());
    let asks = bob_orderbook["asks"].as_array().unwrap();
    assert_eq!(asks.len(), 1, "Bob MYCOIN/MYCOIN1 orderbook must have exactly 1 ask");

    let order_volume = asks[0]["maxvolume"].as_str().unwrap();
    assert_eq!("500", order_volume);

    log!("Get MYCOIN/MYCOIN1 orderbook on Alice side");
    let rc = block_on(mm_alice.rpc(&json!({
        "userpass": mm_alice.userpass,
        "method": "orderbook",
        "base": "MYCOIN",
        "rel": "MYCOIN1",
    })))
    .unwrap();
    assert!(rc.0.is_success(), "!orderbook: {}", rc.1);

    let alice_orderbook: Json = serde_json::from_str(&rc.1).unwrap();
    log!("orderbook {}", serde_json::to_string(&alice_orderbook).unwrap());
    let asks = alice_orderbook["asks"].as_array().unwrap();
    assert_eq!(asks.len(), 1, "Alice MYCOIN/MYCOIN1 orderbook must have exactly 1 ask");

    block_on(mm_bob.stop()).unwrap();
    block_on(mm_alice.stop()).unwrap();
}

#[test]
// https://github.com/KomodoPlatform/atomicDEX-API/issues/471
fn test_match_and_trade_setprice_max() {
    let (_ctx, _, bob_priv_key) = generate_utxo_coin_with_random_privkey("MYCOIN", 1000.into());
    let (_ctx, _, alice_priv_key) = generate_utxo_coin_with_random_privkey("MYCOIN1", 2000.into());
    let coins = json!([mycoin_conf(1000), mycoin1_conf(1000)]);
    let mut mm_bob = MarketMakerIt::start(
        json!({
            "gui": "nogui",
            "netid": 9000,
            "dht": "on",  // Enable DHT without delay.
            "passphrase": format!("0x{}", hex::encode(bob_priv_key)),
            "coins": coins,
            "rpc_password": "pass",
            "i_am_seed": true,
        }),
        "pass".to_string(),
        None,
    )
    .unwrap();
    let (_bob_dump_log, _bob_dump_dashboard) = mm_dump(&mm_bob.log_path);

    let mut mm_alice = MarketMakerIt::start(
        json!({
            "gui": "nogui",
            "netid": 9000,
            "dht": "on",  // Enable DHT without delay.
            "passphrase": format!("0x{}", hex::encode(alice_priv_key)),
            "coins": coins,
            "rpc_password": "pass",
            "seednodes": vec![format!("{}", mm_bob.ip)],
        }),
        "pass".to_string(),
        None,
    )
    .unwrap();
    let (_alice_dump_log, _alice_dump_dashboard) = mm_dump(&mm_alice.log_path);

    log!("{:?}", block_on(enable_native(&mm_bob, "MYCOIN", &[], None)));
    log!("{:?}", block_on(enable_native(&mm_bob, "MYCOIN1", &[], None)));
    log!("{:?}", block_on(enable_native(&mm_alice, "MYCOIN", &[], None)));
    log!("{:?}", block_on(enable_native(&mm_alice, "MYCOIN1", &[], None)));
    let rc = block_on(mm_bob.rpc(&json!({
        "userpass": mm_bob.userpass,
        "method": "setprice",
        "base": "MYCOIN",
        "rel": "MYCOIN1",
        "price": 1,
        "max": true,
    })))
    .unwrap();
    assert!(rc.0.is_success(), "!setprice: {}", rc.1);
    let json: Json = serde_json::from_str(&rc.1).unwrap();
    let bob_uuid = json["result"]["uuid"].as_str().unwrap().to_owned();

    log!("Get MYCOIN/MYCOIN1 orderbook");
    let rc = block_on(mm_bob.rpc(&json!({
        "userpass": mm_bob.userpass,
        "method": "orderbook",
        "base": "MYCOIN",
        "rel": "MYCOIN1",
    })))
    .unwrap();
    assert!(rc.0.is_success(), "!orderbook: {}", rc.1);

    let bob_orderbook: Json = serde_json::from_str(&rc.1).unwrap();
    log!("orderbook {:?}", bob_orderbook);
    let asks = bob_orderbook["asks"].as_array().unwrap();
    assert_eq!(asks.len(), 1, "MYCOIN/MYCOIN1 orderbook must have exactly 1 ask");
    assert_eq!(asks[0]["maxvolume"], Json::from("999.99999"));

    let rc = block_on(mm_alice.rpc(&json!({
        "userpass": mm_alice.userpass,
        "method": "buy",
        "base": "MYCOIN",
        "rel": "MYCOIN1",
        "price": 1,
        "volume": "999.99999",
    })))
    .unwrap();
    assert!(rc.0.is_success(), "!buy: {}", rc.1);

    block_on(mm_bob.wait_for_log(22., |log| log.contains("Entering the maker_swap_loop MYCOIN/MYCOIN1"))).unwrap();
    block_on(mm_alice.wait_for_log(22., |log| log.contains("Entering the taker_swap_loop MYCOIN/MYCOIN1"))).unwrap();

    thread::sleep(Duration::from_secs(3));

    let rmd160 = rmd160_from_priv(bob_priv_key);
    let order_path = mm_bob.folder.join(format!(
        "DB/{}/ORDERS/MY/MAKER/{}.json",
        hex::encode(rmd160.take()),
        bob_uuid,
    ));
    log!("Order path {}", order_path.display());
    assert!(!order_path.exists());
    block_on(mm_bob.stop()).unwrap();
    block_on(mm_alice.stop()).unwrap();
}

#[test]
// https://github.com/KomodoPlatform/atomicDEX-API/issues/888
fn test_max_taker_vol_swap() {
    let (_ctx, _, bob_priv_key) = generate_utxo_coin_with_random_privkey("MYCOIN", 1000.into());
    let (_ctx, _, alice_priv_key) = generate_utxo_coin_with_random_privkey("MYCOIN1", 50.into());
    let coins = json!([mycoin_conf(1000), mycoin1_conf(1000)]);
    let mut mm_bob = block_on(MarketMakerIt::start_with_envs(
        json!({
            "gui": "nogui",
            "netid": 9000,
            "dht": "on",  // Enable DHT without delay.
            "passphrase": format!("0x{}", hex::encode(bob_priv_key)),
            "coins": coins,
            "rpc_password": "pass",
            "i_am_seed": true,
        }),
        "pass".to_string(),
        None,
        &[("MYCOIN_FEE_DISCOUNT", "")],
    ))
    .unwrap();
    let (_bob_dump_log, _bob_dump_dashboard) = mm_dump(&mm_bob.log_path);
    block_on(mm_bob.wait_for_log(22., |log| log.contains(">>>>>>>>> DEX stats "))).unwrap();

    let mut mm_alice = block_on(MarketMakerIt::start_with_envs(
        json!({
            "gui": "nogui",
            "netid": 9000,
            "dht": "on",  // Enable DHT without delay.
            "passphrase": format!("0x{}", hex::encode(alice_priv_key)),
            "coins": coins,
            "rpc_password": "pass",
            "seednodes": vec![format!("{}", mm_bob.ip)],
        }),
        "pass".to_string(),
        None,
        &[("MYCOIN_FEE_DISCOUNT", "")],
    ))
    .unwrap();
    let (_alice_dump_log, _alice_dump_dashboard) = mm_dump(&mm_alice.log_path);
    block_on(mm_alice.wait_for_log(22., |log| log.contains(">>>>>>>>> DEX stats "))).unwrap();

    log!("{:?}", block_on(enable_native(&mm_bob, "MYCOIN", &[], None)));
    log!("{:?}", block_on(enable_native(&mm_bob, "MYCOIN1", &[], None)));
    log!("{:?}", block_on(enable_native(&mm_alice, "MYCOIN", &[], None)));
    log!("{:?}", block_on(enable_native(&mm_alice, "MYCOIN1", &[], None)));
    let price = MmNumber::from((100, 1620));
    let rc = block_on(mm_bob.rpc(&json!({
        "userpass": mm_bob.userpass,
        "method": "setprice",
        "base": "MYCOIN",
        "rel": "MYCOIN1",
        "price": price,
        "max": true,
    })))
    .unwrap();
    assert!(rc.0.is_success(), "!setprice: {}", rc.1);

    let rc = block_on(mm_alice.rpc(&json!({
        "userpass": mm_alice.userpass,
        "method": "orderbook",
        "base": "MYCOIN1",
        "rel": "MYCOIN",
    })))
    .unwrap();
    assert!(rc.0.is_success(), "!orderbook: {}", rc.1);
    log!("{}", rc.1);
    thread::sleep(Duration::from_secs(3));

    let rc = block_on(mm_alice.rpc(&json!({
        "userpass": mm_alice.userpass,
        "method": "max_taker_vol",
        "coin": "MYCOIN1",
        "trade_with": "MYCOIN",
    })))
    .unwrap();
    assert!(rc.0.is_success(), "!max_taker_vol: {}", rc.1);
    let vol: MaxTakerVolResponse = serde_json::from_str(&rc.1).unwrap();
    let expected_vol = MmNumber::from((647499741, 12965000));

    let actual_vol = MmNumber::from(vol.result.clone());
    log!("actual vol {}", actual_vol.to_decimal());
    log!("expected vol {}", expected_vol.to_decimal());

    assert_eq!(expected_vol, actual_vol);

    let rc = block_on(mm_alice.rpc(&json!({
        "userpass": mm_alice.userpass,
        "method": "sell",
        "base": "MYCOIN1",
        "rel": "MYCOIN",
        "price": "16",
        "volume": vol.result,
    })))
    .unwrap();
    assert!(rc.0.is_success(), "!sell: {}", rc.1);
    let sell_res: BuyOrSellRpcResult = serde_json::from_str(&rc.1).unwrap();

    block_on(mm_bob.wait_for_log(22., |log| log.contains("Entering the maker_swap_loop MYCOIN/MYCOIN1"))).unwrap();
    block_on(mm_alice.wait_for_log(22., |log| log.contains("Entering the taker_swap_loop MYCOIN/MYCOIN1"))).unwrap();

    thread::sleep(Duration::from_secs(3));

    let rc = block_on(mm_alice.rpc(&json!({
        "userpass": mm_alice.userpass,
        "method": "my_swap_status",
        "params": {
            "uuid": sell_res.result.uuid
        }
    })))
    .unwrap();
    assert!(rc.0.is_success(), "!my_swap_status: {}", rc.1);

    let status_response: Json = serde_json::from_str(&rc.1).unwrap();
    let events_array = status_response["result"]["events"].as_array().unwrap();
    let first_event_type = events_array[0]["event"]["type"].as_str().unwrap();
    assert_eq!("Started", first_event_type);
    block_on(mm_bob.stop()).unwrap();
    block_on(mm_alice.stop()).unwrap();
}

#[test]
fn test_buy_when_coins_locked_by_other_swap() {
    let (_ctx, _, bob_priv_key) = generate_utxo_coin_with_random_privkey("MYCOIN", 1000.into());
    let (_ctx, _, alice_priv_key) = generate_utxo_coin_with_random_privkey("MYCOIN1", 2.into());
    let coins = json!([mycoin_conf(1000), mycoin1_conf(1000)]);
    let mut mm_bob = MarketMakerIt::start(
        json!({
            "gui": "nogui",
            "netid": 9000,
            "dht": "on",  // Enable DHT without delay.
            "passphrase": format!("0x{}", hex::encode(bob_priv_key)),
            "coins": coins,
            "rpc_password": "pass",
            "i_am_seed": true,
        }),
        "pass".to_string(),
        None,
    )
    .unwrap();
    let (_bob_dump_log, _bob_dump_dashboard) = mm_dump(&mm_bob.log_path);

    let mut mm_alice = MarketMakerIt::start(
        json!({
            "gui": "nogui",
            "netid": 9000,
            "dht": "on",  // Enable DHT without delay.
            "passphrase": format!("0x{}", hex::encode(alice_priv_key)),
            "coins": coins,
            "rpc_password": "pass",
            "seednodes": vec![format!("{}", mm_bob.ip)],
        }),
        "pass".to_string(),
        None,
    )
    .unwrap();
    let (_alice_dump_log, _alice_dump_dashboard) = mm_dump(&mm_alice.log_path);

    log!("{:?}", block_on(enable_native(&mm_bob, "MYCOIN", &[], None)));
    log!("{:?}", block_on(enable_native(&mm_bob, "MYCOIN1", &[], None)));
    log!("{:?}", block_on(enable_native(&mm_alice, "MYCOIN", &[], None)));
    log!("{:?}", block_on(enable_native(&mm_alice, "MYCOIN1", &[], None)));
    let rc = block_on(mm_bob.rpc(&json!({
        "userpass": mm_bob.userpass,
        "method": "setprice",
        "base": "MYCOIN",
        "rel": "MYCOIN1",
        "price": 1,
        "max": true,
    })))
    .unwrap();
    assert!(rc.0.is_success(), "!setprice: {}", rc.1);

    let rc = block_on(mm_alice.rpc(&json!({
        "userpass": mm_alice.userpass,
        "method": "buy",
        "base": "MYCOIN",
        "rel": "MYCOIN1",
        "price": 1,
        // the result of equation x + x / 777 + 0.00002 = 1
        "volume": {
            "numer":"77698446",
            "denom":"77800000"
        },
    })))
    .unwrap();
    assert!(rc.0.is_success(), "!buy: {}", rc.1);

    block_on(mm_bob.wait_for_log(22., |log| log.contains("Entering the maker_swap_loop MYCOIN/MYCOIN1"))).unwrap();
    block_on(mm_alice.wait_for_log(22., |log| log.contains("Entering the taker_swap_loop MYCOIN/MYCOIN1"))).unwrap();
    // TODO when buy call is made immediately swap might be not put into swap ctx yet so locked
    // amount returns 0
    thread::sleep(Duration::from_secs(6));

    let rc = block_on(mm_alice.rpc(&json!({
        "userpass": mm_alice.userpass,
        "method": "buy",
        "base": "MYCOIN",
        "rel": "MYCOIN1",
        "price": 1,
        // it is slightly more than previous volume so it should fail
        // because the total sum of used funds will be slightly more than available 2
        "volume": {
            "numer":"77698447",
            "denom":"77800000"
        },
    })))
    .unwrap();
    assert!(!rc.0.is_success(), "buy success, but should fail: {}", rc.1);
    assert!(rc.1.contains("Not enough MYCOIN1 for swap"), "{}", rc.1);
    block_on(mm_bob.stop()).unwrap();
    block_on(mm_alice.stop()).unwrap();
}

#[test]
fn test_sell_when_coins_locked_by_other_swap() {
    let (_ctx, _, bob_priv_key) = generate_utxo_coin_with_random_privkey("MYCOIN", 1000.into());
    let (_ctx, _, alice_priv_key) = generate_utxo_coin_with_random_privkey("MYCOIN1", 2.into());
    let coins = json!([mycoin_conf(1000), mycoin1_conf(1000)]);
    let mut mm_bob = MarketMakerIt::start(
        json!({
            "gui": "nogui",
            "netid": 9000,
            "dht": "on",  // Enable DHT without delay.
            "passphrase": format!("0x{}", hex::encode(bob_priv_key)),
            "coins": coins,
            "rpc_password": "pass",
            "i_am_seed": true,
        }),
        "pass".to_string(),
        None,
    )
    .unwrap();
    let (_bob_dump_log, _bob_dump_dashboard) = mm_dump(&mm_bob.log_path);

    let mut mm_alice = MarketMakerIt::start(
        json!({
            "gui": "nogui",
            "netid": 9000,
            "dht": "on",  // Enable DHT without delay.
            "passphrase": format!("0x{}", hex::encode(alice_priv_key)),
            "coins": coins,
            "rpc_password": "pass",
            "seednodes": vec![format!("{}", mm_bob.ip)],
        }),
        "pass".to_string(),
        None,
    )
    .unwrap();
    let (_alice_dump_log, _alice_dump_dashboard) = mm_dump(&mm_alice.log_path);

    log!("{:?}", block_on(enable_native(&mm_bob, "MYCOIN", &[], None)));
    log!("{:?}", block_on(enable_native(&mm_bob, "MYCOIN1", &[], None)));
    log!("{:?}", block_on(enable_native(&mm_alice, "MYCOIN", &[], None)));
    log!("{:?}", block_on(enable_native(&mm_alice, "MYCOIN1", &[], None)));
    let rc = block_on(mm_bob.rpc(&json!({
        "userpass": mm_bob.userpass,
        "method": "setprice",
        "base": "MYCOIN",
        "rel": "MYCOIN1",
        "price": 1,
        "max": true,
    })))
    .unwrap();
    assert!(rc.0.is_success(), "!setprice: {}", rc.1);

    let rc = block_on(mm_alice.rpc(&json!({
        "userpass": mm_alice.userpass,
        "method": "sell",
        "base": "MYCOIN1",
        "rel": "MYCOIN",
        "price": 1,
        // the result of equation x + x / 777 + 0.00002 = 1
        "volume": {
            "numer":"77698446",
            "denom":"77800000"
        },
    })))
    .unwrap();
    assert!(rc.0.is_success(), "!sell: {}", rc.1);

    block_on(mm_bob.wait_for_log(22., |log| log.contains("Entering the maker_swap_loop MYCOIN/MYCOIN1"))).unwrap();
    block_on(mm_alice.wait_for_log(22., |log| log.contains("Entering the taker_swap_loop MYCOIN/MYCOIN1"))).unwrap();
    // TODO when sell call is made immediately swap might be not put into swap ctx yet so locked
    // amount returns 0
    thread::sleep(Duration::from_secs(6));

    let rc = block_on(mm_alice.rpc(&json!({
        "userpass": mm_alice.userpass,
        "method": "sell",
        "base": "MYCOIN1",
        "rel": "MYCOIN",
        "price": 1,
        // it is slightly more than previous volume so it should fail
        // because the total sum of used funds will be slightly more than available 2
        "volume": {
            "numer":"77698447",
            "denom":"77800000"
        },
    })))
    .unwrap();
    assert!(!rc.0.is_success(), "sell success, but should fail: {}", rc.1);
    assert!(rc.1.contains("Not enough MYCOIN1 for swap"), "{}", rc.1);
    block_on(mm_bob.stop()).unwrap();
    block_on(mm_alice.stop()).unwrap();
}

#[test]
fn test_buy_max() {
    let (_ctx, _, alice_priv_key) = generate_utxo_coin_with_random_privkey("MYCOIN1", 1.into());
    let coins = json!([mycoin_conf(1000), mycoin1_conf(1000)]);
    let mm_alice = MarketMakerIt::start(
        json!({
            "gui": "nogui",
            "netid": 9000,
            "dht": "on",  // Enable DHT without delay.
            "passphrase": format!("0x{}", hex::encode(alice_priv_key)),
            "coins": coins,
            "rpc_password": "pass",
            "i_am_seed": true,
        }),
        "pass".to_string(),
        None,
    )
    .unwrap();
    let (_alice_dump_log, _alice_dump_dashboard) = mm_dump(&mm_alice.log_path);

    log!("{:?}", block_on(enable_native(&mm_alice, "MYCOIN", &[], None)));
    log!("{:?}", block_on(enable_native(&mm_alice, "MYCOIN1", &[], None)));
    let rc = block_on(mm_alice.rpc(&json!({
        "userpass": mm_alice.userpass,
        "method": "buy",
        "base": "MYCOIN",
        "rel": "MYCOIN1",
        "price": 1,
        // the result of equation x + x / 777 + 0.00002 = 1
        "volume": {
            "numer":"77698446",
            "denom":"77800000"
        },
    })))
    .unwrap();
    assert!(rc.0.is_success(), "!buy: {}", rc.1);

    let rc = block_on(mm_alice.rpc(&json!({
        "userpass": mm_alice.userpass,
        "method": "buy",
        "base": "MYCOIN",
        "rel": "MYCOIN1",
        "price": 1,
        // it is slightly more than previous volume so it should fail
        "volume": {
            "numer":"77698447",
            "denom":"77800000"
        },
    })))
    .unwrap();
    assert!(!rc.0.is_success(), "buy success, but should fail: {}", rc.1);
    // assert! (rc.1.contains("MYCOIN1 balance 1 is too low"));
    block_on(mm_alice.stop()).unwrap();
}

#[test]
fn test_maker_trade_preimage() {
    let priv_key = random_secp256k1_secret();

    let (_ctx, mycoin) = utxo_coin_from_privkey("MYCOIN", priv_key);
    let my_address = mycoin.my_address().expect("!my_address");
    fill_address(&mycoin, &my_address, 10.into(), 30);

    let (_ctx, mycoin1) = utxo_coin_from_privkey("MYCOIN1", priv_key);
    let my_address = mycoin1.my_address().expect("!my_address");
    fill_address(&mycoin1, &my_address, 20.into(), 30);

    let coins = json!([mycoin_conf(1000), mycoin1_conf(2000)]);
    let mm = MarketMakerIt::start(
        json!({
            "gui": "nogui",
            "netid": 9000,
            "dht": "on",  // Enable DHT without delay.
            "passphrase": format!("0x{}", hex::encode(priv_key)),
            "coins": coins,
            "rpc_password": "pass",
            "i_am_seed": true,
        }),
        "pass".to_string(),
        None,
    )
    .unwrap();
    let (_dump_log, _dump_dashboard) = mm_dump(&mm.log_path);

    log!("{:?}", block_on(enable_native(&mm, "MYCOIN1", &[], None)));
    log!("{:?}", block_on(enable_native(&mm, "MYCOIN", &[], None)));

    let rc = block_on(mm.rpc(&json!({
        "userpass": mm.userpass,
        "mmrpc": "2.0",
        "method": "trade_preimage",
        "params": {
            "base": "MYCOIN",
            "rel": "MYCOIN1",
            "swap_method": "setprice",
            "price": 1,
            "max": true,
        },
    })))
    .unwrap();
    assert!(rc.0.is_success(), "!trade_preimage: {}", rc.1);
    let base_coin_fee = TradeFeeForTest::new("MYCOIN", "0.00001", false);
    let rel_coin_fee = TradeFeeForTest::new("MYCOIN1", "0.00002", true);
    let volume = MmNumber::from("9.99999");

    let my_coin_total = TotalTradeFeeForTest::new("MYCOIN", "0.00001", "0.00001");
    let my_coin1_total = TotalTradeFeeForTest::new("MYCOIN1", "0.00002", "0");

    let expected = TradePreimageResult::MakerPreimage(MakerPreimage {
        base_coin_fee,
        rel_coin_fee,
        volume: Some(volume.to_decimal()),
        volume_rat: Some(volume.to_ratio()),
        volume_fraction: Some(volume.to_fraction()),
        total_fees: vec![my_coin_total, my_coin1_total],
    });

    let mut actual: RpcSuccessResponse<TradePreimageResult> = serde_json::from_str(&rc.1).unwrap();
    actual.result.sort_total_fees();
    assert_eq!(expected, actual.result);

    let rc = block_on(mm.rpc(&json!({
        "userpass": mm.userpass,
        "mmrpc": "2.0",
        "method": "trade_preimage",
        "params": {
            "base": "MYCOIN1",
            "rel": "MYCOIN",
            "swap_method": "setprice",
            "price": 1,
            "max": true,
        },
    })))
    .unwrap();
    assert!(rc.0.is_success(), "!trade_preimage: {}", rc.1);
    let mut actual: RpcSuccessResponse<TradePreimageResult> = serde_json::from_str(&rc.1).unwrap();
    actual.result.sort_total_fees();

    let base_coin_fee = TradeFeeForTest::new("MYCOIN1", "0.00002", false);
    let rel_coin_fee = TradeFeeForTest::new("MYCOIN", "0.00001", true);
    let volume = MmNumber::from("19.99998");

    let my_coin_total = TotalTradeFeeForTest::new("MYCOIN", "0.00001", "0");
    let my_coin1_total = TotalTradeFeeForTest::new("MYCOIN1", "0.00002", "0.00002");
    let expected = TradePreimageResult::MakerPreimage(MakerPreimage {
        base_coin_fee,
        rel_coin_fee,
        volume: Some(volume.to_decimal()),
        volume_rat: Some(volume.to_ratio()),
        volume_fraction: Some(volume.to_fraction()),
        total_fees: vec![my_coin_total, my_coin1_total],
    });

    actual.result.sort_total_fees();
    assert_eq!(expected, actual.result);

    let rc = block_on(mm.rpc(&json!({
        "userpass": mm.userpass,
        "mmrpc": "2.0",
        "method": "trade_preimage",
        "params": {
            "base": "MYCOIN1",
            "rel": "MYCOIN",
            "swap_method": "setprice",
            "price": 1,
            "volume": "19.99998",
        },
    })))
    .unwrap();
    assert!(rc.0.is_success(), "!trade_preimage: {}", rc.1);
    let mut actual: RpcSuccessResponse<TradePreimageResult> = serde_json::from_str(&rc.1).unwrap();
    actual.result.sort_total_fees();

    let base_coin_fee = TradeFeeForTest::new("MYCOIN1", "0.00002", false);
    let rel_coin_fee = TradeFeeForTest::new("MYCOIN", "0.00001", true);

    let total_my_coin = TotalTradeFeeForTest::new("MYCOIN", "0.00001", "0");
    let total_my_coin1 = TotalTradeFeeForTest::new("MYCOIN1", "0.00002", "0.00002");

    let expected = TradePreimageResult::MakerPreimage(MakerPreimage {
        base_coin_fee,
        rel_coin_fee,
        volume: None,
        volume_rat: None,
        volume_fraction: None,
        total_fees: vec![total_my_coin, total_my_coin1],
    });

    actual.result.sort_total_fees();
    assert_eq!(expected, actual.result);
}

#[test]
fn test_taker_trade_preimage() {
    let priv_key = random_secp256k1_secret();

    let (_ctx, mycoin) = utxo_coin_from_privkey("MYCOIN", priv_key);
    let my_address = mycoin.my_address().expect("!my_address");
    fill_address(&mycoin, &my_address, 10.into(), 30);

    let (_ctx, mycoin1) = utxo_coin_from_privkey("MYCOIN1", priv_key);
    let my_address = mycoin1.my_address().expect("!my_address");
    fill_address(&mycoin1, &my_address, 20.into(), 30);

    let coins = json!([mycoin_conf(1000), mycoin1_conf(2000)]);
    let mm = MarketMakerIt::start(
        json!({
            "gui": "nogui",
            "netid": 9000,
            "dht": "on",  // Enable DHT without delay.
            "passphrase": format!("0x{}", hex::encode(priv_key)),
            "coins": coins,
            "rpc_password": "pass",
            "i_am_seed": true,
        }),
        "pass".to_string(),
        None,
    )
    .unwrap();
    let (_dump_log, _dump_dashboard) = mm_dump(&mm.log_path);

    log!("{:?}", block_on(enable_native(&mm, "MYCOIN1", &[], None)));
    log!("{:?}", block_on(enable_native(&mm, "MYCOIN", &[], None)));

    // `max` field is not supported for `buy/sell` swap methods
    let rc = block_on(mm.rpc(&json!({
        "userpass": mm.userpass,
        "mmrpc": "2.0",
        "method": "trade_preimage",
        "params": {
            "base": "MYCOIN",
            "rel": "MYCOIN1",
            "swap_method": "sell",
            "max": true,
            "price": 1,
        },
    })))
    .unwrap();
    assert!(!rc.0.is_success(), "trade_preimage success, but should fail: {}", rc.1);

    let actual: RpcErrorResponse<trade_preimage_error::InvalidParam> = serde_json::from_str(&rc.1).unwrap();
    assert_eq!(actual.error_type, "InvalidParam", "Unexpected error_type: {}", rc.1);
    let expected = trade_preimage_error::InvalidParam {
        param: "max".to_owned(),
        reason: "'max' cannot be used with 'sell' or 'buy' method".to_owned(),
    };
    assert_eq!(actual.error_data, Some(expected));

    let rc = block_on(mm.rpc(&json!({
        "userpass": mm.userpass,
        "mmrpc": "2.0",
        "method": "trade_preimage",
        "params": {
            "base": "MYCOIN",
            "rel": "MYCOIN1",
            "swap_method": "sell",
            "volume": "7.77",
            "price": "2",
        },
    })))
    .unwrap();
    assert!(rc.0.is_success(), "!trade_preimage: {}", rc.1);

    let mut actual: RpcSuccessResponse<TradePreimageResult> = serde_json::from_str(&rc.1).unwrap();
    actual.result.sort_total_fees();

    let base_coin_fee = TradeFeeForTest::new("MYCOIN", "0.00001", false);
    let rel_coin_fee = TradeFeeForTest::new("MYCOIN1", "0.00002", true);
    let taker_fee = TradeFeeForTest::new("MYCOIN", "0.01", false);
    let fee_to_send_taker_fee = TradeFeeForTest::new("MYCOIN", "0.00001", false);

    let my_coin_total_fee = TotalTradeFeeForTest::new("MYCOIN", "0.01002", "0.01002");
    let my_coin1_total_fee = TotalTradeFeeForTest::new("MYCOIN1", "0.00002", "0");

    let expected = TradePreimageResult::TakerPreimage(TakerPreimage {
        base_coin_fee,
        rel_coin_fee,
        taker_fee,
        fee_to_send_taker_fee,
        total_fees: vec![my_coin_total_fee, my_coin1_total_fee],
    });
    assert_eq!(expected, actual.result);

    let rc = block_on(mm.rpc(&json!({
        "userpass": mm.userpass,
        "mmrpc": "2.0",
        "method": "trade_preimage",
        "params": {
            "base": "MYCOIN",
            "rel": "MYCOIN1",
            "swap_method": "buy",
            "volume": "7.77",
            "price": "2",
        },
    })))
    .unwrap();
    assert!(rc.0.is_success(), "!trade_preimage: {}", rc.1);
    let mut actual: RpcSuccessResponse<TradePreimageResult> = serde_json::from_str(&rc.1).unwrap();
    actual.result.sort_total_fees();

    let base_coin_fee = TradeFeeForTest::new("MYCOIN", "0.00001", true);
    let rel_coin_fee = TradeFeeForTest::new("MYCOIN1", "0.00002", false);
    let taker_fee = TradeFeeForTest::new("MYCOIN1", "0.02", false);
    let fee_to_send_taker_fee = TradeFeeForTest::new("MYCOIN1", "0.00002", false);

    let my_coin_total_fee = TotalTradeFeeForTest::new("MYCOIN", "0.00001", "0");
    let my_coin1_total_fee = TotalTradeFeeForTest::new("MYCOIN1", "0.02004", "0.02004");

    let expected = TradePreimageResult::TakerPreimage(TakerPreimage {
        base_coin_fee,
        rel_coin_fee,
        taker_fee,
        fee_to_send_taker_fee,
        total_fees: vec![my_coin_total_fee, my_coin1_total_fee],
    });
    assert_eq!(expected, actual.result);
}

#[test]
fn test_trade_preimage_not_sufficient_balance() {
    #[track_caller]
    fn expect_not_sufficient_balance(
        res: &str,
        available: BigDecimal,
        required: BigDecimal,
        locked_by_swaps: Option<BigDecimal>,
    ) {
        let actual: RpcErrorResponse<trade_preimage_error::NotSufficientBalance> = serde_json::from_str(res).unwrap();
        assert_eq!(actual.error_type, "NotSufficientBalance");
        let expected = trade_preimage_error::NotSufficientBalance {
            coin: "MYCOIN".to_owned(),
            available,
            required,
            locked_by_swaps,
        };
        assert_eq!(actual.error_data, Some(expected));
    }

    let priv_key = random_secp256k1_secret();
    let fill_balance_functor = |amount: BigDecimal| {
        let (_ctx, mycoin) = utxo_coin_from_privkey("MYCOIN", priv_key);
        let my_address = mycoin.my_address().expect("!my_address");
        fill_address(&mycoin, &my_address, amount, 30);
    };

    let coins = json!([mycoin_conf(1000), mycoin1_conf(2000)]);
    let mm = MarketMakerIt::start(
        json!({
            "gui": "nogui",
            "netid": 9000,
            "dht": "on",  // Enable DHT without delay.
            "passphrase": format!("0x{}", hex::encode(priv_key)),
            "coins": coins,
            "rpc_password": "pass",
            "i_am_seed": true,
        }),
        "pass".to_string(),
        None,
    )
    .unwrap();
    let (_dump_log, _dump_dashboard) = mm_dump(&mm.log_path);

    log!("{:?}", block_on(enable_native(&mm, "MYCOIN1", &[], None)));
    log!("{:?}", block_on(enable_native(&mm, "MYCOIN", &[], None)));

    fill_balance_functor(MmNumber::from("0.000015").to_decimal());
    // Try sell the max amount with the zero balance.
    let rc = block_on(mm.rpc(&json!({
        "userpass": mm.userpass,
        "mmrpc": "2.0",
        "method": "trade_preimage",
        "params": {
            "base": "MYCOIN",
            "rel": "MYCOIN1",
            "swap_method": "setprice",
            "price": 1,
            "max": true,
        },
    })))
    .unwrap();
    assert!(!rc.0.is_success(), "trade_preimage success, but should fail: {}", rc.1);
    let available = MmNumber::from("0.000015").to_decimal();
    // Required at least 0.00002 MYCOIN to pay the transaction_fee(0.00001) and to send a value not less than dust(0.00001).
    let required = MmNumber::from("0.00002").to_decimal();
    expect_not_sufficient_balance(&rc.1, available, required, None);

    let rc = block_on(mm.rpc(&json!({
        "userpass": mm.userpass,
        "mmrpc": "2.0",
        "method": "trade_preimage",
        "params": {
            "base": "MYCOIN",
            "rel": "MYCOIN1",
            "swap_method": "setprice",
            "price": 1,
            "volume": 0.1,
        },
    })))
    .unwrap();
    assert!(!rc.0.is_success(), "trade_preimage success, but should fail: {}", rc.1);
    // Required 0.00001 MYCOIN to pay the transaction fee and the specified 0.1 volume.
    let available = MmNumber::from("0.000015").to_decimal();
    let required = MmNumber::from("0.10001").to_decimal();
    expect_not_sufficient_balance(&rc.1, available, required, None);

    let rc = block_on(mm.rpc(&json!({
        "userpass": mm.userpass,
        "mmrpc": "2.0",
        "method": "trade_preimage",
        "params": {
            "base": "MYCOIN",
            "rel": "MYCOIN1",
            "swap_method": "setprice",
            "price": 1,
            "max": true,
        },
    })))
    .unwrap();
    assert!(!rc.0.is_success(), "trade_preimage success, but should fail: {}", rc.1);
    // balance(0.000015)
    let available = MmNumber::from("0.000015").to_decimal();
    // balance(0.000015) + transaction_fee(0.00001)
    let required = MmNumber::from("0.00002").to_decimal();
    expect_not_sufficient_balance(&rc.1, available, required, None);

    fill_balance_functor(MmNumber::from("7.770085").to_decimal());
    let rc = block_on(mm.rpc(&json!({
        "userpass": mm.userpass,
        "mmrpc": "2.0",
        "method": "trade_preimage",
        "params": {
            "base": "MYCOIN",
            "rel": "MYCOIN1",
            "swap_method": "sell",
            "price": 1,
            "volume": 7.77,
        },
    })))
    .unwrap();
    assert!(!rc.0.is_success(), "trade_preimage success, but should fail: {}", rc.1);
    let available = MmNumber::from("7.7701").to_decimal();
    // `required = volume + fee_to_send_taker_payment + dex_fee + fee_to_send_dex_fee`,
    // where `volume = 7.77`, `fee_to_send_taker_payment = fee_to_send_dex_fee = 0.00001`, `dex_fee = 0.01`.
    // Please note `dex_fee = 7.77 / 777` with dex_fee = 0.01
    // required = 7.77 + 0.01 (dex_fee) + (0.0001 * 2) = 7.78002
    let required = MmNumber::from("7.78002");
    expect_not_sufficient_balance(&rc.1, available, required.to_decimal(), Some(BigDecimal::from(0)));
}

/// This test ensures that `trade_preimage` will not succeed on input that will fail on `buy/sell/setprice`.
/// https://github.com/KomodoPlatform/atomicDEX-API/issues/902
#[test]
fn test_trade_preimage_additional_validation() {
    let priv_key = random_secp256k1_secret();

    let (_ctx, mycoin1) = utxo_coin_from_privkey("MYCOIN1", priv_key);
    let my_address = mycoin1.my_address().expect("!my_address");
    fill_address(&mycoin1, &my_address, 20.into(), 30);

    let (_ctx, mycoin) = utxo_coin_from_privkey("MYCOIN", priv_key);
    let my_address = mycoin.my_address().expect("!my_address");
    fill_address(&mycoin, &my_address, 10.into(), 30);

    let coins = json!([mycoin_conf(1000), mycoin1_conf(2000)]);

    let mm = MarketMakerIt::start(
        json!({
            "gui": "nogui",
            "netid": 9000,
            "dht": "on",  // Enable DHT without delay.
            "passphrase": format!("0x{}", hex::encode(priv_key)),
            "coins": coins,
            "rpc_password": "pass",
            "i_am_seed": true,
        }),
        "pass".to_string(),
        None,
    )
    .unwrap();
    let (_dump_log, _dump_dashboard) = mm_dump(&mm.log_path);

    log!("{:?}", block_on(enable_native(&mm, "MYCOIN1", &[], None)));
    log!("{:?}", block_on(enable_native(&mm, "MYCOIN", &[], None)));

    // Price is too low
    let rc = block_on(mm.rpc(&json!({
        "userpass": mm.userpass,
        "mmrpc": "2.0",
        "method": "trade_preimage",
        "params": {
            "base": "MYCOIN",
            "rel": "MYCOIN1",
            "swap_method": "setprice",
            "price": 0,
            "volume": 0.1,
        },
    })))
    .unwrap();
    assert!(!rc.0.is_success(), "trade_preimage success, but should fail: {}", rc.1);
    let actual: RpcErrorResponse<trade_preimage_error::PriceTooLow> = serde_json::from_str(&rc.1).unwrap();
    assert_eq!(actual.error_type, "PriceTooLow");
    // currently the minimum price is any value above 0
    let expected = trade_preimage_error::PriceTooLow {
        price: BigDecimal::from(0),
        threshold: BigDecimal::from(0),
    };
    assert_eq!(actual.error_data, Some(expected));

    // volume 0.00001 is too low, min trading volume 0.0001
    let low_volume = BigDecimal::from(1) / BigDecimal::from(100_000);

    let rc = block_on(mm.rpc(&json!({
        "userpass": mm.userpass,
        "mmrpc": "2.0",
        "method": "trade_preimage",
        "params": {
            "base": "MYCOIN",
            "rel": "MYCOIN1",
            "swap_method": "setprice",
            "price": 1,
            "volume": low_volume,
        },
    })))
    .unwrap();
    assert!(!rc.0.is_success(), "trade_preimage success, but should fail: {}", rc.1);
    let actual: RpcErrorResponse<trade_preimage_error::VolumeTooLow> = serde_json::from_str(&rc.1).unwrap();
    assert_eq!(actual.error_type, "VolumeTooLow");
    // Min MYCOIN trading volume is 0.0001.
    let volume_threshold = BigDecimal::from(1) / BigDecimal::from(10_000);
    let expected = trade_preimage_error::VolumeTooLow {
        coin: "MYCOIN".to_owned(),
        volume: low_volume.clone(),
        threshold: volume_threshold,
    };
    assert_eq!(actual.error_data, Some(expected));

    let rc = block_on(mm.rpc(&json!({
        "userpass": mm.userpass,
        "mmrpc": "2.0",
        "method": "trade_preimage",
        "params": {
            "base": "MYCOIN",
            "rel": "MYCOIN1",
            "swap_method": "sell",
            "price": 1,
            "volume": low_volume,
        },
    })))
    .unwrap();
    assert!(!rc.0.is_success(), "trade_preimage success, but should fail: {}", rc.1);
    let actual: RpcErrorResponse<trade_preimage_error::VolumeTooLow> = serde_json::from_str(&rc.1).unwrap();
    assert_eq!(actual.error_type, "VolumeTooLow");
    // Min MYCOIN trading volume is 0.0001.
    let volume_threshold = BigDecimal::from(1) / BigDecimal::from(10_000);
    let expected = trade_preimage_error::VolumeTooLow {
        coin: "MYCOIN".to_owned(),
        volume: low_volume,
        threshold: volume_threshold,
    };
    assert_eq!(actual.error_data, Some(expected));

    // rel volume is too low
    // Min MYCOIN trading volume is 0.0001.
    let volume = BigDecimal::from(1) / BigDecimal::from(10_000);
    let low_price = BigDecimal::from(1) / BigDecimal::from(10);
    // Min MYCOIN1 trading volume is 0.0001, but the actual volume is 0.00001
    let low_rel_volume = &volume * &low_price;
    let rc = block_on(mm.rpc(&json!({
        "userpass": mm.userpass,
        "mmrpc": "2.0",
        "method": "trade_preimage",
        "params": {
            "base": "MYCOIN",
            "rel": "MYCOIN1",
            "swap_method": "sell",
            "price": low_price,
            "volume": volume,
        },
    })))
    .unwrap();
    assert!(!rc.0.is_success(), "trade_preimage success, but should fail: {}", rc.1);
    let actual: RpcErrorResponse<trade_preimage_error::VolumeTooLow> = serde_json::from_str(&rc.1).unwrap();
    assert_eq!(actual.error_type, "VolumeTooLow");
    // Min MYCOIN1 trading volume is 0.0001.
    let volume_threshold = BigDecimal::from(1) / BigDecimal::from(10_000);
    let expected = trade_preimage_error::VolumeTooLow {
        coin: "MYCOIN1".to_owned(),
        volume: low_rel_volume,
        threshold: volume_threshold,
    };
    assert_eq!(actual.error_data, Some(expected));
}

#[test]
fn test_trade_preimage_legacy() {
    let priv_key = random_secp256k1_secret();
    let (_ctx, mycoin) = utxo_coin_from_privkey("MYCOIN", priv_key);
    let my_address = mycoin.my_address().expect("!my_address");
    fill_address(&mycoin, &my_address, 10.into(), 30);
    let (_ctx, mycoin1) = utxo_coin_from_privkey("MYCOIN1", priv_key);
    let my_address = mycoin1.my_address().expect("!my_address");
    fill_address(&mycoin1, &my_address, 20.into(), 30);

    let coins = json!([mycoin_conf(1000), mycoin1_conf(2000)]);
    let mm = MarketMakerIt::start(
        json!({
            "gui": "nogui",
            "netid": 9000,
            "dht": "on",  // Enable DHT without delay.
            "passphrase": format!("0x{}", hex::encode(priv_key)),
            "coins": coins,
            "rpc_password": "pass",
            "i_am_seed": true,
        }),
        "pass".to_string(),
        None,
    )
    .unwrap();
    let (_dump_log, _dump_dashboard) = mm_dump(&mm.log_path);

    log!("{:?}", block_on(enable_native(&mm, "MYCOIN1", &[], None)));
    log!("{:?}", block_on(enable_native(&mm, "MYCOIN", &[], None)));

    let rc = block_on(mm.rpc(&json!({
        "userpass": mm.userpass,
        "method": "trade_preimage",
        "base": "MYCOIN",
        "rel": "MYCOIN1",
        "swap_method": "setprice",
        "max": true,
        "price": "1",
    })))
    .unwrap();
    assert!(rc.0.is_success(), "!trade_preimage: {}", rc.1);
    let _: TradePreimageResponse = serde_json::from_str(&rc.1).unwrap();

    // vvv test a taker method vvv

    let rc = block_on(mm.rpc(&json!({
        "userpass": mm.userpass,
        "method": "trade_preimage",
        "base": "MYCOIN",
        "rel": "MYCOIN1",
        "swap_method": "sell",
        "volume": "7.77",
        "price": "2",
    })))
    .unwrap();
    assert!(rc.0.is_success(), "!trade_preimage: {}", rc.1);
    let _: TradePreimageResponse = serde_json::from_str(&rc.1).unwrap();

    // vvv test the error response vvv

    // `max` field is not supported for `buy/sell` swap methods
    let rc = block_on(mm.rpc(&json!({
        "userpass": mm.userpass,
        "method": "trade_preimage",
        "base": "MYCOIN",
        "rel": "MYCOIN1",
        "swap_method": "sell",
        "max": true,
        "price": "1",
    })))
    .unwrap();
    assert!(!rc.0.is_success(), "trade_preimage success, but should fail: {}", rc.1);
    assert!(rc
        .1
        .contains("Incorrect use of the 'max' parameter: 'max' cannot be used with 'sell' or 'buy' method"));
}

#[test]
fn test_get_max_taker_vol() {
    let (_ctx, _, alice_priv_key) = generate_utxo_coin_with_random_privkey("MYCOIN1", 1.into());
    let coins = json!([mycoin_conf(1000), mycoin1_conf(1000)]);
    let mm_alice = MarketMakerIt::start(
        json!({
            "gui": "nogui",
            "netid": 9000,
            "dht": "on",  // Enable DHT without delay.
            "passphrase": format!("0x{}", hex::encode(alice_priv_key)),
            "coins": coins,
            "rpc_password": "pass",
            "i_am_seed": true,
        }),
        "pass".to_string(),
        None,
    )
    .unwrap();
    let (_alice_dump_log, _alice_dump_dashboard) = mm_dump(&mm_alice.log_path);

    log!("{:?}", block_on(enable_native(&mm_alice, "MYCOIN1", &[], None)));
    log!("{:?}", block_on(enable_native(&mm_alice, "MYCOIN", &[], None)));
    let rc = block_on(mm_alice.rpc(&json!({
        "userpass": mm_alice.userpass,
        "method": "max_taker_vol",
        "coin": "MYCOIN1",
    })))
    .unwrap();
    assert!(rc.0.is_success(), "!max_taker_vol: {}", rc.1);
    let json: MaxTakerVolResponse = serde_json::from_str(&rc.1).unwrap();
    // the result of equation `max_vol + max_vol / 777 + 0.00002 = 1`
    // derived from `max_vol = balance - locked - trade_fee - fee_to_send_taker_fee - dex_fee(max_vol)`
    // where balance = 1, locked = 0, trade_fee = fee_to_send_taker_fee = 0.00001, dex_fee = max_vol / 777
    let expected = MmNumber::from((38849223, 38900000)).to_fraction();
    assert_eq!(json.result, expected);
    assert_eq!(json.coin, "MYCOIN1");

    let rc = block_on(mm_alice.rpc(&json!({
        "userpass": mm_alice.userpass,
        "method": "sell",
        "base": "MYCOIN1",
        "rel": "MYCOIN",
        "price": 1,
        "volume": json.result,
    })))
    .unwrap();
    assert!(rc.0.is_success(), "!sell: {}", rc.1);

    block_on(mm_alice.stop()).unwrap();
}

// https://github.com/KomodoPlatform/atomicDEX-API/issues/733
#[test]
fn test_get_max_taker_vol_dex_fee_min_tx_amount() {
    let (_ctx, _, alice_priv_key) = generate_utxo_coin_with_random_privkey("MYCOIN1", "0.00532845".parse().unwrap());
    let coins = json!([mycoin_conf(10000), mycoin1_conf(10000)]);
    let mm_alice = MarketMakerIt::start(
        json!({
            "gui": "nogui",
            "netid": 9000,
            "dht": "on",  // Enable DHT without delay.
            "passphrase": format!("0x{}", hex::encode(alice_priv_key)),
            "coins": coins,
            "rpc_password": "pass",
            "i_am_seed": true,
        }),
        "pass".to_string(),
        None,
    )
    .unwrap();
    let (_alice_dump_log, _alice_dump_dashboard) = mm_dump(&mm_alice.log_path);

    log!("{:?}", block_on(enable_native(&mm_alice, "MYCOIN1", &[], None)));
    log!("{:?}", block_on(enable_native(&mm_alice, "MYCOIN", &[], None)));
    let rc = block_on(mm_alice.rpc(&json!({
        "userpass": mm_alice.userpass,
        "method": "max_taker_vol",
        "coin": "MYCOIN1",
    })))
    .unwrap();
    assert!(rc.0.is_success(), "!max_taker_vol: {}", rc.1);
    let json: Json = serde_json::from_str(&rc.1).unwrap();
    // the result of equation x + 0.00001 (dex fee) + 0.0002 (miner fee * 2) = 0.00532845
    assert_eq!(json["result"]["numer"], Json::from("102369"));
    assert_eq!(json["result"]["denom"], Json::from("20000000"));

    let rc = block_on(mm_alice.rpc(&json!({
        "userpass": mm_alice.userpass,
        "method": "sell",
        "base": "MYCOIN1",
        "rel": "MYCOIN",
        "price": 1,
        "volume": {
            "numer": json["result"]["numer"],
            "denom": json["result"]["denom"],
        }
    })))
    .unwrap();
    assert!(rc.0.is_success(), "!sell: {}", rc.1);

    block_on(mm_alice.stop()).unwrap();
}

/// Test if the `max_taker_vol` cannot return a volume less than the coin's dust.
/// The minimum required balance for trading can be obtained by solving the equation:
/// `volume + taker_fee + trade_fee + fee_to_send_taker_fee = x`.
/// Let `dust = 0.000728` like for Qtum, `trade_fee = 0.0001`, `fee_to_send_taker_fee = 0.0001` and `taker_fee` is the `0.000728` threshold,
/// therefore to find a minimum required balance, we should pass the `dust` as the `volume` into the equation above:
/// `2 * 0.000728 + 0.0002 = x`, so `x = 0.001656`
#[test]
fn test_get_max_taker_vol_dust_threshold() {
    // first, try to test with the balance slightly less than required
    let (_ctx, coin, priv_key) = generate_utxo_coin_with_random_privkey("MYCOIN1", "0.001656".parse().unwrap());
    let coins = json!([
    mycoin_conf(10000),
    {"coin":"MYCOIN1","asset":"MYCOIN1","txversion":4,"overwintered":1,"txfee":10000,"protocol":{"type":"UTXO"},"dust":72800}
    ]);
    let mm = MarketMakerIt::start(
        json!({
            "gui": "nogui",
            "netid": 9000,
            "dht": "on",  // Enable DHT without delay.
            "passphrase": format!("0x{}", hex::encode(priv_key)),
            "coins": coins,
            "rpc_password": "pass",
            "i_am_seed": true,
        }),
        "pass".to_string(),
        None,
    )
    .unwrap();
    let (_alice_dump_log, _alice_dump_dashboard) = mm_dump(&mm.log_path);

    log!("{:?}", block_on(enable_native(&mm, "MYCOIN1", &[], None)));
    log!("{:?}", block_on(enable_native(&mm, "MYCOIN", &[], None)));

    let rc = block_on(mm.rpc(&json!({
        "userpass": mm.userpass,
        "method": "max_taker_vol",
        "coin": "MYCOIN1",
    })))
    .unwrap();
    assert!(rc.0.is_success(), "!max_taker_vol {}", rc.1);
    let json: Json = serde_json::from_str(&rc.1).unwrap();
    let result: MmNumber = serde_json::from_value(json["result"].clone()).unwrap();
    assert!(result.is_zero());

    fill_address(&coin, &coin.my_address().unwrap(), "0.00001".parse().unwrap(), 30);

    let rc = block_on(mm.rpc(&json!({
        "userpass": mm.userpass,
        "method": "max_taker_vol",
        "coin": "MYCOIN1",
    })))
    .unwrap();
    assert!(rc.0.is_success(), "!max_taker_vol: {}", rc.1);
    let json: Json = serde_json::from_str(&rc.1).unwrap();
    // the result of equation x + 0.000728 (dex fee) + 0.0002 (miner fee * 2) = 0.001666
    assert_eq!(json["result"]["numer"], Json::from("369"));
    assert_eq!(json["result"]["denom"], Json::from("500000"));

    block_on(mm.stop()).unwrap();
}

#[test]
fn test_get_max_taker_vol_with_kmd() {
    let (_ctx, _, alice_priv_key) = generate_utxo_coin_with_random_privkey("MYCOIN1", 1.into());
    let coins = json!([mycoin_conf(10000), mycoin1_conf(10000), kmd_conf(10000)]);
    let mm_alice = MarketMakerIt::start(
        json!({
            "gui": "nogui",
            "netid": 9000,
            "dht": "on",  // Enable DHT without delay.
            "passphrase": format!("0x{}", hex::encode(alice_priv_key)),
            "coins": coins,
            "rpc_password": "pass",
            "i_am_seed": true,
        }),
        "pass".to_string(),
        None,
    )
    .unwrap();
    let (_alice_dump_log, _alice_dump_dashboard) = mm_dump(&mm_alice.log_path);

    log!("{:?}", block_on(enable_native(&mm_alice, "MYCOIN1", &[], None)));
    log!("{:?}", block_on(enable_native(&mm_alice, "MYCOIN", &[], None)));
    let electrum = block_on(enable_electrum(&mm_alice, "KMD", false, &[
        "electrum1.cipig.net:10001",
        "electrum2.cipig.net:10001",
        "electrum3.cipig.net:10001",
    ]));
    log!("{:?}", electrum);
    let rc = block_on(mm_alice.rpc(&json!({
        "userpass": mm_alice.userpass,
        "method": "max_taker_vol",
        "coin": "MYCOIN1",
        "trade_with": "KMD",
    })))
    .unwrap();
    assert!(rc.0.is_success(), "!max_taker_vol: {}", rc.1);
    let json: Json = serde_json::from_str(&rc.1).unwrap();
    // the result of equation x + x * 9 / 7770 + 0.0002 = 1
    assert_eq!(json["result"]["numer"], Json::from("1294741"));
    assert_eq!(json["result"]["denom"], Json::from("1296500"));

    let rc = block_on(mm_alice.rpc(&json!({
        "userpass": mm_alice.userpass,
        "method": "sell",
        "base": "MYCOIN1",
        "rel": "KMD",
        "price": 1,
        "volume": {
            "numer": json["result"]["numer"],
            "denom": json["result"]["denom"],
        }
    })))
    .unwrap();
    assert!(rc.0.is_success(), "!sell: {}", rc.1);

    block_on(mm_alice.stop()).unwrap();
}

#[test]
fn test_get_max_maker_vol() {
    let (_ctx, _, priv_key) = generate_utxo_coin_with_random_privkey("MYCOIN1", 1.into());
    let coins = json!([mycoin_conf(1000), mycoin1_conf(1000)]);
    let conf = Mm2TestConf::seednode(&format!("0x{}", hex::encode(priv_key)), &coins);
    let mm = MarketMakerIt::start(conf.conf, conf.rpc_password, None).unwrap();
    let (_dump_log, _dump_dashboard) = mm_dump(&mm.log_path);

    log!("{:?}", block_on(enable_native(&mm, "MYCOIN", &[], None)));
    log!("{:?}", block_on(enable_native(&mm, "MYCOIN1", &[], None)));

    // 1 - tx_fee
    let expected_volume = MmNumber::from("0.99999");
    let expected = MaxMakerVolResponse {
        coin: "MYCOIN1".to_string(),
        volume: MmNumberMultiRepr::from(expected_volume.clone()),
        balance: MmNumberMultiRepr::from(1),
        locked_by_swaps: MmNumberMultiRepr::from(0),
    };
    let actual = block_on(max_maker_vol(&mm, "MYCOIN1")).unwrap::<MaxMakerVolResponse>();
    assert_eq!(actual, expected);

    let res = block_on(set_price(&mm, "MYCOIN1", "MYCOIN", "1", "0", true));
    assert_eq!(res.result.max_base_vol, expected_volume.to_decimal());
}

#[test]
fn test_get_max_maker_vol_error() {
    let priv_key = random_secp256k1_secret();
    let coins = json!([mycoin_conf(1000)]);
    let conf = Mm2TestConf::seednode(&format!("0x{}", hex::encode(priv_key)), &coins);
    let mm = MarketMakerIt::start(conf.conf, conf.rpc_password, None).unwrap();
    let (_dump_log, _dump_dashboard) = mm_dump(&mm.log_path);

    log!("{:?}", block_on(enable_native(&mm, "MYCOIN", &[], None)));

    let actual_error = block_on(max_maker_vol(&mm, "MYCOIN")).unwrap_err::<max_maker_vol_error::NotSufficientBalance>();
    let expected_error = max_maker_vol_error::NotSufficientBalance {
        coin: "MYCOIN".to_owned(),
        available: 0.into(),
        // tx_fee
        required: BigDecimal::from(1000) / BigDecimal::from(100_000_000),
        locked_by_swaps: None,
    };
    assert_eq!(actual_error.error_type, "NotSufficientBalance");
    assert_eq!(actual_error.error_data, Some(expected_error));
}

#[test]
fn test_set_price_max() {
    let (_ctx, _, alice_priv_key) = generate_utxo_coin_with_random_privkey("MYCOIN", 1.into());
    let coins = json!([mycoin_conf(1000), mycoin1_conf(1000)]);
    let mm_alice = MarketMakerIt::start(
        json!({
            "gui": "nogui",
            "netid": 9000,
            "dht": "on",  // Enable DHT without delay.
            "passphrase": format!("0x{}", hex::encode(alice_priv_key)),
            "coins": coins,
            "rpc_password": "pass",
            "i_am_seed": true,
        }),
        "pass".to_string(),
        None,
    )
    .unwrap();
    let (_alice_dump_log, _alice_dump_dashboard) = mm_dump(&mm_alice.log_path);

    log!("{:?}", block_on(enable_native(&mm_alice, "MYCOIN", &[], None)));
    log!("{:?}", block_on(enable_native(&mm_alice, "MYCOIN1", &[], None)));
    let rc = block_on(mm_alice.rpc(&json!({
        "userpass": mm_alice.userpass,
        "method": "setprice",
        "base": "MYCOIN",
        "rel": "MYCOIN1",
        "price": 1,
        // the result of equation x + 0.00001 = 1
        "volume": {
            "numer":"99999",
            "denom":"100000"
        },
    })))
    .unwrap();
    assert!(rc.0.is_success(), "!setprice: {}", rc.1);

    let rc = block_on(mm_alice.rpc(&json!({
        "userpass": mm_alice.userpass,
        "method": "setprice",
        "base": "MYCOIN",
        "rel": "MYCOIN1",
        "price": 1,
        // it is slightly more than previous volume so it should fail
        "volume": {
            "numer":"100000",
            "denom":"100000"
        },
    })))
    .unwrap();
    assert!(!rc.0.is_success(), "setprice success, but should fail: {}", rc.1);
    block_on(mm_alice.stop()).unwrap();
}

#[test]
fn swaps_should_stop_on_stop_rpc() {
    let (_ctx, _, bob_priv_key) = generate_utxo_coin_with_random_privkey("MYCOIN", 1000.into());
    let (_ctx, _, alice_priv_key) = generate_utxo_coin_with_random_privkey("MYCOIN1", 2000.into());
    let coins = json!([mycoin_conf(1000), mycoin1_conf(1000)]);
    let mut mm_bob = MarketMakerIt::start(
        json!({
            "gui": "nogui",
            "netid": 9000,
            "dht": "on",  // Enable DHT without delay.
            "passphrase": format!("0x{}", hex::encode(bob_priv_key)),
            "coins": coins,
            "rpc_password": "pass",
            "i_am_seed": true,
        }),
        "pass".to_string(),
        None,
    )
    .unwrap();
    let (_bob_dump_log, _bob_dump_dashboard) = mm_dump(&mm_bob.log_path);

    let mut mm_alice = MarketMakerIt::start(
        json!({
            "gui": "nogui",
            "netid": 9000,
            "dht": "on",  // Enable DHT without delay.
            "passphrase": format!("0x{}", hex::encode(alice_priv_key)),
            "coins": coins,
            "rpc_password": "pass",
            "seednodes": vec![format!("{}", mm_bob.ip)],
        }),
        "pass".to_string(),
        None,
    )
    .unwrap();
    let (_alice_dump_log, _alice_dump_dashboard) = mm_dump(&mm_alice.log_path);

    log!("{:?}", block_on(enable_native(&mm_bob, "MYCOIN", &[], None)));
    log!("{:?}", block_on(enable_native(&mm_bob, "MYCOIN1", &[], None)));
    log!("{:?}", block_on(enable_native(&mm_alice, "MYCOIN", &[], None)));
    log!("{:?}", block_on(enable_native(&mm_alice, "MYCOIN1", &[], None)));
    let rc = block_on(mm_bob.rpc(&json!({
        "userpass": mm_bob.userpass,
        "method": "setprice",
        "base": "MYCOIN",
        "rel": "MYCOIN1",
        "price": 1,
        "max": true,
    })))
    .unwrap();
    assert!(rc.0.is_success(), "!setprice: {}", rc.1);
    let mut uuids = Vec::with_capacity(3);

    for _ in 0..3 {
        let rc = block_on(mm_alice.rpc(&json!({
            "userpass": mm_alice.userpass,
            "method": "buy",
            "base": "MYCOIN",
            "rel": "MYCOIN1",
            "price": 1,
            "volume": "1",
        })))
        .unwrap();
        assert!(rc.0.is_success(), "!buy: {}", rc.1);
        let buy: Json = serde_json::from_str(&rc.1).unwrap();
        uuids.push(buy["result"]["uuid"].as_str().unwrap().to_owned());
    }
    for uuid in uuids.iter() {
        block_on(mm_bob.wait_for_log(22., |log| {
            log.contains(&format!(
                "Entering the maker_swap_loop MYCOIN/MYCOIN1 with uuid: {}",
                uuid
            ))
        }))
        .unwrap();
        block_on(mm_alice.wait_for_log(22., |log| {
            log.contains(&format!(
                "Entering the taker_swap_loop MYCOIN/MYCOIN1 with uuid: {}",
                uuid
            ))
        }))
        .unwrap();
    }
    thread::sleep(Duration::from_secs(3));
    block_on(mm_bob.stop()).unwrap();
    block_on(mm_alice.stop()).unwrap();
    for uuid in uuids {
        block_on(mm_bob.wait_for_log_after_stop(22., |log| log.contains(&format!("swap {} stopped", uuid)))).unwrap();
        block_on(mm_alice.wait_for_log_after_stop(22., |log| log.contains(&format!("swap {} stopped", uuid)))).unwrap();
    }
}

#[test]
fn test_maker_order_should_kick_start_and_appear_in_orderbook_on_restart() {
    let (_ctx, _, bob_priv_key) = generate_utxo_coin_with_random_privkey("MYCOIN", 1000.into());
    let coins = json!([mycoin_conf(1000), mycoin1_conf(1000)]);
    let mut bob_conf = json!({
        "gui": "nogui",
        "netid": 9000,
        "dht": "on",  // Enable DHT without delay.
        "passphrase": format!("0x{}", hex::encode(bob_priv_key)),
        "coins": coins,
        "rpc_password": "pass",
        "i_am_seed": true,
    });
    let mm_bob = MarketMakerIt::start(bob_conf.clone(), "pass".to_string(), None).unwrap();
    let (_bob_dump_log, _bob_dump_dashboard) = mm_dump(&mm_bob.log_path);

    log!("{:?}", block_on(enable_native(&mm_bob, "MYCOIN", &[], None)));
    log!("{:?}", block_on(enable_native(&mm_bob, "MYCOIN1", &[], None)));
    let rc = block_on(mm_bob.rpc(&json!({
        "userpass": mm_bob.userpass,
        "method": "setprice",
        "base": "MYCOIN",
        "rel": "MYCOIN1",
        "price": 1,
        "max": true,
    })))
    .unwrap();
    assert!(rc.0.is_success(), "!setprice: {}", rc.1);

    // mm_bob using same DB dir that should kick start the order
    bob_conf["dbdir"] = mm_bob.folder.join("DB").to_str().unwrap().into();
    bob_conf["log"] = mm_bob.folder.join("mm2_dup.log").to_str().unwrap().into();
    block_on(mm_bob.stop()).unwrap();

    let mm_bob_dup = MarketMakerIt::start(bob_conf, "pass".to_string(), None).unwrap();
    let (_bob_dup_dump_log, _bob_dup_dump_dashboard) = mm_dump(&mm_bob_dup.log_path);
    log!("{:?}", block_on(enable_native(&mm_bob_dup, "MYCOIN", &[], None)));
    log!("{:?}", block_on(enable_native(&mm_bob_dup, "MYCOIN1", &[], None)));

    thread::sleep(Duration::from_secs(2));

    log!("Get MYCOIN/MYCOIN1 orderbook on Bob side");
    let rc = block_on(mm_bob_dup.rpc(&json!({
        "userpass": mm_bob_dup.userpass,
        "method": "orderbook",
        "base": "MYCOIN",
        "rel": "MYCOIN1",
    })))
    .unwrap();
    assert!(rc.0.is_success(), "!orderbook: {}", rc.1);

    let bob_orderbook: Json = serde_json::from_str(&rc.1).unwrap();
    log!("Bob orderbook {:?}", bob_orderbook);
    let asks = bob_orderbook["asks"].as_array().unwrap();
    assert_eq!(asks.len(), 1, "Bob MYCOIN/MYCOIN1 orderbook must have exactly 1 asks");
}

#[test]
fn test_maker_order_should_not_kick_start_and_appear_in_orderbook_if_balance_is_withdrawn() {
    let (_ctx, coin, bob_priv_key) = generate_utxo_coin_with_random_privkey("MYCOIN", 1000.into());
    let coins = json!([mycoin_conf(1000), mycoin1_conf(1000)]);
    let mut bob_conf = json!({
        "gui": "nogui",
        "netid": 9000,
        "dht": "on",  // Enable DHT without delay.
        "passphrase": format!("0x{}", hex::encode(bob_priv_key)),
        "coins": coins,
        "rpc_password": "pass",
        "i_am_seed": true,
    });
    let mm_bob = MarketMakerIt::start(bob_conf.clone(), "pass".to_string(), None).unwrap();
    let (_bob_dump_log, _bob_dump_dashboard) = mm_dump(&mm_bob.log_path);

    log!("{:?}", block_on(enable_native(&mm_bob, "MYCOIN", &[], None)));
    log!("{:?}", block_on(enable_native(&mm_bob, "MYCOIN1", &[], None)));
    let rc = block_on(mm_bob.rpc(&json!({
        "userpass": mm_bob.userpass,
        "method": "setprice",
        "base": "MYCOIN",
        "rel": "MYCOIN1",
        "price": 1,
        "max": true,
    })))
    .unwrap();
    assert!(rc.0.is_success(), "!setprice: {}", rc.1);
    let res: SetPriceResponse = serde_json::from_str(&rc.1).unwrap();
    let uuid = res.result.uuid;

    // mm_bob using same DB dir that should kick start the order
    bob_conf["dbdir"] = mm_bob.folder.join("DB").to_str().unwrap().into();
    bob_conf["log"] = mm_bob.folder.join("mm2_dup.log").to_str().unwrap().into();
    block_on(mm_bob.stop()).unwrap();

    let withdraw = block_on_f01(coin.withdraw(WithdrawRequest::new_max(
        "MYCOIN".to_string(),
        "RRYmiZSDo3UdHHqj1rLKf8cbJroyv9NxXw".to_string(),
    )))
    .unwrap();
    block_on_f01(coin.send_raw_tx(&hex::encode(&withdraw.tx.tx_hex().unwrap().0))).unwrap();
    let confirm_payment_input = ConfirmPaymentInput {
        payment_tx: withdraw.tx.tx_hex().unwrap().0.to_owned(),
        confirmations: 1,
        requires_nota: false,
        wait_until: wait_until_sec(10),
        check_every: 1,
    };
    block_on_f01(coin.wait_for_confirmations(confirm_payment_input)).unwrap();

    let mm_bob_dup = MarketMakerIt::start(bob_conf, "pass".to_string(), None).unwrap();
    let (_bob_dup_dump_log, _bob_dup_dump_dashboard) = mm_dump(&mm_bob_dup.log_path);
    log!("{:?}", block_on(enable_native(&mm_bob_dup, "MYCOIN", &[], None)));
    log!("{:?}", block_on(enable_native(&mm_bob_dup, "MYCOIN1", &[], None)));

    thread::sleep(Duration::from_secs(2));

    log!("Get MYCOIN/MYCOIN1 orderbook on Bob side");
    let rc = block_on(mm_bob_dup.rpc(&json!({
        "userpass": mm_bob_dup.userpass,
        "method": "orderbook",
        "base": "MYCOIN",
        "rel": "MYCOIN1",
    })))
    .unwrap();
    assert!(rc.0.is_success(), "!orderbook: {}", rc.1);

    let bob_orderbook: Json = serde_json::from_str(&rc.1).unwrap();
    log!("Bob orderbook {:?}", bob_orderbook);
    let asks = bob_orderbook["asks"].as_array().unwrap();
    assert!(asks.is_empty(), "Bob MYCOIN/MYCOIN1 orderbook must not have asks");

    let rc = block_on(mm_bob_dup.rpc(&json!({
        "userpass": mm_bob_dup.userpass,
        "method": "my_orders",
    })))
    .unwrap();
    assert!(rc.0.is_success(), "!my_orders: {}", rc.1);

    let res: MyOrdersRpcResult = serde_json::from_str(&rc.1).unwrap();
    assert!(res.result.maker_orders.is_empty(), "Bob maker orders must be empty");

    let order_path = mm_bob.folder.join(format!(
        "DB/{}/ORDERS/MY/MAKER/{}.json",
        hex::encode(rmd160_from_priv(bob_priv_key).take()),
        uuid
    ));

    log!("Order path {}", order_path.display());
    assert!(!order_path.exists());
}

#[test]
fn test_maker_order_kick_start_should_trigger_subscription_and_match() {
    let (_ctx, _, bob_priv_key) = generate_utxo_coin_with_random_privkey("MYCOIN", 1000.into());
    let (_ctx, _, alice_priv_key) = generate_utxo_coin_with_random_privkey("MYCOIN1", 1000.into());
    let coins = json!([mycoin_conf(1000), mycoin1_conf(1000)]);

    let relay_conf = json!({
        "gui": "nogui",
        "netid": 9000,
        "dht": "on",  // Enable DHT without delay.
        "passphrase": "relay",
        "coins": coins,
        "rpc_password": "pass",
        "i_am_seed": true,
    });
    let relay = MarketMakerIt::start(relay_conf, "pass".to_string(), None).unwrap();
    let (_relay_dump_log, _relay_dump_dashboard) = mm_dump(&relay.log_path);

    let mut bob_conf = json!({
        "gui": "nogui",
        "netid": 9000,
        "dht": "on",  // Enable DHT without delay.
        "passphrase": format!("0x{}", hex::encode(bob_priv_key)),
        "coins": coins,
        "rpc_password": "pass",
        "seednodes": vec![format!("{}", relay.ip)],
        "i_am_seed": false,
    });
    let mm_bob = MarketMakerIt::start(bob_conf.clone(), "pass".to_string(), None).unwrap();
    let (_bob_dump_log, _bob_dump_dashboard) = mm_dump(&mm_bob.log_path);

    let mut mm_alice = MarketMakerIt::start(
        json!({
            "gui": "nogui",
            "netid": 9000,
            "dht": "on",  // Enable DHT without delay.
            "passphrase": format!("0x{}", hex::encode(alice_priv_key)),
            "coins": coins,
            "rpc_password": "pass",
            "seednodes": vec![format!("{}", relay.ip)],
        }),
        "pass".to_string(),
        None,
    )
    .unwrap();
    let (_alice_dump_log, _alice_dump_dashboard) = mm_dump(&mm_alice.log_path);

    log!("{:?}", block_on(enable_native(&mm_bob, "MYCOIN", &[], None)));
    log!("{:?}", block_on(enable_native(&mm_bob, "MYCOIN1", &[], None)));
    log!("{:?}", block_on(enable_native(&mm_alice, "MYCOIN", &[], None)));
    log!("{:?}", block_on(enable_native(&mm_alice, "MYCOIN1", &[], None)));

    let rc = block_on(mm_bob.rpc(&json!({
        "userpass": mm_bob.userpass,
        "method": "setprice",
        "base": "MYCOIN",
        "rel": "MYCOIN1",
        "price": 1,
        "max": true,
    })))
    .unwrap();
    assert!(rc.0.is_success(), "!setprice: {}", rc.1);

    // mm_bob using same DB dir that should kick start the order
    bob_conf["dbdir"] = mm_bob.folder.join("DB").to_str().unwrap().into();
    bob_conf["log"] = mm_bob.folder.join("mm2_dup.log").to_str().unwrap().into();
    block_on(mm_bob.stop()).unwrap();

    let mut mm_bob_dup = MarketMakerIt::start(bob_conf, "pass".to_string(), None).unwrap();
    let (_bob_dup_dump_log, _bob_dup_dump_dashboard) = mm_dump(&mm_bob_dup.log_path);
    log!("{:?}", block_on(enable_native(&mm_bob_dup, "MYCOIN", &[], None)));
    log!("{:?}", block_on(enable_native(&mm_bob_dup, "MYCOIN1", &[], None)));

    log!("Give restarted Bob 2 seconds to kickstart the order");
    thread::sleep(Duration::from_secs(2));

    let rc = block_on(mm_alice.rpc(&json!({
        "userpass": mm_alice.userpass,
        "method": "buy",
        "base": "MYCOIN",
        "rel": "MYCOIN1",
        "price": 1,
        "volume": 1,
    })))
    .unwrap();
    assert!(rc.0.is_success(), "!buy: {}", rc.1);

    block_on(mm_bob_dup.wait_for_log(22., |log| log.contains("Entering the maker_swap_loop MYCOIN/MYCOIN1"))).unwrap();
    block_on(mm_alice.wait_for_log(22., |log| log.contains("Entering the taker_swap_loop MYCOIN/MYCOIN1"))).unwrap();
}

#[test]
fn test_orders_should_match_on_both_nodes_with_same_priv() {
    let (_ctx, _, bob_priv_key) = generate_utxo_coin_with_random_privkey("MYCOIN", 1000.into());
    let (_ctx, _, alice_priv_key) = generate_utxo_coin_with_random_privkey("MYCOIN1", 2000.into());
    let coins = json!([mycoin_conf(1000), mycoin1_conf(1000)]);
    let mm_bob = MarketMakerIt::start(
        json!({
            "gui": "nogui",
            "netid": 9000,
            "dht": "on",  // Enable DHT without delay.
            "passphrase": format!("0x{}", hex::encode(bob_priv_key)),
            "coins": coins,
            "rpc_password": "pass",
            "i_am_seed": true,
        }),
        "pass".to_string(),
        None,
    )
    .unwrap();
    let (_bob_dump_log, _bob_dump_dashboard) = mm_dump(&mm_bob.log_path);

    let mut mm_alice_1 = MarketMakerIt::start(
        json!({
            "gui": "nogui",
            "netid": 9000,
            "dht": "on",  // Enable DHT without delay.
            "passphrase": format!("0x{}", hex::encode(alice_priv_key)),
            "coins": coins,
            "rpc_password": "pass",
            "seednodes": vec![format!("{}", mm_bob.ip)],
        }),
        "pass".to_string(),
        None,
    )
    .unwrap();
    let (_alice_1_dump_log, _alice_1_dump_dashboard) = mm_dump(&mm_alice_1.log_path);

    let mut mm_alice_2 = MarketMakerIt::start(
        json!({
            "gui": "nogui",
            "netid": 9000,
            "dht": "on",  // Enable DHT without delay.
            "passphrase": format!("0x{}", hex::encode(alice_priv_key)),
            "coins": coins,
            "rpc_password": "pass",
            "seednodes": vec![format!("{}", mm_bob.ip)],
        }),
        "pass".to_string(),
        None,
    )
    .unwrap();
    let (_alice_2_dump_log, _alice_2_dump_dashboard) = mm_dump(&mm_alice_2.log_path);

    log!("{:?}", block_on(enable_native(&mm_bob, "MYCOIN", &[], None)));
    log!("{:?}", block_on(enable_native(&mm_bob, "MYCOIN1", &[], None)));
    log!("{:?}", block_on(enable_native(&mm_alice_1, "MYCOIN", &[], None)));
    log!("{:?}", block_on(enable_native(&mm_alice_1, "MYCOIN1", &[], None)));
    log!("{:?}", block_on(enable_native(&mm_alice_2, "MYCOIN", &[], None)));
    log!("{:?}", block_on(enable_native(&mm_alice_2, "MYCOIN1", &[], None)));

    let rc = block_on(mm_bob.rpc(&json!({
        "userpass": mm_bob.userpass,
        "method": "setprice",
        "base": "MYCOIN",
        "rel": "MYCOIN1",
        "price": 1,
        "max": true,
    })))
    .unwrap();
    assert!(rc.0.is_success(), "!setprice: {}", rc.1);

    let rc = block_on(mm_alice_1.rpc(&json!({
        "userpass": mm_alice_1.userpass,
        "method": "buy",
        "base": "MYCOIN",
        "rel": "MYCOIN1",
        "price": 1,
        "volume": "1",
    })))
    .unwrap();
    assert!(rc.0.is_success(), "!buy: {}", rc.1);

    block_on(mm_alice_1.wait_for_log(22., |log| log.contains("Entering the taker_swap_loop MYCOIN/MYCOIN1"))).unwrap();

    let rc = block_on(mm_alice_2.rpc(&json!({
        "userpass": mm_alice_2.userpass,
        "method": "buy",
        "base": "MYCOIN",
        "rel": "MYCOIN1",
        "price": 1,
        "volume": "1",
    })))
    .unwrap();
    assert!(rc.0.is_success(), "!buy: {}", rc.1);

    block_on(mm_alice_2.wait_for_log(22., |log| log.contains("Entering the taker_swap_loop MYCOIN/MYCOIN1"))).unwrap();

    block_on(mm_bob.stop()).unwrap();
    block_on(mm_alice_1.stop()).unwrap();
    block_on(mm_alice_2.stop()).unwrap();
}

#[test]
fn test_maker_and_taker_order_created_with_same_priv_should_not_match() {
    let (_ctx, coin, priv_key) = generate_utxo_coin_with_random_privkey("MYCOIN", 1000.into());
    let (_ctx, coin1, _) = generate_utxo_coin_with_random_privkey("MYCOIN1", 1000.into());
    fill_address(&coin1, &coin.my_address().unwrap(), 1000.into(), 30);
    let coins = json!([mycoin_conf(1000), mycoin1_conf(1000)]);
    let mut mm_bob = MarketMakerIt::start(
        json!({
            "gui": "nogui",
            "netid": 9000,
            "dht": "on",  // Enable DHT without delay.
            "passphrase": format!("0x{}", hex::encode(priv_key)),
            "coins": coins,
            "rpc_password": "pass",
            "i_am_seed": true,
        }),
        "pass".to_string(),
        None,
    )
    .unwrap();
    let (_bob_dump_log, _bob_dump_dashboard) = mm_dump(&mm_bob.log_path);

    let mut mm_alice = MarketMakerIt::start(
        json!({
            "gui": "nogui",
            "netid": 9000,
            "dht": "on",  // Enable DHT without delay.
            "passphrase": format!("0x{}", hex::encode(priv_key)),
            "coins": coins,
            "rpc_password": "pass",
            "seednodes": vec![format!("{}", mm_bob.ip)],
        }),
        "pass".to_string(),
        None,
    )
    .unwrap();
    let (_alice_1_dump_log, _alice_1_dump_dashboard) = mm_dump(&mm_alice.log_path);

    log!("{:?}", block_on(enable_native(&mm_bob, "MYCOIN", &[], None)));
    log!("{:?}", block_on(enable_native(&mm_bob, "MYCOIN1", &[], None)));
    log!("{:?}", block_on(enable_native(&mm_alice, "MYCOIN", &[], None)));
    log!("{:?}", block_on(enable_native(&mm_alice, "MYCOIN1", &[], None)));

    let rc = block_on(mm_bob.rpc(&json!({
        "userpass": mm_bob.userpass,
        "method": "setprice",
        "base": "MYCOIN",
        "rel": "MYCOIN1",
        "price": 1,
        "max": true,
    })))
    .unwrap();
    assert!(rc.0.is_success(), "!setprice: {}", rc.1);

    let rc = block_on(mm_alice.rpc(&json!({
        "userpass": mm_alice.userpass,
        "method": "buy",
        "base": "MYCOIN",
        "rel": "MYCOIN1",
        "price": 1,
        "volume": "1",
    })))
    .unwrap();
    assert!(rc.0.is_success(), "!buy: {}", rc.1);

    block_on(mm_bob.wait_for_log(5., |log| log.contains("Entering the maker_swap_loop MYCOIN/MYCOIN1"))).unwrap_err();
    block_on(mm_alice.wait_for_log(5., |log| log.contains("Entering the taker_swap_loop MYCOIN/MYCOIN1"))).unwrap_err();

    block_on(mm_bob.stop()).unwrap();
    block_on(mm_alice.stop()).unwrap();
}

#[test]
fn test_taker_order_converted_to_maker_should_cancel_properly_when_matched() {
    let (_ctx, _, bob_priv_key) = generate_utxo_coin_with_random_privkey("MYCOIN", 1000.into());
    let (_ctx, _, alice_priv_key) = generate_utxo_coin_with_random_privkey("MYCOIN1", 2000.into());
    let coins = json!([mycoin_conf(1000), mycoin1_conf(1000)]);
    let mut mm_bob = MarketMakerIt::start(
        json!({
            "gui": "nogui",
            "netid": 9000,
            "dht": "on",  // Enable DHT without delay.
            "passphrase": format!("0x{}", hex::encode(bob_priv_key)),
            "coins": coins,
            "rpc_password": "pass",
            "i_am_seed": true,
        }),
        "pass".to_string(),
        None,
    )
    .unwrap();
    let (_bob_dump_log, _bob_dump_dashboard) = mm_dump(&mm_bob.log_path);

    let mut mm_alice = MarketMakerIt::start(
        json!({
            "gui": "nogui",
            "netid": 9000,
            "dht": "on",  // Enable DHT without delay.
            "passphrase": format!("0x{}", hex::encode(alice_priv_key)),
            "coins": coins,
            "rpc_password": "pass",
            "seednodes": vec![format!("{}", mm_bob.ip)],
        }),
        "pass".to_string(),
        None,
    )
    .unwrap();
    let (_alice_dump_log, _alice_dump_dashboard) = mm_dump(&mm_alice.log_path);

    log!("{:?}", block_on(enable_native(&mm_bob, "MYCOIN", &[], None)));
    log!("{:?}", block_on(enable_native(&mm_bob, "MYCOIN1", &[], None)));
    log!("{:?}", block_on(enable_native(&mm_alice, "MYCOIN", &[], None)));
    log!("{:?}", block_on(enable_native(&mm_alice, "MYCOIN1", &[], None)));
    let rc = block_on(mm_bob.rpc(&json!({
        "userpass": mm_bob.userpass,
        "method": "sell",
        "base": "MYCOIN",
        "rel": "MYCOIN1",
        "price": 1,
        "volume": 1,
        "timeout": 2,
    })))
    .unwrap();
    assert!(rc.0.is_success(), "!sell: {}", rc.1);

    log!("Give Bob 4 seconds to convert order to maker");
    block_on(Timer::sleep(4.));

    let rc = block_on(mm_alice.rpc(&json!({
        "userpass": mm_alice.userpass,
        "method": "buy",
        "base": "MYCOIN",
        "rel": "MYCOIN1",
        "price": 1,
        "volume": 1,
    })))
    .unwrap();
    assert!(rc.0.is_success(), "!buy: {}", rc.1);

    block_on(mm_bob.wait_for_log(22., |log| log.contains("Entering the maker_swap_loop MYCOIN/MYCOIN1"))).unwrap();
    block_on(mm_alice.wait_for_log(22., |log| log.contains("Entering the taker_swap_loop MYCOIN/MYCOIN1"))).unwrap();

    log!("Give Bob 2 seconds to cancel the order");
    thread::sleep(Duration::from_secs(2));
    log!("Get my_orders on Bob side");
    let rc = block_on(mm_bob.rpc(&json!({
        "userpass": mm_bob.userpass,
        "method": "my_orders",
    })))
    .unwrap();
    assert!(rc.0.is_success(), "!my_orders: {}", rc.1);
    let my_orders_json: Json = serde_json::from_str(&rc.1).unwrap();
    let maker_orders: HashMap<String, Json> =
        serde_json::from_value(my_orders_json["result"]["maker_orders"].clone()).unwrap();
    assert!(maker_orders.is_empty());

    let rc = block_on(mm_bob.rpc(&json!({
        "userpass": mm_bob.userpass,
        "method": "orderbook",
        "base": "MYCOIN",
        "rel": "MYCOIN1",
    })))
    .unwrap();
    assert!(rc.0.is_success(), "!orderbook: {}", rc.1);

    let bob_orderbook: Json = serde_json::from_str(&rc.1).unwrap();
    log!("Bob orderbook {:?}", bob_orderbook);
    let asks = bob_orderbook["asks"].as_array().unwrap();
    assert_eq!(asks.len(), 0, "Bob MYCOIN/MYCOIN1 orderbook must be empty");

    log!("Get MYCOIN/MYCOIN1 orderbook on Alice side");
    let rc = block_on(mm_alice.rpc(&json!({
        "userpass": mm_alice.userpass,
        "method": "orderbook",
        "base": "MYCOIN",
        "rel": "MYCOIN1",
    })))
    .unwrap();
    assert!(rc.0.is_success(), "!orderbook: {}", rc.1);

    let alice_orderbook: Json = serde_json::from_str(&rc.1).unwrap();
    log!("Alice orderbook {:?}", alice_orderbook);
    let asks = alice_orderbook["asks"].as_array().unwrap();
    assert_eq!(asks.len(), 0, "Alice MYCOIN/MYCOIN1 orderbook must be empty");

    block_on(mm_bob.stop()).unwrap();
    block_on(mm_alice.stop()).unwrap();
}

#[test]
fn test_utxo_merge() {
    let timeout = 30; // timeout if test takes more than 30 seconds to run
    let (_ctx, coin, privkey) = generate_utxo_coin_with_random_privkey("MYCOIN", 1000.into());
    // fill several times to have more UTXOs on address
    fill_address(&coin, &coin.my_address().unwrap(), 2.into(), timeout);
    fill_address(&coin, &coin.my_address().unwrap(), 2.into(), timeout);
    fill_address(&coin, &coin.my_address().unwrap(), 2.into(), timeout);
    fill_address(&coin, &coin.my_address().unwrap(), 2.into(), timeout);

    let coins = json!([mycoin_conf(1000), mycoin1_conf(1000)]);
    let mut mm_bob = MarketMakerIt::start(
        json!({
            "gui": "nogui",
            "netid": 9000,
            "dht": "on",  // Enable DHT without delay.
            "passphrase": format!("0x{}", hex::encode(privkey)),
            "coins": coins,
            "rpc_password": "pass",
            "i_am_seed": true,
        }),
        "pass".to_string(),
        None,
    )
    .unwrap();
    let (_bob_dump_log, _bob_dump_dashboard) = mm_dump(&mm_bob.log_path);

    let native = block_on(mm_bob.rpc(&json!({
        "userpass": mm_bob.userpass,
        "method": "enable",
        "coin": "MYCOIN",
        "mm2": 1,
        "utxo_merge_params": {
            "merge_at": 2,
            "check_every": 1,
        }
    })))
    .unwrap();
    assert!(native.0.is_success(), "'enable' failed: {}", native.1);
    log!("Enable result {}", native.1);

    block_on(mm_bob.wait_for_log(4., |log| log.contains("Starting UTXO merge loop for coin MYCOIN"))).unwrap();

    block_on(mm_bob.wait_for_log(4., |log| log.contains("Trying to merge 5 UTXOs of coin MYCOIN"))).unwrap();

    block_on(mm_bob.wait_for_log(4., |log| log.contains("UTXO merge successful for coin MYCOIN, tx_hash"))).unwrap();

    thread::sleep(Duration::from_secs(2));
    let address = block_on(coin.as_ref().derivation_method.unwrap_single_addr());
    let (unspents, _) = block_on(coin.get_unspent_ordered_list(&address)).unwrap();
    assert_eq!(unspents.len(), 1);
}

#[test]
fn test_utxo_merge_max_merge_at_once() {
    let timeout = 30; // timeout if test takes more than 30 seconds to run
    let (_ctx, coin, privkey) = generate_utxo_coin_with_random_privkey("MYCOIN", 1000.into());
    // fill several times to have more UTXOs on address
    fill_address(&coin, &coin.my_address().unwrap(), 2.into(), timeout);
    fill_address(&coin, &coin.my_address().unwrap(), 2.into(), timeout);
    fill_address(&coin, &coin.my_address().unwrap(), 2.into(), timeout);
    fill_address(&coin, &coin.my_address().unwrap(), 2.into(), timeout);

    let coins = json!([mycoin_conf(1000), mycoin1_conf(1000)]);
    let mut mm_bob = MarketMakerIt::start(
        json!({
            "gui": "nogui",
            "netid": 9000,
            "dht": "on",  // Enable DHT without delay.
            "passphrase": format!("0x{}", hex::encode(privkey)),
            "coins": coins,
            "rpc_password": "pass",
            "i_am_seed": true,
        }),
        "pass".to_string(),
        None,
    )
    .unwrap();
    let (_bob_dump_log, _bob_dump_dashboard) = mm_dump(&mm_bob.log_path);

    let native = block_on(mm_bob.rpc(&json!({
        "userpass": mm_bob.userpass,
        "method": "enable",
        "coin": "MYCOIN",
        "mm2": 1,
        "utxo_merge_params": {
            "merge_at": 3,
            "check_every": 1,
            "max_merge_at_once": 4,
        }
    })))
    .unwrap();
    assert!(native.0.is_success(), "'enable' failed: {}", native.1);
    log!("Enable result {}", native.1);

    block_on(mm_bob.wait_for_log(4., |log| log.contains("Starting UTXO merge loop for coin MYCOIN"))).unwrap();

    block_on(mm_bob.wait_for_log(4., |log| log.contains("Trying to merge 4 UTXOs of coin MYCOIN"))).unwrap();

    block_on(mm_bob.wait_for_log(4., |log| log.contains("UTXO merge successful for coin MYCOIN, tx_hash"))).unwrap();

    thread::sleep(Duration::from_secs(2));
    let address = block_on(coin.as_ref().derivation_method.unwrap_single_addr());
    let (unspents, _) = block_on(coin.get_unspent_ordered_list(&address)).unwrap();
    // 4 utxos are merged of 5 so the resulting unspents len must be 2
    assert_eq!(unspents.len(), 2);
}

#[test]
fn test_withdraw_not_sufficient_balance() {
    let privkey = random_secp256k1_secret();
    let coins = json!([mycoin_conf(1000), mycoin1_conf(1000)]);
    let mm = MarketMakerIt::start(
        json!({
            "gui": "nogui",
            "netid": 9000,
            "dht": "on",  // Enable DHT without delay.
            "passphrase": format!("0x{}", hex::encode(privkey)),
            "coins": coins,
            "rpc_password": "pass",
            "i_am_seed": true,
        }),
        "pass".to_string(),
        None,
    )
    .unwrap();
    let (_bob_dump_log, _bob_dump_dashboard) = mm_dump(&mm.log_path);
    log!("{:?}", block_on(enable_native(&mm, "MYCOIN", &[], None)));

    // balance = 0, but amount = 1
    let amount = BigDecimal::from(1);
    let withdraw = block_on(mm.rpc(&json!({
        "mmrpc": "2.0",
        "userpass": mm.userpass,
        "method": "withdraw",
        "params": {
            "coin": "MYCOIN",
            "to": "RJTYiYeJ8eVvJ53n2YbrVmxWNNMVZjDGLh",
            "amount": amount,
        },
        "id": 0,
    })))
    .unwrap();

    assert!(withdraw.0.is_client_error(), "MYCOIN withdraw: {}", withdraw.1);
    log!("error: {:?}", withdraw.1);
    let error: RpcErrorResponse<withdraw_error::NotSufficientBalance> =
        serde_json::from_str(&withdraw.1).expect("Expected 'RpcErrorResponse<NotSufficientBalance>'");
    let expected_error = withdraw_error::NotSufficientBalance {
        coin: "MYCOIN".to_owned(),
        available: 0.into(),
        required: amount,
    };
    assert_eq!(error.error_type, "NotSufficientBalance");
    assert_eq!(error.error_data, Some(expected_error));

    // fill the MYCOIN balance
    let balance = BigDecimal::from(1) / BigDecimal::from(2);
    let (_ctx, coin) = utxo_coin_from_privkey("MYCOIN", privkey);
    fill_address(&coin, &coin.my_address().unwrap(), balance.clone(), 30);

    // txfee = 0.00001, amount = 0.5 => required = 0.50001
    // but balance = 0.5
    let txfee = BigDecimal::from(1) / BigDecimal::from(100000);
    let withdraw = block_on(mm.rpc(&json!({
        "mmrpc": "2.0",
        "userpass": mm.userpass,
        "method": "withdraw",
        "params": {
            "coin": "MYCOIN",
            "to": "RJTYiYeJ8eVvJ53n2YbrVmxWNNMVZjDGLh",
            "amount": balance,
        },
        "id": 0,
    })))
    .unwrap();

    assert!(withdraw.0.is_client_error(), "MYCOIN withdraw: {}", withdraw.1);
    log!("error: {:?}", withdraw.1);
    let error: RpcErrorResponse<withdraw_error::NotSufficientBalance> =
        serde_json::from_str(&withdraw.1).expect("Expected 'RpcErrorResponse<NotSufficientBalance>'");
    let expected_error = withdraw_error::NotSufficientBalance {
        coin: "MYCOIN".to_owned(),
        available: balance.clone(),
        required: balance + txfee,
    };
    assert_eq!(error.error_type, "NotSufficientBalance");
    assert_eq!(error.error_data, Some(expected_error));
}

// https://github.com/KomodoPlatform/atomicDEX-API/issues/1053
#[test]
fn test_taker_should_match_with_best_price_buy() {
    let (_ctx, _, bob_priv_key) = generate_utxo_coin_with_random_privkey("MYCOIN", 2000.into());
    let (_ctx, _, alice_priv_key) = generate_utxo_coin_with_random_privkey("MYCOIN1", 4000.into());
    let (_ctx, _, eve_priv_key) = generate_utxo_coin_with_random_privkey("MYCOIN", 2000.into());

    let coins = json!([mycoin_conf(1000), mycoin1_conf(1000)]);
    let mm_bob = MarketMakerIt::start(
        json!({
            "gui": "nogui",
            "netid": 9000,
            "dht": "on",  // Enable DHT without delay.
            "passphrase": format!("0x{}", hex::encode(bob_priv_key)),
            "coins": coins,
            "rpc_password": "pass",
            "i_am_seed": true,
        }),
        "pass".to_string(),
        None,
    )
    .unwrap();
    let (_bob_dump_log, _bob_dump_dashboard) = mm_dump(&mm_bob.log_path);

    let mut mm_alice = MarketMakerIt::start(
        json!({
            "gui": "nogui",
            "netid": 9000,
            "dht": "on",  // Enable DHT without delay.
            "passphrase": format!("0x{}", hex::encode(alice_priv_key)),
            "coins": coins,
            "rpc_password": "pass",
            "seednodes": vec![format!("{}", mm_bob.ip)],
        }),
        "pass".to_string(),
        None,
    )
    .unwrap();
    let (_alice_dump_log, _alice_dump_dashboard) = mm_dump(&mm_alice.log_path);

    let mut mm_eve = MarketMakerIt::start(
        json!({
            "gui": "nogui",
            "netid": 9000,
            "dht": "on",  // Enable DHT without delay.
            "passphrase": format!("0x{}", hex::encode(eve_priv_key)),
            "coins": coins,
            "rpc_password": "pass",
            "seednodes": vec![format!("{}", mm_bob.ip)],
        }),
        "pass".to_string(),
        None,
    )
    .unwrap();
    let (_eve_dump_log, _eve_dump_dashboard) = mm_dump(&mm_alice.log_path);

    log!("{:?}", block_on(enable_native(&mm_bob, "MYCOIN", &[], None)));
    log!("{:?}", block_on(enable_native(&mm_bob, "MYCOIN1", &[], None)));
    log!("{:?}", block_on(enable_native(&mm_alice, "MYCOIN", &[], None)));
    log!("{:?}", block_on(enable_native(&mm_alice, "MYCOIN1", &[], None)));
    log!("{:?}", block_on(enable_native(&mm_eve, "MYCOIN", &[], None)));
    log!("{:?}", block_on(enable_native(&mm_eve, "MYCOIN1", &[], None)));

    let rc = block_on(mm_bob.rpc(&json!({
        "userpass": mm_bob.userpass,
        "method": "setprice",
        "base": "MYCOIN",
        "rel": "MYCOIN1",
        "price": 2,
        "max": true,
    })))
    .unwrap();
    assert!(rc.0.is_success(), "!setprice: {}", rc.1);

    let rc = block_on(mm_eve.rpc(&json!({
        "userpass": mm_eve.userpass,
        "method": "setprice",
        "base": "MYCOIN",
        "rel": "MYCOIN1",
        "price": 1,
        "max": true,
    })))
    .unwrap();
    assert!(rc.0.is_success(), "!setprice: {}", rc.1);

    // subscribe alice to the orderbook topic to not miss eve's message
    let rc = block_on(mm_alice.rpc(&json!({
        "userpass": mm_alice.userpass,
        "method": "orderbook",
        "base": "MYCOIN",
        "rel": "MYCOIN1",
    })))
    .unwrap();
    assert!(rc.0.is_success(), "!alice orderbook: {}", rc.1);
    log!("alice orderbook {}", rc.1);

    thread::sleep(Duration::from_secs(1));

    let rc = block_on(mm_alice.rpc(&json!({
        "userpass": mm_alice.userpass,
        "method": "buy",
        "base": "MYCOIN",
        "rel": "MYCOIN1",
        "price": 3,
        "volume": "1000",
    })))
    .unwrap();
    assert!(rc.0.is_success(), "!buy: {}", rc.1);
    let alice_buy: BuyOrSellRpcResult = serde_json::from_str(&rc.1).unwrap();

    block_on(mm_eve.wait_for_log(22., |log| log.contains("Entering the maker_swap_loop MYCOIN/MYCOIN1"))).unwrap();
    block_on(mm_alice.wait_for_log(22., |log| log.contains("Entering the taker_swap_loop MYCOIN/MYCOIN1"))).unwrap();

    thread::sleep(Duration::from_secs(2));

    block_on(check_my_swap_status_amounts(
        &mm_alice,
        alice_buy.result.uuid,
        1000.into(),
        1000.into(),
    ));
    block_on(check_my_swap_status_amounts(
        &mm_eve,
        alice_buy.result.uuid,
        1000.into(),
        1000.into(),
    ));

    block_on(mm_bob.stop()).unwrap();
    block_on(mm_alice.stop()).unwrap();
    block_on(mm_eve.stop()).unwrap();
}

// https://github.com/KomodoPlatform/atomicDEX-API/issues/1053
#[test]
fn test_taker_should_match_with_best_price_sell() {
    let (_ctx, _, bob_priv_key) = generate_utxo_coin_with_random_privkey("MYCOIN", 2000.into());
    let (_ctx, _, alice_priv_key) = generate_utxo_coin_with_random_privkey("MYCOIN1", 4000.into());
    let (_ctx, _, eve_priv_key) = generate_utxo_coin_with_random_privkey("MYCOIN", 2000.into());

    let coins = json!([mycoin_conf(1000), mycoin1_conf(1000)]);
    let mm_bob = MarketMakerIt::start(
        json!({
            "gui": "nogui",
            "netid": 9000,
            "dht": "on",  // Enable DHT without delay.
            "passphrase": format!("0x{}", hex::encode(bob_priv_key)),
            "coins": coins,
            "rpc_password": "pass",
            "i_am_seed": true,
        }),
        "pass".to_string(),
        None,
    )
    .unwrap();
    let (_bob_dump_log, _bob_dump_dashboard) = mm_dump(&mm_bob.log_path);

    let mut mm_alice = MarketMakerIt::start(
        json!({
            "gui": "nogui",
            "netid": 9000,
            "dht": "on",  // Enable DHT without delay.
            "passphrase": format!("0x{}", hex::encode(alice_priv_key)),
            "coins": coins,
            "rpc_password": "pass",
            "seednodes": vec![format!("{}", mm_bob.ip)],
        }),
        "pass".to_string(),
        None,
    )
    .unwrap();
    let (_alice_dump_log, _alice_dump_dashboard) = mm_dump(&mm_alice.log_path);

    let mut mm_eve = MarketMakerIt::start(
        json!({
            "gui": "nogui",
            "netid": 9000,
            "dht": "on",  // Enable DHT without delay.
            "passphrase": format!("0x{}", hex::encode(eve_priv_key)),
            "coins": coins,
            "rpc_password": "pass",
            "seednodes": vec![format!("{}", mm_bob.ip)],
        }),
        "pass".to_string(),
        None,
    )
    .unwrap();
    let (_eve_dump_log, _eve_dump_dashboard) = mm_dump(&mm_alice.log_path);

    log!("{:?}", block_on(enable_native(&mm_bob, "MYCOIN", &[], None)));
    log!("{:?}", block_on(enable_native(&mm_bob, "MYCOIN1", &[], None)));
    log!("{:?}", block_on(enable_native(&mm_alice, "MYCOIN", &[], None)));
    log!("{:?}", block_on(enable_native(&mm_alice, "MYCOIN1", &[], None)));
    log!("{:?}", block_on(enable_native(&mm_eve, "MYCOIN", &[], None)));
    log!("{:?}", block_on(enable_native(&mm_eve, "MYCOIN1", &[], None)));

    let rc = block_on(mm_bob.rpc(&json!({
        "userpass": mm_bob.userpass,
        "method": "setprice",
        "base": "MYCOIN",
        "rel": "MYCOIN1",
        "price": 2,
        "max": true,
    })))
    .unwrap();
    assert!(rc.0.is_success(), "!setprice: {}", rc.1);

    let rc = block_on(mm_eve.rpc(&json!({
        "userpass": mm_eve.userpass,
        "method": "setprice",
        "base": "MYCOIN",
        "rel": "MYCOIN1",
        "price": 1,
        "max": true,
    })))
    .unwrap();
    assert!(rc.0.is_success(), "!setprice: {}", rc.1);

    // subscribe alice to the orderbook topic to not miss eve's message
    let rc = block_on(mm_alice.rpc(&json!({
        "userpass": mm_alice.userpass,
        "method": "orderbook",
        "base": "MYCOIN",
        "rel": "MYCOIN1",
    })))
    .unwrap();
    assert!(rc.0.is_success(), "!alice orderbook: {}", rc.1);
    log!("alice orderbook {}", rc.1);

    thread::sleep(Duration::from_secs(1));

    let rc = block_on(mm_alice.rpc(&json!({
        "userpass": mm_alice.userpass,
        "method": "sell",
        "base": "MYCOIN1",
        "rel": "MYCOIN",
        "price": "0.1",
        "volume": "1000",
    })))
    .unwrap();
    assert!(rc.0.is_success(), "!buy: {}", rc.1);
    let alice_buy: BuyOrSellRpcResult = serde_json::from_str(&rc.1).unwrap();

    block_on(mm_eve.wait_for_log(22., |log| log.contains("Entering the maker_swap_loop MYCOIN/MYCOIN1"))).unwrap();
    block_on(mm_alice.wait_for_log(22., |log| log.contains("Entering the taker_swap_loop MYCOIN/MYCOIN1"))).unwrap();

    thread::sleep(Duration::from_secs(2));

    block_on(check_my_swap_status_amounts(
        &mm_alice,
        alice_buy.result.uuid,
        1000.into(),
        1000.into(),
    ));
    block_on(check_my_swap_status_amounts(
        &mm_eve,
        alice_buy.result.uuid,
        1000.into(),
        1000.into(),
    ));

    block_on(mm_bob.stop()).unwrap();
    block_on(mm_alice.stop()).unwrap();
    block_on(mm_eve.stop()).unwrap();
}

#[test]
// https://github.com/KomodoPlatform/atomicDEX-API/issues/1074
fn test_match_utxo_with_eth_taker_sell() {
    let alice_passphrase = get_passphrase!(".env.client", "ALICE_PASSPHRASE").unwrap();
    let bob_passphrase = get_passphrase!(".env.seed", "BOB_PASSPHRASE").unwrap();
    let alice_priv_key = key_pair_from_seed(&alice_passphrase).unwrap().private().secret;
    let bob_priv_key = key_pair_from_seed(&bob_passphrase).unwrap().private().secret;

    generate_utxo_coin_with_privkey("MYCOIN", 1000.into(), alice_priv_key);
    generate_utxo_coin_with_privkey("MYCOIN", 1000.into(), bob_priv_key);

    let coins = json!([mycoin_conf(1000), eth_dev_conf()]);

    let mut mm_bob = MarketMakerIt::start(
        json!({
            "gui": "nogui",
            "netid": 9000,
            "dht": "on",  // Enable DHT without delay.
            "passphrase": format!("0x{}", hex::encode(bob_priv_key)),
            "coins": coins,
            "rpc_password": "pass",
            "i_am_seed": true,
        }),
        "pass".to_string(),
        None,
    )
    .unwrap();
    let (_bob_dump_log, _bob_dump_dashboard) = mm_dump(&mm_bob.log_path);

    let mut mm_alice = MarketMakerIt::start(
        json!({
            "gui": "nogui",
            "netid": 9000,
            "dht": "on",  // Enable DHT without delay.
            "passphrase": format!("0x{}", hex::encode(alice_priv_key)),
            "coins": coins,
            "rpc_password": "pass",
            "seednodes": vec![format!("{}", mm_bob.ip)],
        }),
        "pass".to_string(),
        None,
    )
    .unwrap();
    let (_alice_dump_log, _alice_dump_dashboard) = mm_dump(&mm_alice.log_path);

    log!("{:?}", block_on(enable_native(&mm_bob, "MYCOIN", &[], None)));
    log!("{:?}", block_on(enable_native(&mm_alice, "MYCOIN", &[], None)));
    block_on(enable_native(&mm_bob, "ETH", &[GETH_RPC_URL], None));
    block_on(enable_native(&mm_alice, "ETH", &[GETH_RPC_URL], None));

    let rc = block_on(mm_bob.rpc(&json!({
        "userpass": mm_bob.userpass,
        "method": "setprice",
        "base": "MYCOIN",
        "rel": "ETH",
        "price": 1,
        "volume": "0.0001",
    })))
    .unwrap();
    assert!(rc.0.is_success(), "!setprice: {}", rc.1);
    let rc = block_on(mm_alice.rpc(&json!({
        "userpass": mm_alice.userpass,
        "method": "sell",
        "base": "ETH",
        "rel": "MYCOIN",
        "price": 1,
        "volume": "0.0001",
    })))
    .unwrap();
    assert!(rc.0.is_success(), "!sell: {}", rc.1);

    block_on(mm_bob.wait_for_log(22., |log| log.contains("Entering the maker_swap_loop MYCOIN/ETH"))).unwrap();
    block_on(mm_alice.wait_for_log(22., |log| log.contains("Entering the taker_swap_loop MYCOIN/ETH"))).unwrap();

    block_on(mm_bob.stop()).unwrap();
    block_on(mm_alice.stop()).unwrap();
}

#[test]
// https://github.com/KomodoPlatform/atomicDEX-API/issues/1074
fn test_match_utxo_with_eth_taker_buy() {
    let alice_passphrase = get_passphrase!(".env.client", "ALICE_PASSPHRASE").unwrap();
    let bob_passphrase = get_passphrase!(".env.seed", "BOB_PASSPHRASE").unwrap();
    let alice_priv_key = key_pair_from_seed(&alice_passphrase).unwrap().private().secret;
    let bob_priv_key = key_pair_from_seed(&bob_passphrase).unwrap().private().secret;

    generate_utxo_coin_with_privkey("MYCOIN", 1000.into(), alice_priv_key);
    generate_utxo_coin_with_privkey("MYCOIN", 1000.into(), bob_priv_key);
    let coins = json!([mycoin_conf(1000), eth_dev_conf()]);
    let mut mm_bob = MarketMakerIt::start(
        json!({
            "gui": "nogui",
            "netid": 9000,
            "dht": "on",  // Enable DHT without delay.
            "passphrase": format!("0x{}", hex::encode(bob_priv_key)),
            "coins": coins,
            "rpc_password": "pass",
            "i_am_seed": true,
        }),
        "pass".to_string(),
        None,
    )
    .unwrap();
    let (_bob_dump_log, _bob_dump_dashboard) = mm_dump(&mm_bob.log_path);

    let mut mm_alice = MarketMakerIt::start(
        json!({
            "gui": "nogui",
            "netid": 9000,
            "dht": "on",  // Enable DHT without delay.
            "passphrase": format!("0x{}", hex::encode(alice_priv_key)),
            "coins": coins,
            "rpc_password": "pass",
            "seednodes": vec![format!("{}", mm_bob.ip)],
        }),
        "pass".to_string(),
        None,
    )
    .unwrap();
    let (_alice_dump_log, _alice_dump_dashboard) = mm_dump(&mm_alice.log_path);

    log!("{:?}", block_on(enable_native(&mm_bob, "MYCOIN", &[], None)));
    log!("{:?}", block_on(enable_native(&mm_alice, "MYCOIN", &[], None)));
    block_on(enable_native(&mm_bob, "ETH", &[GETH_RPC_URL], None));

    block_on(enable_native(&mm_alice, "ETH", &[GETH_RPC_URL], None));

    let rc = block_on(mm_bob.rpc(&json!({
        "userpass": mm_bob.userpass,
        "method": "setprice",
        "base": "MYCOIN",
        "rel": "ETH",
        "price": 1,
        "volume": "0.0001",
    })))
    .unwrap();
    assert!(rc.0.is_success(), "!setprice: {}", rc.1);

    let rc = block_on(mm_alice.rpc(&json!({
        "userpass": mm_alice.userpass,
        "method": "buy",
        "base": "MYCOIN",
        "rel": "ETH",
        "price": 1,
        "volume": "0.0001",
    })))
    .unwrap();
    assert!(rc.0.is_success(), "!buy: {}", rc.1);

    block_on(mm_bob.wait_for_log(22., |log| log.contains("Entering the maker_swap_loop MYCOIN/ETH"))).unwrap();
    block_on(mm_alice.wait_for_log(22., |log| log.contains("Entering the taker_swap_loop MYCOIN/ETH"))).unwrap();

    block_on(mm_bob.stop()).unwrap();
    block_on(mm_alice.stop()).unwrap();
}

#[test]
fn test_locked_amount() {
    let (_ctx, _, bob_priv_key) = generate_utxo_coin_with_random_privkey("MYCOIN", 1000.into());
    let (_ctx, _, alice_priv_key) = generate_utxo_coin_with_random_privkey("MYCOIN1", 1000.into());
    let coins = json!([mycoin_conf(1000), mycoin1_conf(1000)]);
    let bob_conf = Mm2TestConf::seednode(&format!("0x{}", hex::encode(bob_priv_key)), &coins);
    let mut mm_bob = MarketMakerIt::start(bob_conf.conf, bob_conf.rpc_password, None).unwrap();
    let (_bob_dump_log, _bob_dump_dashboard) = mm_dump(&mm_bob.log_path);

    let alice_conf = Mm2TestConf::light_node(&format!("0x{}", hex::encode(alice_priv_key)), &coins, &[&mm_bob
        .ip
        .to_string()]);
    let mut mm_alice = MarketMakerIt::start(alice_conf.conf, alice_conf.rpc_password, None).unwrap();
    let (_alice_dump_log, _alice_dump_dashboard) = mm_dump(&mm_alice.log_path);

    log!("{:?}", block_on(enable_native(&mm_bob, "MYCOIN", &[], None)));
    log!("{:?}", block_on(enable_native(&mm_bob, "MYCOIN1", &[], None)));
    log!("{:?}", block_on(enable_native(&mm_alice, "MYCOIN", &[], None)));
    log!("{:?}", block_on(enable_native(&mm_alice, "MYCOIN1", &[], None)));

    block_on(start_swaps(
        &mut mm_bob,
        &mut mm_alice,
        &[("MYCOIN", "MYCOIN1")],
        1.,
        1.,
        777.,
    ));

    let locked_bob = block_on(get_locked_amount(&mm_bob, "MYCOIN"));
    assert_eq!(locked_bob.coin, "MYCOIN");

    let expected_result: MmNumberMultiRepr = MmNumber::from("777.00001").into();
    assert_eq!(expected_result, locked_bob.locked_amount);

    let locked_alice = block_on(get_locked_amount(&mm_alice, "MYCOIN1"));
    assert_eq!(locked_alice.coin, "MYCOIN1");

    let expected_result: MmNumberMultiRepr = MmNumber::from("778.00002").into();
    assert_eq!(expected_result, locked_alice.locked_amount);
}

async fn enable_eth_with_tokens(
    mm: &MarketMakerIt,
    platform_coin: &str,
    tokens: &[&str],
    swap_contract_address: &str,
    nodes: &[&str],
    balance: bool,
) -> Json {
    let erc20_tokens_requests: Vec<_> = tokens.iter().map(|ticker| json!({ "ticker": ticker })).collect();
    let nodes: Vec<_> = nodes.iter().map(|url| json!({ "url": url })).collect();

    let enable = mm
        .rpc(&json!({
        "userpass": mm.userpass,
        "method": "enable_eth_with_tokens",
        "mmrpc": "2.0",
        "params": {
                "ticker": platform_coin,
                "erc20_tokens_requests": erc20_tokens_requests,
                "swap_contract_address": swap_contract_address,
                "nodes": nodes,
                "tx_history": true,
                "get_balances": balance,
            }
        }))
        .await
        .unwrap();
    assert_eq!(
        enable.0,
        StatusCode::OK,
        "'enable_eth_with_tokens' failed: {}",
        enable.1
    );
    serde_json::from_str(&enable.1).unwrap()
}

#[test]
fn test_enable_eth_coin_with_token_then_disable() {
    let coin = erc20_coin_with_random_privkey(swap_contract());

    let priv_key = coin.display_priv_key().unwrap();
    let coins = json!([eth_dev_conf(), erc20_dev_conf(&erc20_contract_checksum())]);

    let conf = Mm2TestConf::seednode(&priv_key, &coins);
    let mm = MarketMakerIt::start(conf.conf, conf.rpc_password, None).unwrap();

    let (_dump_log, _dump_dashboard) = mm.mm_dump();
    log!("log path: {}", mm.log_path.display());

    let swap_contract = format!("0x{}", hex::encode(swap_contract()));
    block_on(enable_eth_with_tokens(
        &mm,
        "ETH",
        &["ERC20DEV"],
        &swap_contract,
        &[GETH_RPC_URL],
        true,
    ));

    // Create setprice order
    let req = json!({
        "userpass": mm.userpass,
        "method": "buy",
        "base": "ETH",
        "rel": "ERC20DEV",
        "price": 1,
        "volume": 0.1,
        "base_confs": 5,
        "base_nota": false,
        "rel_confs": 4,
        "rel_nota": false,
    });
    let make_test_order = block_on(mm.rpc(&req)).unwrap();
    assert_eq!(make_test_order.0, StatusCode::OK);
    let order_uuid = Json::from_str(&make_test_order.1).unwrap();
    let order_uuid = order_uuid.get("result").unwrap().get("uuid").unwrap().as_str().unwrap();

    // Passive ETH while having tokens enabled
    let res = block_on(disable_coin(&mm, "ETH", false));
    assert!(res.passivized);
    assert!(res.cancelled_orders.contains(order_uuid));

    // Try to disable ERC20DEV token.
    // This should work, because platform coin is still in the memory.
    let res = block_on(disable_coin(&mm, "ERC20DEV", false));
    // We expected make_test_order to be cancelled
    assert!(!res.passivized);

    // Because it's currently passive, default `disable_coin` should fail.
    block_on(disable_coin_err(&mm, "ETH", false));
    // And forced `disable_coin` should not fail
    let res = block_on(disable_coin(&mm, "ETH", true));
    assert!(!res.passivized);
}

#[test]
fn test_enable_eth_coin_with_token_without_balance() {
    let coin = erc20_coin_with_random_privkey(swap_contract());

    let priv_key = coin.display_priv_key().unwrap();
    let coins = json!([eth_dev_conf(), erc20_dev_conf(&erc20_contract_checksum())]);

    let conf = Mm2TestConf::seednode(&priv_key, &coins);
    let mm = MarketMakerIt::start(conf.conf, conf.rpc_password, None).unwrap();

    let (_dump_log, _dump_dashboard) = mm.mm_dump();
    log!("log path: {}", mm.log_path.display());

    let swap_contract = format!("0x{}", hex::encode(swap_contract()));
    let enable_eth_with_tokens = block_on(enable_eth_with_tokens(
        &mm,
        "ETH",
        &["ERC20DEV"],
        &swap_contract,
        &[GETH_RPC_URL],
        false,
    ));

    let enable_eth_with_tokens: RpcV2Response<IguanaEthWithTokensActivationResult> =
        serde_json::from_value(enable_eth_with_tokens).unwrap();

    let (_, eth_balance) = enable_eth_with_tokens
        .result
        .eth_addresses_infos
        .into_iter()
        .next()
        .unwrap();
    log!("{:?}", eth_balance);
    assert!(eth_balance.balances.is_none());
    assert!(eth_balance.tickers.is_none());

    let (_, erc20_balances) = enable_eth_with_tokens
        .result
        .erc20_addresses_infos
        .into_iter()
        .next()
        .unwrap();
    assert!(erc20_balances.balances.is_none());
    assert_eq!(
        erc20_balances.tickers.unwrap(),
        HashSet::from_iter(vec!["ERC20DEV".to_string()])
    );
}

#[test]
fn test_eth_swap_contract_addr_negotiation_same_fallback() {
    let bob_coin = erc20_coin_with_random_privkey(swap_contract());
    let alice_coin = erc20_coin_with_random_privkey(swap_contract());

    let bob_priv_key = bob_coin.display_priv_key().unwrap();
    let alice_priv_key = alice_coin.display_priv_key().unwrap();

    let coins = json!([eth_dev_conf(), erc20_dev_conf(&erc20_contract_checksum())]);

    let bob_conf = Mm2TestConf::seednode(&bob_priv_key, &coins);
    let mut mm_bob = MarketMakerIt::start(bob_conf.conf, bob_conf.rpc_password, None).unwrap();

    let (_bob_dump_log, _bob_dump_dashboard) = mm_bob.mm_dump();
    log!("Bob log path: {}", mm_bob.log_path.display());

    let alice_conf = Mm2TestConf::light_node(&alice_priv_key, &coins, &[&mm_bob.ip.to_string()]);
    let mut mm_alice = MarketMakerIt::start(alice_conf.conf, alice_conf.rpc_password, None).unwrap();

    let (_alice_dump_log, _alice_dump_dashboard) = mm_alice.mm_dump();
    log!("Alice log path: {}", mm_alice.log_path.display());

    let swap_contract = format!("0x{}", hex::encode(swap_contract()));

    dbg!(block_on(enable_eth_coin(
        &mm_bob,
        "ETH",
        &[GETH_RPC_URL],
        // using arbitrary address
        "0x6c2858f6afac835c43ffda248aea167e1a58436c",
        Some(&swap_contract),
        false
    )));

    dbg!(block_on(enable_eth_coin(
        &mm_bob,
        "ERC20DEV",
        &[GETH_RPC_URL],
        // using arbitrary address
        "0x6c2858f6afac835c43ffda248aea167e1a58436c",
        Some(&swap_contract),
        false
    )));

    dbg!(block_on(enable_eth_coin(
        &mm_alice,
        "ETH",
        &[GETH_RPC_URL],
        // using arbitrary address
        "0x24abe4c71fc658c01313b6552cd40cd808b3ea80",
        Some(&swap_contract),
        false
    )));

    dbg!(block_on(enable_eth_coin(
        &mm_alice,
        "ERC20DEV",
        &[GETH_RPC_URL],
        // using arbitrary address
        "0x24abe4c71fc658c01313b6552cd40cd808b3ea80",
        Some(&swap_contract),
        false
    )));

    let uuids = block_on(start_swaps(
        &mut mm_bob,
        &mut mm_alice,
        &[("ETH", "ERC20DEV")],
        1.,
        1.,
        0.0001,
    ));

    // give few seconds for swap statuses to be saved
    thread::sleep(Duration::from_secs(3));

    let wait_until = get_utc_timestamp() + 30;
    let expected_contract = Json::from(swap_contract.trim_start_matches("0x"));

    block_on(wait_for_swap_contract_negotiation(
        &mm_bob,
        &uuids[0],
        expected_contract.clone(),
        wait_until,
    ));
    block_on(wait_for_swap_contract_negotiation(
        &mm_alice,
        &uuids[0],
        expected_contract,
        wait_until,
    ));
}

#[test]
fn test_eth_swap_negotiation_fails_maker_no_fallback() {
    let bob_coin = erc20_coin_with_random_privkey(swap_contract());
    let alice_coin = erc20_coin_with_random_privkey(swap_contract());

    let bob_priv_key = bob_coin.display_priv_key().unwrap();
    let alice_priv_key = alice_coin.display_priv_key().unwrap();

    let coins = json!([eth_dev_conf(), erc20_dev_conf(&erc20_contract_checksum())]);

    let bob_conf = Mm2TestConf::seednode(&bob_priv_key, &coins);
    let mut mm_bob = MarketMakerIt::start(bob_conf.conf, bob_conf.rpc_password, None).unwrap();

    let (_bob_dump_log, _bob_dump_dashboard) = mm_bob.mm_dump();
    log!("Bob log path: {}", mm_bob.log_path.display());

    let alice_conf = Mm2TestConf::light_node(&alice_priv_key, &coins, &[&mm_bob.ip.to_string()]);
    let mut mm_alice = MarketMakerIt::start(alice_conf.conf, alice_conf.rpc_password, None).unwrap();

    let (_alice_dump_log, _alice_dump_dashboard) = mm_alice.mm_dump();
    log!("Alice log path: {}", mm_alice.log_path.display());

    let swap_contract = format!("0x{}", hex::encode(swap_contract()));

    dbg!(block_on(enable_eth_coin(
        &mm_bob,
        "ETH",
        &[GETH_RPC_URL],
        // using arbitrary address
        "0x6c2858f6afac835c43ffda248aea167e1a58436c",
        None,
        false
    )));

    dbg!(block_on(enable_eth_coin(
        &mm_bob,
        "ERC20DEV",
        &[GETH_RPC_URL],
        // using arbitrary address
        "0x6c2858f6afac835c43ffda248aea167e1a58436c",
        None,
        false
    )));

    dbg!(block_on(enable_eth_coin(
        &mm_alice,
        "ETH",
        &[GETH_RPC_URL],
        // using arbitrary address
        "0x24abe4c71fc658c01313b6552cd40cd808b3ea80",
        Some(&swap_contract),
        false
    )));

    dbg!(block_on(enable_eth_coin(
        &mm_alice,
        "ERC20DEV",
        &[GETH_RPC_URL],
        // using arbitrary address
        "0x24abe4c71fc658c01313b6552cd40cd808b3ea80",
        Some(&swap_contract),
        false
    )));

    let uuids = block_on(start_swaps(
        &mut mm_bob,
        &mut mm_alice,
        &[("ETH", "ERC20DEV")],
        1.,
        1.,
        0.0001,
    ));

    // give few seconds for swap statuses to be saved
    thread::sleep(Duration::from_secs(3));

    let wait_until = get_utc_timestamp() + 30;
    block_on(wait_for_swap_negotiation_failure(&mm_bob, &uuids[0], wait_until));
    block_on(wait_for_swap_negotiation_failure(&mm_alice, &uuids[0], wait_until));
}

#[test]
fn test_trade_base_rel_eth_erc20_coins() { trade_base_rel(("ETH", "ERC20DEV")); }

#[test]
fn test_trade_base_rel_mycoin_mycoin1_coins() { trade_base_rel(("MYCOIN", "MYCOIN1")); }

fn withdraw_and_send(
    mm: &MarketMakerIt,
    coin: &str,
    from: Option<HDAccountAddressId>,
    to: &str,
    from_addr: &str,
    expected_bal_change: &str,
    amount: f64,
) {
    let withdraw = block_on(mm.rpc(&json! ({
        "mmrpc": "2.0",
        "userpass": mm.userpass,
        "method": "withdraw",
        "params": {
            "coin": coin,
            "from": from,
            "to": to,
            "amount": amount,
        },
        "id": 0,
    })))
    .unwrap();

    assert!(withdraw.0.is_success(), "!withdraw: {}", withdraw.1);
    let res: RpcSuccessResponse<TransactionDetails> =
        serde_json::from_str(&withdraw.1).expect("Expected 'RpcSuccessResponse<TransactionDetails>'");
    let tx_details = res.result;

    let mut expected_bal_change = BigDecimal::from_str(expected_bal_change).expect("!BigDecimal::from_str");

    let fee_details: TxFeeDetails = serde_json::from_value(tx_details.fee_details).unwrap();

    if let TxFeeDetails::Eth(fee_details) = fee_details {
        if coin == "ETH" {
            expected_bal_change -= fee_details.total_fee;
        }
    }

    assert_eq!(tx_details.to, vec![to.to_owned()]);
    assert_eq!(tx_details.my_balance_change, expected_bal_change);
    // Todo: Should check the from address for withdraws from another HD wallet address when there is an RPC method for addresses
    if from.is_none() {
        assert_eq!(tx_details.from, vec![from_addr.to_owned()]);
    }

    let send = block_on(mm.rpc(&json! ({
        "userpass": mm.userpass,
        "method": "send_raw_transaction",
        "coin": coin,
        "tx_hex": tx_details.tx_hex,
    })))
    .unwrap();
    assert!(send.0.is_success(), "!{} send: {}", coin, send.1);
    let send_json: Json = serde_json::from_str(&send.1).unwrap();
    assert_eq!(tx_details.tx_hash, send_json["tx_hash"]);
}

#[test]
fn test_withdraw_and_send_eth_erc20() {
    let privkey = random_secp256k1_secret();
    fill_eth_erc20_with_private_key(privkey);

    let coins = json!([eth_dev_conf(), erc20_dev_conf(&erc20_contract_checksum())]);
    let mm = MarketMakerIt::start(
        json!({
            "gui": "nogui",
            "netid": 9000,
            "dht": "on",  // Enable DHT without delay.
            "passphrase": format!("0x{}", hex::encode(privkey)),
            "coins": coins,
            "rpc_password": "pass",
            "i_am_seed": true,
        }),
        "pass".to_string(),
        None,
    )
    .unwrap();

    let (_mm_dump_log, _mm_dump_dashboard) = mm.mm_dump();
    log!("Alice log path: {}", mm.log_path.display());

    let swap_contract = format!("0x{}", hex::encode(swap_contract()));
    let eth_enable = block_on(enable_eth_coin(
        &mm,
        "ETH",
        &[GETH_RPC_URL],
        &swap_contract,
        None,
        false,
    ));
    let erc20_enable = block_on(enable_eth_coin(
        &mm,
        "ERC20DEV",
        &[GETH_RPC_URL],
        &swap_contract,
        None,
        false,
    ));

    withdraw_and_send(
        &mm,
        "ETH",
        None,
        "0x4b2d0d6c2c785217457B69B922A2A9cEA98f71E9",
        eth_enable["address"].as_str().unwrap(),
        "-0.001",
        0.001,
    );

    withdraw_and_send(
        &mm,
        "ERC20DEV",
        None,
        "0x4b2d0d6c2c785217457B69B922A2A9cEA98f71E9",
        erc20_enable["address"].as_str().unwrap(),
        "-0.001",
        0.001,
    );

    // must not allow to withdraw to invalid checksum address
    let withdraw = block_on(mm.rpc(&json! ({
        "userpass": mm.userpass,
        "mmrpc": "2.0",
        "method": "withdraw",
        "params": {
            "coin": "ETH",
            "to": "0x4b2d0d6c2c785217457b69b922a2A9cEA98f71E9",
            "amount": "0.001",
        },
        "id": 0,
    })))
    .unwrap();

    assert!(withdraw.0.is_client_error(), "ETH withdraw: {}", withdraw.1);
    let res: RpcErrorResponse<String> = serde_json::from_str(&withdraw.1).unwrap();
    assert_eq!(res.error_type, "InvalidAddress");
    assert!(res.error.contains("Invalid address checksum"));
}

#[test]
fn test_withdraw_and_send_hd_eth_erc20() {
    const PASSPHRASE: &str = "tank abandon bind salon remove wisdom net size aspect direct source fossil";

    let KeyPairPolicy::GlobalHDAccount(hd_acc) = CryptoCtx::init_with_global_hd_account(MM_CTX.clone(), PASSPHRASE)
        .unwrap()
        .key_pair_policy()
        .clone()
    else {
        panic!("Expected 'KeyPairPolicy::GlobalHDAccount'");
    };

    let swap_contract = format!("0x{}", hex::encode(swap_contract()));

    // Withdraw from HD account 0, change address 0, index 1
    let mut path_to_address = HDAccountAddressId {
        account_id: 0,
        chain: Bip44Chain::External,
        address_id: 1,
    };
    let path_to_addr_str = "/0'/0/1";
    let path_to_coin: String = serde_json::from_value(eth_dev_conf()["derivation_path"].clone()).unwrap();
    let derivation_path = path_to_coin.clone() + path_to_addr_str;
    let derivation_path = DerivationPath::from_str(&derivation_path).unwrap();
    // Get the private key associated with this account and fill it with eth and erc20 token.
    let priv_key = hd_acc.derive_secp256k1_secret(&derivation_path).unwrap();
    fill_eth_erc20_with_private_key(priv_key);

    let coins = json!([eth_dev_conf(), erc20_dev_conf(&erc20_contract_checksum())]);

    let conf = Mm2TestConf::seednode_with_hd_account(PASSPHRASE, &coins);
    let mm_hd = MarketMakerIt::start(conf.conf, conf.rpc_password, None).unwrap();

    let (_mm_dump_log, _mm_dump_dashboard) = mm_hd.mm_dump();
    log!("Alice log path: {}", mm_hd.log_path.display());

    let eth_enable = block_on(enable_eth_with_tokens_v2(
        &mm_hd,
        "ETH",
        &["ERC20DEV"],
        &swap_contract,
        &[GETH_RPC_URL],
        60,
        Some(path_to_address.clone()),
    ));
    let activation_result = match eth_enable {
        EthWithTokensActivationResult::HD(hd) => hd,
        _ => panic!("Expected EthWithTokensActivationResult::HD"),
    };
    let balance = match activation_result.wallet_balance {
        EnableCoinBalanceMap::HD(hd) => hd,
        _ => panic!("Expected EnableCoinBalance::HD"),
    };
    let account = balance.accounts.get(0).expect("Expected account at index 0");
    assert_eq!(
        account.addresses[1].address,
        "0xDe841899aB4A22E23dB21634e54920aDec402397"
    );
    assert_eq!(account.addresses[1].balance.len(), 2);
    assert_eq!(account.addresses[1].balance.get("ETH").unwrap().spendable, 100.into());
    assert_eq!(
        account.addresses[1].balance.get("ERC20DEV").unwrap().spendable,
        100.into()
    );

    withdraw_and_send(
        &mm_hd,
        "ETH",
        Some(path_to_address.clone()),
        "0x4b2d0d6c2c785217457B69B922A2A9cEA98f71E9",
        &account.addresses[1].address,
        "-0.001",
        0.001,
    );

    withdraw_and_send(
        &mm_hd,
        "ERC20DEV",
        Some(path_to_address.clone()),
        "0x4b2d0d6c2c785217457B69B922A2A9cEA98f71E9",
        &account.addresses[1].address,
        "-0.001",
        0.001,
    );

    // Change the address index, the withdrawal should fail.
    path_to_address.address_id = 0;

    let withdraw = block_on(mm_hd.rpc(&json! ({
        "mmrpc": "2.0",
        "userpass": mm_hd.userpass,
        "method": "withdraw",
        "params": {
            "coin": "ETH",
            "from": path_to_address,
            "to": "0x4b2d0d6c2c785217457B69B922A2A9cEA98f71E9",
            "amount": 0.001,
        },
        "id": 0,
    })))
    .unwrap();
    assert!(!withdraw.0.is_success(), "!withdraw: {}", withdraw.1);

    // But if we fill it, we should be able to withdraw.
    let path_to_addr_str = "/0'/0/0";
    let derivation_path = path_to_coin + path_to_addr_str;
    let derivation_path = DerivationPath::from_str(&derivation_path).unwrap();
    let priv_key = hd_acc.derive_secp256k1_secret(&derivation_path).unwrap();
    fill_eth_erc20_with_private_key(priv_key);

    let withdraw = block_on(mm_hd.rpc(&json! ({
        "mmrpc": "2.0",
        "userpass": mm_hd.userpass,
        "method": "withdraw",
        "params": {
            "coin": "ETH",
            "from": path_to_address,
            "to": "0x4b2d0d6c2c785217457B69B922A2A9cEA98f71E9",
            "amount": 0.001,
        },
        "id": 0,
    })))
    .unwrap();
    assert!(withdraw.0.is_success(), "!withdraw: {}", withdraw.1);

    block_on(mm_hd.stop()).unwrap();
}

fn check_too_low_volume_order_creation_fails(mm: &MarketMakerIt, base: &str, rel: &str) {
    let rc = block_on(mm.rpc(&json! ({
        "userpass": mm.userpass,
        "method": "setprice",
        "base": base,
        "rel": rel,
        "price": "1",
        "volume": "0.00000099",
        "cancel_previous": false,
    })))
    .unwrap();
    assert!(!rc.0.is_success(), "setprice success, but should be error {}", rc.1);

    let rc = block_on(mm.rpc(&json! ({
        "userpass": mm.userpass,
        "method": "setprice",
        "base": base,
        "rel": rel,
        "price": "0.00000000000000000099",
        "volume": "1",
        "cancel_previous": false,
    })))
    .unwrap();
    assert!(!rc.0.is_success(), "setprice success, but should be error {}", rc.1);

    let rc = block_on(mm.rpc(&json! ({
        "userpass": mm.userpass,
        "method": "sell",
        "base": base,
        "rel": rel,
        "price": "1",
        "volume": "0.00000099",
    })))
    .unwrap();
    assert!(!rc.0.is_success(), "sell success, but should be error {}", rc.1);

    let rc = block_on(mm.rpc(&json! ({
        "userpass": mm.userpass,
        "method": "buy",
        "base": base,
        "rel": rel,
        "price": "1",
        "volume": "0.00000099",
    })))
    .unwrap();
    assert!(!rc.0.is_success(), "buy success, but should be error {}", rc.1);
}

#[test]
// https://github.com/KomodoPlatform/atomicDEX-API/issues/481
fn test_setprice_buy_sell_too_low_volume() {
    let privkey = random_secp256k1_secret();

    // Fill the addresses with coins.
    generate_utxo_coin_with_privkey("MYCOIN", 1000.into(), privkey);
    generate_utxo_coin_with_privkey("MYCOIN1", 1000.into(), privkey);
    fill_eth_erc20_with_private_key(privkey);

    let coins = json!([
        mycoin_conf(1000),
        mycoin1_conf(1000),
        eth_dev_conf(),
        erc20_dev_conf(&erc20_contract_checksum())
    ]);
    let conf = Mm2TestConf::seednode(&format!("0x{}", hex::encode(privkey)), &coins);
    let mm = MarketMakerIt::start(conf.conf, conf.rpc_password, None).unwrap();

    let (_dump_log, _dump_dashboard) = mm.mm_dump();
    log!("Log path: {}", mm.log_path.display());

    // Enable all the coins
    log!("{:?}", block_on(enable_native(&mm, "MYCOIN", &[], None)));
    log!("{:?}", block_on(enable_native(&mm, "MYCOIN1", &[], None)));

    let swap_contract = format!("0x{}", hex::encode(swap_contract()));
    dbg!(block_on(enable_eth_coin(
        &mm,
        "ETH",
        &[GETH_RPC_URL],
        &swap_contract,
        None,
        false
    )));
    dbg!(block_on(enable_eth_coin(
        &mm,
        "ERC20DEV",
        &[GETH_RPC_URL],
        &swap_contract,
        None,
        false
    )));

    check_too_low_volume_order_creation_fails(&mm, "MYCOIN", "ETH");
    check_too_low_volume_order_creation_fails(&mm, "ETH", "MYCOIN");
    check_too_low_volume_order_creation_fails(&mm, "ERC20DEV", "MYCOIN1");
}

#[test]
fn test_fill_or_kill_taker_order_should_not_transform_to_maker() {
    let privkey = random_secp256k1_secret();
    generate_utxo_coin_with_privkey("MYCOIN", 1000.into(), privkey);

    let coins = json!([mycoin_conf(1000), mycoin1_conf(1000),]);

    let conf = Mm2TestConf::seednode(&format!("0x{}", hex::encode(privkey)), &coins);
    let mm = MarketMakerIt::start(conf.conf, conf.rpc_password, None).unwrap();

    let (_mm_dump_log, _mm_dump_dashboard) = mm.mm_dump();
    log!("MM log path: {}", mm.log_path.display());

    // Enable coins
    log!("{:?}", block_on(enable_native(&mm, "MYCOIN", &[], None)));
    log!("{:?}", block_on(enable_native(&mm, "MYCOIN1", &[], None)));

    log!("Issue bob MYCOIN/MYCOIN1 sell request");
    let rc = block_on(mm.rpc(&json! ({
        "userpass": mm.userpass,
        "method": "sell",
        "base": "MYCOIN",
        "rel": "MYCOIN1",
        "price": 1,
        "volume": 0.1,
        "order_type": {
            "type": "FillOrKill"
        },
        "timeout": 2,
    })))
    .unwrap();
    assert!(rc.0.is_success(), "!sell: {}", rc.1);
    let sell_json: Json = serde_json::from_str(&rc.1).unwrap();
    let order_type = sell_json["result"]["order_type"]["type"].as_str();
    assert_eq!(order_type, Some("FillOrKill"));

    log!("Wait for 4 seconds for Bob order to be cancelled");
    block_on(Timer::sleep(4.));

    let rc = block_on(mm.rpc(&json! ({
        "userpass": mm.userpass,
        "method": "my_orders",
    })))
    .unwrap();
    assert!(rc.0.is_success(), "!my_orders: {}", rc.1);
    let my_orders: Json = serde_json::from_str(&rc.1).unwrap();
    let my_maker_orders: HashMap<String, Json> =
        serde_json::from_value(my_orders["result"]["maker_orders"].clone()).unwrap();
    let my_taker_orders: HashMap<String, Json> =
        serde_json::from_value(my_orders["result"]["taker_orders"].clone()).unwrap();
    assert!(my_maker_orders.is_empty(), "maker_orders must be empty");
    assert!(my_taker_orders.is_empty(), "taker_orders must be empty");
}

#[test]
fn test_gtc_taker_order_should_transform_to_maker() {
    let privkey = random_secp256k1_secret();
    generate_utxo_coin_with_privkey("MYCOIN", 1000.into(), privkey);

    let coins = json!([mycoin_conf(1000), mycoin1_conf(1000),]);

    let conf = Mm2TestConf::seednode(&format!("0x{}", hex::encode(privkey)), &coins);
    let mm = MarketMakerIt::start(conf.conf, conf.rpc_password, None).unwrap();

    let (_mm_dump_log, _mm_dump_dashboard) = mm.mm_dump();
    log!("MM log path: {}", mm.log_path.display());

    // Enable coins
    log!("{:?}", block_on(enable_native(&mm, "MYCOIN", &[], None)));
    log!("{:?}", block_on(enable_native(&mm, "MYCOIN1", &[], None)));

    log!("Issue bob MYCOIN/MYCOIN1 sell request");
    let rc = block_on(mm.rpc(&json! ({
        "userpass": mm.userpass,
        "method": "sell",
        "base": "MYCOIN",
        "rel": "MYCOIN1",
        "price": 1,
        "volume": 0.1,
        "order_type": {
            "type": "GoodTillCancelled"
        },
        "timeout": 2,
    })))
    .unwrap();
    assert!(rc.0.is_success(), "!setprice: {}", rc.1);
    let rc_json: Json = serde_json::from_str(&rc.1).unwrap();
    let uuid: String = serde_json::from_value(rc_json["result"]["uuid"].clone()).unwrap();

    log!("Wait for 4 seconds for Bob order to be converted to maker");
    block_on(Timer::sleep(4.));

    let rc = block_on(mm.rpc(&json! ({
        "userpass": mm.userpass,
        "method": "my_orders",
    })))
    .unwrap();
    assert!(rc.0.is_success(), "!my_orders: {}", rc.1);
    let my_orders: Json = serde_json::from_str(&rc.1).unwrap();
    let my_maker_orders: HashMap<String, Json> =
        serde_json::from_value(my_orders["result"]["maker_orders"].clone()).unwrap();
    let my_taker_orders: HashMap<String, Json> =
        serde_json::from_value(my_orders["result"]["taker_orders"].clone()).unwrap();
    assert_eq!(1, my_maker_orders.len(), "maker_orders must have exactly 1 order");
    assert!(my_taker_orders.is_empty(), "taker_orders must be empty");
    let order_path = mm.folder.join(format!(
        "DB/{}/ORDERS/MY/MAKER/{}.json",
        hex::encode(rmd160_from_passphrase(&format!("0x{}", hex::encode(privkey)))),
        uuid
    ));
    log!("Order path {}", order_path.display());
    assert!(order_path.exists());
}

#[test]
fn test_set_price_must_save_order_to_db() {
    let private_key_str = erc20_coin_with_random_privkey(swap_contract())
        .display_priv_key()
        .unwrap();
    let coins = json!([eth_dev_conf(), erc20_dev_conf(&erc20_contract_checksum())]);

    let conf = Mm2TestConf::seednode(&private_key_str, &coins);
    let mm = MarketMakerIt::start(conf.conf, conf.rpc_password, None).unwrap();

    let (_mm_dump_log, _mm_dump_dashboard) = mm.mm_dump();
    log!("MM log path: {}", mm.log_path.display());

    // Enable coins
    let swap_contract = format!("0x{}", hex::encode(swap_contract()));
    dbg!(block_on(enable_eth_coin(
        &mm,
        "ETH",
        &[GETH_RPC_URL],
        &swap_contract,
        None,
        false
    )));
    dbg!(block_on(enable_eth_coin(
        &mm,
        "ERC20DEV",
        &[GETH_RPC_URL],
        &swap_contract,
        None,
        false
    )));

    log!("Issue bob ETH/ERC20DEV sell request");
    let rc = block_on(mm.rpc(&json! ({
        "userpass": mm.userpass,
        "method": "setprice",
        "base": "ETH",
        "rel": "ERC20DEV",
        "price": 1,
        "volume": 0.1
    })))
    .unwrap();
    assert!(rc.0.is_success(), "!setprice: {}", rc.1);
    let rc_json: Json = serde_json::from_str(&rc.1).unwrap();
    let uuid: String = serde_json::from_value(rc_json["result"]["uuid"].clone()).unwrap();
    let order_path = mm.folder.join(format!(
        "DB/{}/ORDERS/MY/MAKER/{}.json",
        hex::encode(rmd160_from_passphrase(&private_key_str)),
        uuid
    ));
    assert!(order_path.exists());
}

#[test]
fn test_set_price_response_format() {
    let privkey = random_secp256k1_secret();
    generate_utxo_coin_with_privkey("MYCOIN", 1000.into(), privkey);

    let coins = json!([mycoin_conf(1000), mycoin1_conf(1000),]);

    let conf = Mm2TestConf::seednode(&format!("0x{}", hex::encode(privkey)), &coins);
    let mm = MarketMakerIt::start(conf.conf, conf.rpc_password, None).unwrap();

    let (_mm_dump_log, _mm_dump_dashboard) = mm.mm_dump();
    log!("MM log path: {}", mm.log_path.display());

    // Enable coins
    log!("{:?}", block_on(enable_native(&mm, "MYCOIN", &[], None)));
    log!("{:?}", block_on(enable_native(&mm, "MYCOIN1", &[], None)));

    log!("Issue bob MYCOIN/MYCOIN1 sell request");
    let rc = block_on(mm.rpc(&json! ({
        "userpass": mm.userpass,
        "method": "setprice",
        "base": "MYCOIN",
        "rel": "MYCOIN1",
        "price": 1,
        "volume": 0.1
    })))
    .unwrap();
    assert!(rc.0.is_success(), "!setprice: {}", rc.1);
    let rc_json: Json = serde_json::from_str(&rc.1).unwrap();
    let _: BigDecimal = serde_json::from_value(rc_json["result"]["max_base_vol"].clone()).unwrap();
    let _: BigDecimal = serde_json::from_value(rc_json["result"]["min_base_vol"].clone()).unwrap();
    let _: BigDecimal = serde_json::from_value(rc_json["result"]["price"].clone()).unwrap();

    let _: BigRational = serde_json::from_value(rc_json["result"]["max_base_vol_rat"].clone()).unwrap();
    let _: BigRational = serde_json::from_value(rc_json["result"]["min_base_vol_rat"].clone()).unwrap();
    let _: BigRational = serde_json::from_value(rc_json["result"]["price_rat"].clone()).unwrap();
}

#[test]
fn test_buy_response_format() {
    let privkey = random_secp256k1_secret();
    generate_utxo_coin_with_privkey("MYCOIN1", 1000.into(), privkey);

    let coins = json!([mycoin_conf(1000), mycoin1_conf(1000),]);

    let conf = Mm2TestConf::seednode(&format!("0x{}", hex::encode(privkey)), &coins);
    let mm = MarketMakerIt::start(conf.conf, conf.rpc_password, None).unwrap();

    let (_mm_dump_log, _mm_dump_dashboard) = mm.mm_dump();
    log!("MM log path: {}", mm.log_path.display());

    // Enable coins
    log!("{:?}", block_on(enable_native(&mm, "MYCOIN", &[], None)));
    log!("{:?}", block_on(enable_native(&mm, "MYCOIN1", &[], None)));

    log!("Issue bob buy request");
    let rc = block_on(mm.rpc(&json! ({
        "userpass": mm.userpass,
        "method": "buy",
        "base": "MYCOIN",
        "rel": "MYCOIN1",
        "price": 1,
        "volume": 0.1,
        "base_confs": 5,
        "base_nota": true,
        "rel_confs": 4,
        "rel_nota": false,
    })))
    .unwrap();
    assert!(rc.0.is_success(), "!buy: {}", rc.1);
    let _: BuyOrSellRpcResult = serde_json::from_str(&rc.1).unwrap();
}

#[test]
fn test_sell_response_format() {
    let privkey = random_secp256k1_secret();
    generate_utxo_coin_with_privkey("MYCOIN", 1000.into(), privkey);

    let coins = json!([mycoin_conf(1000), mycoin1_conf(1000),]);

    let conf = Mm2TestConf::seednode(&format!("0x{}", hex::encode(privkey)), &coins);
    let mm = MarketMakerIt::start(conf.conf, conf.rpc_password, None).unwrap();

    let (_mm_dump_log, _mm_dump_dashboard) = mm.mm_dump();
    log!("MM log path: {}", mm.log_path.display());

    // Enable coins
    log!("{:?}", block_on(enable_native(&mm, "MYCOIN", &[], None)));
    log!("{:?}", block_on(enable_native(&mm, "MYCOIN1", &[], None)));

    log!("Issue bob sell request");
    let rc = block_on(mm.rpc(&json! ({
        "userpass": mm.userpass,
        "method": "sell",
        "base": "MYCOIN",
        "rel": "MYCOIN1",
        "price": 1,
        "volume": 0.1,
        "base_confs": 5,
        "base_nota": true,
        "rel_confs": 4,
        "rel_nota": false,
    })))
    .unwrap();
    assert!(rc.0.is_success(), "!sell: {}", rc.1);
    let _: BuyOrSellRpcResult = serde_json::from_str(&rc.1).unwrap();
}

#[test]
fn test_set_price_conf_settings() {
    let private_key_str = erc20_coin_with_random_privkey(swap_contract())
        .display_priv_key()
        .unwrap();

    let coins = json!([eth_dev_conf(),{"coin":"ERC20DEV","name":"erc20dev","protocol":{"type":"ERC20","protocol_data":{"platform":"ETH","contract_address":erc20_contract_checksum()}},"required_confirmations":2,"chain_id": 1337},]);

    let conf = Mm2TestConf::seednode(&private_key_str, &coins);
    let mm = MarketMakerIt::start(conf.conf, conf.rpc_password, None).unwrap();

    let (_mm_dump_log, _mm_dump_dashboard) = mm.mm_dump();
    log!("MM log path: {}", mm.log_path.display());

    // Enable coins
    let swap_contract = format!("0x{}", hex::encode(swap_contract()));
    dbg!(block_on(enable_eth_coin(
        &mm,
        "ETH",
        &[GETH_RPC_URL],
        &swap_contract,
        None,
        false
    )));
    dbg!(block_on(enable_eth_coin(
        &mm,
        "ERC20DEV",
        &[GETH_RPC_URL],
        &swap_contract,
        None,
        false
    )));

    log!("Issue bob sell request");
    let rc = block_on(mm.rpc(&json! ({
        "userpass": mm.userpass,
        "method": "setprice",
        "base": "ETH",
        "rel": "ERC20DEV",
        "price": 1,
        "volume": 0.1,
        "base_confs": 5,
        "base_nota": true,
        "rel_confs": 4,
        "rel_nota": false,
    })))
    .unwrap();
    assert!(rc.0.is_success(), "!setprice: {}", rc.1);
    let json: Json = serde_json::from_str(&rc.1).unwrap();
    assert_eq!(json["result"]["conf_settings"]["base_confs"], Json::from(5));
    assert_eq!(json["result"]["conf_settings"]["base_nota"], Json::from(true));
    assert_eq!(json["result"]["conf_settings"]["rel_confs"], Json::from(4));
    assert_eq!(json["result"]["conf_settings"]["rel_nota"], Json::from(false));

    // must use coin config as defaults if not set in request
    log!("Issue bob sell request");
    let rc = block_on(mm.rpc(&json! ({
        "userpass": mm.userpass,
        "method": "setprice",
        "base": "ETH",
        "rel": "ERC20DEV",
        "price": 1,
        "volume": 0.1,
    })))
    .unwrap();
    assert!(rc.0.is_success(), "!setprice: {}", rc.1);
    let json: Json = serde_json::from_str(&rc.1).unwrap();
    assert_eq!(json["result"]["conf_settings"]["base_confs"], Json::from(1));
    assert_eq!(json["result"]["conf_settings"]["base_nota"], Json::from(false));
    assert_eq!(json["result"]["conf_settings"]["rel_confs"], Json::from(2));
    assert_eq!(json["result"]["conf_settings"]["rel_nota"], Json::from(false));
}

#[test]
fn test_buy_conf_settings() {
    let private_key_str = erc20_coin_with_random_privkey(swap_contract())
        .display_priv_key()
        .unwrap();

    let coins = json!([eth_dev_conf(),{"coin":"ERC20DEV","name":"erc20dev","protocol":{"type":"ERC20","protocol_data":{"platform":"ETH","contract_address":erc20_contract_checksum()}},"required_confirmations":2,"chain_id": 1337},]);

    let conf = Mm2TestConf::seednode(&private_key_str, &coins);
    let mm = MarketMakerIt::start(conf.conf, conf.rpc_password, None).unwrap();

    let (_mm_dump_log, _mm_dump_dashboard) = mm.mm_dump();
    log!("MM log path: {}", mm.log_path.display());

    // Enable coins
    let swap_contract = format!("0x{}", hex::encode(swap_contract()));
    dbg!(block_on(enable_eth_coin(
        &mm,
        "ETH",
        &[GETH_RPC_URL],
        &swap_contract,
        None,
        false
    )));
    dbg!(block_on(enable_eth_coin(
        &mm,
        "ERC20DEV",
        &[GETH_RPC_URL],
        &swap_contract,
        None,
        false
    )));

    log!("Issue bob buy request");
    let rc = block_on(mm.rpc(&json! ({
        "userpass": mm.userpass,
        "method": "buy",
        "base": "ETH",
        "rel": "ERC20DEV",
        "price": 1,
        "volume": 0.1,
        "base_confs": 5,
        "base_nota": true,
        "rel_confs": 4,
        "rel_nota": false,
    })))
    .unwrap();
    assert!(rc.0.is_success(), "!buy: {}", rc.1);
    let json: Json = serde_json::from_str(&rc.1).unwrap();
    assert_eq!(json["result"]["conf_settings"]["base_confs"], Json::from(5));
    assert_eq!(json["result"]["conf_settings"]["base_nota"], Json::from(true));
    assert_eq!(json["result"]["conf_settings"]["rel_confs"], Json::from(4));
    assert_eq!(json["result"]["conf_settings"]["rel_nota"], Json::from(false));

    // must use coin config as defaults if not set in request
    log!("Issue bob buy request");
    let rc = block_on(mm.rpc(&json! ({
        "userpass": mm.userpass,
        "method": "buy",
        "base": "ETH",
        "rel": "ERC20DEV",
        "price": 1,
        "volume": 0.1,
    })))
    .unwrap();
    assert!(rc.0.is_success(), "!buy: {}", rc.1);
    let json: Json = serde_json::from_str(&rc.1).unwrap();
    assert_eq!(json["result"]["conf_settings"]["base_confs"], Json::from(1));
    assert_eq!(json["result"]["conf_settings"]["base_nota"], Json::from(false));
    assert_eq!(json["result"]["conf_settings"]["rel_confs"], Json::from(2));
    assert_eq!(json["result"]["conf_settings"]["rel_nota"], Json::from(false));
}

#[test]
fn test_sell_conf_settings() {
    let private_key_str = erc20_coin_with_random_privkey(swap_contract())
        .display_priv_key()
        .unwrap();

    let coins = json!([eth_dev_conf(),{"coin":"ERC20DEV","name":"erc20dev","protocol":{"type":"ERC20","protocol_data":{"platform":"ETH","contract_address":erc20_contract_checksum()}},"required_confirmations":2,"chain_id": 1337},]);

    let conf = Mm2TestConf::seednode(&private_key_str, &coins);
    let mm = MarketMakerIt::start(conf.conf, conf.rpc_password, None).unwrap();

    let (_mm_dump_log, _mm_dump_dashboard) = mm.mm_dump();
    log!("MM log path: {}", mm.log_path.display());

    // Enable coins
    let swap_contract = format!("0x{}", hex::encode(swap_contract()));
    dbg!(block_on(enable_eth_coin(
        &mm,
        "ETH",
        &[GETH_RPC_URL],
        &swap_contract,
        None,
        false
    )));
    dbg!(block_on(enable_eth_coin(
        &mm,
        "ERC20DEV",
        &[GETH_RPC_URL],
        &swap_contract,
        None,
        false
    )));

    log!("Issue bob sell request");
    let rc = block_on(mm.rpc(&json! ({
        "userpass": mm.userpass,
        "method": "sell",
        "base": "ETH",
        "rel": "ERC20DEV",
        "price": 1,
        "volume": 0.1,
        "base_confs": 5,
        "base_nota": true,
        "rel_confs": 4,
        "rel_nota": false,
    })))
    .unwrap();
    assert!(rc.0.is_success(), "!sell: {}", rc.1);
    let json: Json = serde_json::from_str(&rc.1).unwrap();
    assert_eq!(json["result"]["conf_settings"]["base_confs"], Json::from(5));
    assert_eq!(json["result"]["conf_settings"]["base_nota"], Json::from(true));
    assert_eq!(json["result"]["conf_settings"]["rel_confs"], Json::from(4));
    assert_eq!(json["result"]["conf_settings"]["rel_nota"], Json::from(false));

    // must use coin config as defaults if not set in request
    log!("Issue bob sell request");
    let rc = block_on(mm.rpc(&json! ({
        "userpass": mm.userpass,
        "method": "sell",
        "base": "ETH",
        "rel": "ERC20DEV",
        "price": 1,
        "volume": 0.1,
    })))
    .unwrap();
    assert!(rc.0.is_success(), "!sell: {}", rc.1);
    let json: Json = serde_json::from_str(&rc.1).unwrap();
    assert_eq!(json["result"]["conf_settings"]["base_confs"], Json::from(1));
    assert_eq!(json["result"]["conf_settings"]["base_nota"], Json::from(false));
    assert_eq!(json["result"]["conf_settings"]["rel_confs"], Json::from(2));
    assert_eq!(json["result"]["conf_settings"]["rel_nota"], Json::from(false));
}

#[test]
fn test_my_orders_response_format() {
    let privkey = random_secp256k1_secret();
    generate_utxo_coin_with_privkey("MYCOIN1", 10000.into(), privkey);
    generate_utxo_coin_with_privkey("MYCOIN", 10000.into(), privkey);

    let coins = json!([mycoin_conf(1000), mycoin1_conf(1000),]);

    let conf = Mm2TestConf::seednode(&format!("0x{}", hex::encode(privkey)), &coins);
    let mm = MarketMakerIt::start(conf.conf, conf.rpc_password, None).unwrap();

    let (_mm_dump_log, _mm_dump_dashboard) = mm.mm_dump();
    log!("MM log path: {}", mm.log_path.display());

    // Enable coins
    log!("{:?}", block_on(enable_native(&mm, "MYCOIN", &[], None)));
    log!("{:?}", block_on(enable_native(&mm, "MYCOIN1", &[], None)));

    log!("Issue bob buy request");
    let rc = block_on(mm.rpc(&json! ({
        "userpass": mm.userpass,
        "method": "buy",
        "base": "MYCOIN",
        "rel": "MYCOIN1",
        "price": 1,
        "volume": 0.1,
        "base_confs": 5,
        "base_nota": true,
        "rel_confs": 4,
        "rel_nota": false,
    })))
    .unwrap();
    assert!(rc.0.is_success(), "!buy: {}", rc.1);

    log!("Issue bob setprice request");
    let rc = block_on(mm.rpc(&json! ({
        "userpass": mm.userpass,
        "method": "setprice",
        "base": "MYCOIN",
        "rel": "MYCOIN1",
        "price": 1,
        "volume": 0.1,
        "base_confs": 5,
        "base_nota": true,
        "rel_confs": 4,
        "rel_nota": false,
    })))
    .unwrap();
    assert!(rc.0.is_success(), "!setprice: {}", rc.1);

    log!("Issue bob my_orders request");
    let rc = block_on(mm.rpc(&json! ({
        "userpass": mm.userpass,
        "method": "my_orders",
    })))
    .unwrap();
    assert!(rc.0.is_success(), "!my_orders: {}", rc.1);

    let _: MyOrdersRpcResult = serde_json::from_str(&rc.1).unwrap();
}

#[test]
fn test_my_orders_after_matched() {
    let bob_coin = erc20_coin_with_random_privkey(swap_contract());
    let alice_coin = erc20_coin_with_random_privkey(swap_contract());

    let coins = json!([eth_dev_conf(), erc20_dev_conf(&erc20_contract_checksum())]);

    let bob_conf = Mm2TestConf::seednode(&bob_coin.display_priv_key().unwrap(), &coins);
    let mut mm_bob = MarketMakerIt::start(bob_conf.conf, bob_conf.rpc_password, None).unwrap();

    let (_bob_dump_log, _bob_dump_dashboard) = mm_bob.mm_dump();
    log!("Bob log path: {}", mm_bob.log_path.display());

    let alice_conf = Mm2TestConf::light_node(&alice_coin.display_priv_key().unwrap(), &coins, &[&mm_bob
        .ip
        .to_string()]);
    let mut mm_alice = MarketMakerIt::start(alice_conf.conf, alice_conf.rpc_password, None).unwrap();

    let (_alice_dump_log, _alice_dump_dashboard) = mm_alice.mm_dump();
    log!("Alice log path: {}", mm_alice.log_path.display());

    let swap_contract = format!("0x{}", hex::encode(swap_contract()));
    dbg!(block_on(enable_eth_coin(
        &mm_bob,
        "ETH",
        &[GETH_RPC_URL],
        &swap_contract,
        None,
        false
    )));

    dbg!(block_on(enable_eth_coin(
        &mm_bob,
        "ERC20DEV",
        &[GETH_RPC_URL],
        &swap_contract,
        None,
        false
    )));

    dbg!(block_on(enable_eth_coin(
        &mm_alice,
        "ETH",
        &[GETH_RPC_URL],
        &swap_contract,
        None,
        false
    )));

    dbg!(block_on(enable_eth_coin(
        &mm_alice,
        "ERC20DEV",
        &[GETH_RPC_URL],
        &swap_contract,
        None,
        false
    )));

    let rc = block_on(mm_bob.rpc(&json! ({
        "userpass": mm_bob.userpass,
        "method": "setprice",
        "base": "ETH",
        "rel": "ERC20DEV",
        "price": 1,
        "volume": 0.000001,
    })))
    .unwrap();
    assert!(rc.0.is_success(), "!setprice: {}", rc.1);

    let rc = block_on(mm_alice.rpc(&json! ({
        "userpass": mm_alice.userpass,
        "method": "buy",
        "base": "ETH",
        "rel": "ERC20DEV",
        "price": 1,
        "volume": 0.000001,
    })))
    .unwrap();
    assert!(rc.0.is_success(), "!buy: {}", rc.1);

    block_on(mm_bob.wait_for_log(22., |log| log.contains("Entering the maker_swap_loop ETH/ERC20DEV"))).unwrap();
    block_on(mm_alice.wait_for_log(22., |log| log.contains("Entering the taker_swap_loop ETH/ERC20DEV"))).unwrap();

    log!("Issue bob my_orders request");
    let rc = block_on(mm_bob.rpc(&json! ({
        "userpass": mm_bob.userpass,
        "method": "my_orders",
    })))
    .unwrap();
    assert!(rc.0.is_success(), "!my_orders: {}", rc.1);

    let _: MyOrdersRpcResult = serde_json::from_str(&rc.1).unwrap();
    block_on(mm_bob.stop()).unwrap();
    block_on(mm_alice.stop()).unwrap();
}

#[test]
fn test_update_maker_order_after_matched() {
    let bob_coin = erc20_coin_with_random_privkey(swap_contract());
    let alice_coin = erc20_coin_with_random_privkey(swap_contract());

    let coins = json!([eth_dev_conf(), erc20_dev_conf(&erc20_contract_checksum())]);

    let bob_conf = Mm2TestConf::seednode(&bob_coin.display_priv_key().unwrap(), &coins);
    let mut mm_bob = MarketMakerIt::start(bob_conf.conf, bob_conf.rpc_password, None).unwrap();

    let (_bob_dump_log, _bob_dump_dashboard) = mm_bob.mm_dump();
    log!("Bob log path: {}", mm_bob.log_path.display());

    let alice_conf = Mm2TestConf::light_node(&alice_coin.display_priv_key().unwrap(), &coins, &[&mm_bob
        .ip
        .to_string()]);
    let mut mm_alice = MarketMakerIt::start(alice_conf.conf, alice_conf.rpc_password, None).unwrap();

    let (_alice_dump_log, _alice_dump_dashboard) = mm_alice.mm_dump();
    log!("Alice log path: {}", mm_alice.log_path.display());

    let swap_contract = format!("0x{}", hex::encode(swap_contract()));
    dbg!(block_on(enable_eth_coin(
        &mm_bob,
        "ETH",
        &[GETH_RPC_URL],
        &swap_contract,
        None,
        false
    )));

    dbg!(block_on(enable_eth_coin(
        &mm_bob,
        "ERC20DEV",
        &[GETH_RPC_URL],
        &swap_contract,
        None,
        false
    )));

    dbg!(block_on(enable_eth_coin(
        &mm_alice,
        "ETH",
        &[GETH_RPC_URL],
        &swap_contract,
        None,
        false
    )));

    dbg!(block_on(enable_eth_coin(
        &mm_alice,
        "ERC20DEV",
        &[GETH_RPC_URL],
        &swap_contract,
        None,
        false
    )));

    let rc = block_on(mm_bob.rpc(&json! ({
        "userpass": mm_bob.userpass,
        "method": "setprice",
        "base": "ETH",
        "rel": "ERC20DEV",
        "price": 1,
        "volume": 0.00002,
    })))
    .unwrap();
    assert!(rc.0.is_success(), "!setprice: {}", rc.1);
    let setprice_json: Json = serde_json::from_str(&rc.1).unwrap();
    let uuid: String = serde_json::from_value(setprice_json["result"]["uuid"].clone()).unwrap();

    let rc = block_on(mm_alice.rpc(&json! ({
        "userpass": mm_alice.userpass,
        "method": "buy",
        "base": "ETH",
        "rel": "ERC20DEV",
        "price": 1,
        "volume": 0.00001,
    })))
    .unwrap();
    assert!(rc.0.is_success(), "!buy: {}", rc.1);

    block_on(mm_bob.wait_for_log(22., |log| log.contains("Entering the maker_swap_loop ETH/ERC20DEV"))).unwrap();
    block_on(mm_alice.wait_for_log(22., |log| log.contains("Entering the taker_swap_loop ETH/ERC20DEV"))).unwrap();

    log!("Issue bob update maker order request that should fail because new volume is less than reserved amount");
    let update_maker_order = block_on(mm_bob.rpc(&json! ({
        "userpass": mm_bob.userpass,
        "method": "update_maker_order",
        "uuid": uuid,
        "volume_delta": -0.00002,
    })))
    .unwrap();
    assert!(
        !update_maker_order.0.is_success(),
        "update_maker_order success, but should be error {}",
        update_maker_order.1
    );

    log!("Issue another bob update maker order request");
    let update_maker_order = block_on(mm_bob.rpc(&json! ({
        "userpass": mm_bob.userpass,
        "method": "update_maker_order",
        "uuid": uuid,
        "volume_delta": 0.00001,
    })))
    .unwrap();
    assert!(
        update_maker_order.0.is_success(),
        "!update_maker_order: {}",
        update_maker_order.1
    );
    let update_maker_order_json: Json = serde_json::from_str(&update_maker_order.1).unwrap();
    log!("{}", update_maker_order.1);
    assert_eq!(update_maker_order_json["result"]["max_base_vol"], Json::from("0.00003"));

    log!("Issue bob my_orders request");
    let rc = block_on(mm_bob.rpc(&json! ({
        "userpass": mm_bob.userpass,
        "method": "my_orders",
    })))
    .unwrap();
    assert!(rc.0.is_success(), "!my_orders: {}", rc.1);

    let _: MyOrdersRpcResult = serde_json::from_str(&rc.1).unwrap();
    block_on(mm_bob.stop()).unwrap();
    block_on(mm_alice.stop()).unwrap();
}

#[test]
fn test_buy_min_volume() {
    let privkey = random_secp256k1_secret();
    generate_utxo_coin_with_privkey("MYCOIN1", 1000.into(), privkey);

    let coins = json!([mycoin_conf(1000), mycoin1_conf(1000),]);

    let conf = Mm2TestConf::seednode(&format!("0x{}", hex::encode(privkey)), &coins);
    let mm = MarketMakerIt::start(conf.conf, conf.rpc_password, None).unwrap();

    let (_mm_dump_log, _mm_dump_dashboard) = mm.mm_dump();
    log!("MM log path: {}", mm.log_path.display());

    // Enable coins
    log!("{:?}", block_on(enable_native(&mm, "MYCOIN", &[], None)));
    log!("{:?}", block_on(enable_native(&mm, "MYCOIN1", &[], None)));

    let min_volume: BigDecimal = "0.1".parse().unwrap();
    log!("Issue bob MYCOIN/MYCOIN1 buy request");
    let rc = block_on(mm.rpc(&json! ({
        "userpass": mm.userpass,
        "method": "buy",
        "base": "MYCOIN",
        "rel": "MYCOIN1",
        "price": "2",
        "volume": "1",
        "min_volume": min_volume,
        "order_type": {
            "type": "GoodTillCancelled"
        },
        "timeout": 2,
    })))
    .unwrap();
    assert!(rc.0.is_success(), "!sell: {}", rc.1);
    let response: BuyOrSellRpcResult = serde_json::from_str(&rc.1).unwrap();
    assert_eq!(min_volume, response.result.min_volume);

    log!("Wait for 4 seconds for Bob order to be converted to maker");
    block_on(Timer::sleep(4.));

    let rc = block_on(mm.rpc(&json! ({
        "userpass": mm.userpass,
        "method": "my_orders",
    })))
    .unwrap();
    assert!(rc.0.is_success(), "!my_orders: {}", rc.1);
    let my_orders: MyOrdersRpcResult = serde_json::from_str(&rc.1).unwrap();
    assert_eq!(
        1,
        my_orders.result.maker_orders.len(),
        "maker_orders must have exactly 1 order"
    );
    assert!(my_orders.result.taker_orders.is_empty(), "taker_orders must be empty");
    let maker_order = my_orders.result.maker_orders.get(&response.result.uuid).unwrap();

    let expected_min_volume: BigDecimal = "0.2".parse().unwrap();
    assert_eq!(expected_min_volume, maker_order.min_base_vol);
}

#[test]
fn test_sell_min_volume() {
    let privkey = random_secp256k1_secret();
    generate_utxo_coin_with_privkey("MYCOIN", 1000.into(), privkey);

    let coins = json!([mycoin_conf(1000), mycoin1_conf(1000),]);

    let conf = Mm2TestConf::seednode(&format!("0x{}", hex::encode(privkey)), &coins);
    let mm = MarketMakerIt::start(conf.conf, conf.rpc_password, None).unwrap();

    let (_mm_dump_log, _mm_dump_dashboard) = mm.mm_dump();
    log!("MM log path: {}", mm.log_path.display());

    // Enable coins
    log!("{:?}", block_on(enable_native(&mm, "MYCOIN", &[], None)));
    log!("{:?}", block_on(enable_native(&mm, "MYCOIN1", &[], None)));

    let min_volume: BigDecimal = "0.1".parse().unwrap();
    log!("Issue bob MYCOIN/MYCOIN1 sell request");
    let rc = block_on(mm.rpc(&json! ({
        "userpass": mm.userpass,
        "method": "sell",
        "base": "MYCOIN",
        "rel": "MYCOIN1",
        "price": "1",
        "volume": "1",
        "min_volume": min_volume,
        "order_type": {
            "type": "GoodTillCancelled"
        },
        "timeout": 2,
    })))
    .unwrap();
    assert!(rc.0.is_success(), "!sell: {}", rc.1);
    let rc_json: Json = serde_json::from_str(&rc.1).unwrap();
    let uuid: String = serde_json::from_value(rc_json["result"]["uuid"].clone()).unwrap();
    let min_volume_response: BigDecimal = serde_json::from_value(rc_json["result"]["min_volume"].clone()).unwrap();
    assert_eq!(min_volume, min_volume_response);

    log!("Wait for 4 seconds for Bob order to be converted to maker");
    block_on(Timer::sleep(4.));

    let rc = block_on(mm.rpc(&json! ({
        "userpass": mm.userpass,
        "method": "my_orders",
    })))
    .unwrap();
    assert!(rc.0.is_success(), "!my_orders: {}", rc.1);
    let my_orders: Json = serde_json::from_str(&rc.1).unwrap();
    let my_maker_orders: HashMap<String, Json> =
        serde_json::from_value(my_orders["result"]["maker_orders"].clone()).unwrap();
    let my_taker_orders: HashMap<String, Json> =
        serde_json::from_value(my_orders["result"]["taker_orders"].clone()).unwrap();
    assert_eq!(1, my_maker_orders.len(), "maker_orders must have exactly 1 order");
    assert!(my_taker_orders.is_empty(), "taker_orders must be empty");
    let maker_order = my_maker_orders.get(&uuid).unwrap();
    let min_volume_maker: BigDecimal = serde_json::from_value(maker_order["min_base_vol"].clone()).unwrap();
    assert_eq!(min_volume, min_volume_maker);
}

#[test]
fn test_setprice_min_volume_dust() {
    let privkey = random_secp256k1_secret();
    generate_utxo_coin_with_privkey("MYCOIN", 1000.into(), privkey);

    let coins = json! ([
        {"coin":"MYCOIN","asset":"MYCOIN","txversion":4,"overwintered":1,"txfee":1000,"dust":10000000,"protocol":{"type":"UTXO"}},
        mycoin1_conf(1000),
    ]);

    let conf = Mm2TestConf::seednode(&format!("0x{}", hex::encode(privkey)), &coins);
    let mm = MarketMakerIt::start(conf.conf, conf.rpc_password, None).unwrap();

    let (_mm_dump_log, _mm_dump_dashboard) = mm.mm_dump();
    log!("MM log path: {}", mm.log_path.display());

    // Enable coins
    log!("{:?}", block_on(enable_native(&mm, "MYCOIN", &[], None)));
    log!("{:?}", block_on(enable_native(&mm, "MYCOIN1", &[], None)));

    log!("Issue bob MYCOIN/MYCOIN1 sell request");
    let rc = block_on(mm.rpc(&json! ({
        "userpass": mm.userpass,
        "method": "setprice",
        "base": "MYCOIN",
        "rel": "MYCOIN1",
        "price": "1",
        "volume": "1",
    })))
    .unwrap();
    assert!(rc.0.is_success(), "!setprice: {}", rc.1);
    let response: SetPriceResponse = serde_json::from_str(&rc.1).unwrap();
    let expected_min = BigDecimal::from(1);
    assert_eq!(expected_min, response.result.min_base_vol);

    log!("Issue bob MYCOIN/MYCOIN1 sell request less than dust");
    let rc = block_on(mm.rpc(&json! ({
        "userpass": mm.userpass,
        "method": "setprice",
        "base": "MYCOIN",
        "rel": "MYCOIN1",
        "price": "1",
        // Less than dust, should fial
        "volume": 0.01,
    })))
    .unwrap();
    assert!(!rc.0.is_success(), "!setprice: {}", rc.1);
}

#[test]
fn test_sell_min_volume_dust() {
    let privkey = random_secp256k1_secret();
    generate_utxo_coin_with_privkey("MYCOIN", 1000.into(), privkey);

    let coins = json! ([
        {"coin":"MYCOIN","asset":"MYCOIN","txversion":4,"overwintered":1,"txfee":1000,"dust":10000000,"protocol":{"type":"UTXO"}},
        mycoin1_conf(1000),
    ]);

    let conf = Mm2TestConf::seednode(&format!("0x{}", hex::encode(privkey)), &coins);
    let mm = MarketMakerIt::start(conf.conf, conf.rpc_password, None).unwrap();

    let (_mm_dump_log, _mm_dump_dashboard) = mm.mm_dump();
    log!("MM log path: {}", mm.log_path.display());

    // Enable coins
    log!("{:?}", block_on(enable_native(&mm, "MYCOIN", &[], None)));
    log!("{:?}", block_on(enable_native(&mm, "MYCOIN1", &[], None)));

    log!("Issue bob MYCOIN/MYCOIN1 sell request");
    let rc = block_on(mm.rpc(&json! ({
        "userpass": mm.userpass,
        "method": "sell",
        "base": "MYCOIN",
        "rel": "MYCOIN1",
        "price": "1",
        "volume": "1",
        "order_type": {
            "type": "FillOrKill"
        }
    })))
    .unwrap();
    assert!(rc.0.is_success(), "!sell: {}", rc.1);
    let response: BuyOrSellRpcResult = serde_json::from_str(&rc.1).unwrap();
    let expected_min = BigDecimal::from(1);
    assert_eq!(response.result.min_volume, expected_min);

    log!("Issue bob MYCOIN/MYCOIN1 sell request");
    let rc = block_on(mm.rpc(&json! ({
        "userpass": mm.userpass,
        "method": "sell",
        "base": "MYCOIN",
        "rel": "MYCOIN1",
        "price": "1",
        // Less than dust
        "volume": 0.01,
        "order_type": {
            "type": "FillOrKill"
        }
    })))
    .unwrap();
    assert!(!rc.0.is_success(), "!sell: {}", rc.1);
}

#[test]
fn test_enable_eth_erc20_coins_with_enable_hd() {
    const PASSPHRASE: &str = "tank abandon bind salon remove wisdom net size aspect direct source fossil";

    let coins = json!([eth_dev_conf(), erc20_dev_conf(&erc20_contract_checksum())]);
    let swap_contract = format!("0x{}", hex::encode(swap_contract()));

    // Withdraw from HD account 0, change address 0, index 0
    let path_to_address = HDAccountAddressId::default();
    let conf = Mm2TestConf::seednode_with_hd_account(PASSPHRASE, &coins);
    let mm_hd = MarketMakerIt::start(conf.conf, conf.rpc_password, None).unwrap();
    let (_mm_dump_log, _mm_dump_dashboard) = mm_hd.mm_dump();
    log!("Alice log path: {}", mm_hd.log_path.display());

    let eth_enable = block_on(enable_eth_with_tokens_v2(
        &mm_hd,
        "ETH",
        &["ERC20DEV"],
        &swap_contract,
        &[GETH_RPC_URL],
        60,
        Some(path_to_address),
    ));
    let activation_result = match eth_enable {
        EthWithTokensActivationResult::HD(hd) => hd,
        _ => panic!("Expected EthWithTokensActivationResult::HD"),
    };
    let balance = match activation_result.wallet_balance {
        EnableCoinBalanceMap::HD(hd) => hd,
        _ => panic!("Expected EnableCoinBalance::HD"),
    };
    let account = balance.accounts.get(0).expect("Expected account at index 0");
    assert_eq!(
        account.addresses[0].address,
        "0x1737F1FaB40c6Fd3dc729B51C0F97DB3297CCA93"
    );
    assert_eq!(account.addresses[0].balance.len(), 2);
    assert!(account.addresses[0].balance.contains_key("ETH"));
    assert!(account.addresses[0].balance.contains_key("ERC20DEV"));

    block_on(mm_hd.stop()).unwrap();

    // Enable HD account 0, change address 0, index 1
    let path_to_address = HDAccountAddressId {
        account_id: 0,
        chain: Bip44Chain::External,
        address_id: 1,
    };
    let conf = Mm2TestConf::seednode_with_hd_account(PASSPHRASE, &coins);
    let mm_hd = MarketMakerIt::start(conf.conf, conf.rpc_password, None).unwrap();
    let (_mm_dump_log, _mm_dump_dashboard) = mm_hd.mm_dump();
    log!("Alice log path: {}", mm_hd.log_path.display());

    let eth_enable = block_on(enable_eth_with_tokens_v2(
        &mm_hd,
        "ETH",
        &["ERC20DEV"],
        &swap_contract,
        &[GETH_RPC_URL],
        60,
        Some(path_to_address),
    ));
    let activation_result = match eth_enable {
        EthWithTokensActivationResult::HD(hd) => hd,
        _ => panic!("Expected EthWithTokensActivationResult::HD"),
    };
    let balance = match activation_result.wallet_balance {
        EnableCoinBalanceMap::HD(hd) => hd,
        _ => panic!("Expected EnableCoinBalance::HD"),
    };
    let account = balance.accounts.get(0).expect("Expected account at index 0");
    assert_eq!(
        account.addresses[1].address,
        "0xDe841899aB4A22E23dB21634e54920aDec402397"
    );
    assert_eq!(account.addresses[0].balance.len(), 2);
    assert!(account.addresses[0].balance.contains_key("ETH"));
    assert!(account.addresses[0].balance.contains_key("ERC20DEV"));

    block_on(mm_hd.stop()).unwrap();

    // Enable HD account 77, change address 0, index 7
    let path_to_address = HDAccountAddressId {
        account_id: 77,
        chain: Bip44Chain::External,
        address_id: 7,
    };
    let conf = Mm2TestConf::seednode_with_hd_account(PASSPHRASE, &coins);
    let mm_hd = MarketMakerIt::start(conf.conf, conf.rpc_password, None).unwrap();
    let (_mm_dump_log, _mm_dump_dashboard) = mm_hd.mm_dump();
    log!("Alice log path: {}", mm_hd.log_path.display());

    let eth_enable = block_on(enable_eth_with_tokens_v2(
        &mm_hd,
        "ETH",
        &["ERC20DEV"],
        &swap_contract,
        &[GETH_RPC_URL],
        60,
        Some(path_to_address),
    ));
    let activation_result = match eth_enable {
        EthWithTokensActivationResult::HD(hd) => hd,
        _ => panic!("Expected EthWithTokensActivationResult::HD"),
    };
    let balance = match activation_result.wallet_balance {
        EnableCoinBalanceMap::HD(hd) => hd,
        _ => panic!("Expected EnableCoinBalance::HD"),
    };
    let account = balance.accounts.get(0).expect("Expected account at index 0");
    assert_eq!(
        account.addresses[7].address,
        "0xa420a4DBd8C50e6240014Db4587d2ec8D0cE0e6B"
    );
    assert_eq!(account.addresses[0].balance.len(), 2);
    assert!(account.addresses[0].balance.contains_key("ETH"));
    assert!(account.addresses[0].balance.contains_key("ERC20DEV"));

    block_on(mm_hd.stop()).unwrap();
}

fn request_and_check_orderbook_depth(mm_alice: &MarketMakerIt) {
    let rc = block_on(mm_alice.rpc(&json! ({
        "userpass": mm_alice.userpass,
        "method": "orderbook_depth",
        "pairs": [("MYCOIN", "MYCOIN1"), ("MYCOIN", "ETH"), ("MYCOIN1", "ETH")],
    })))
    .unwrap();
    assert!(rc.0.is_success(), "!orderbook_depth: {}", rc.1);
    let response: OrderbookDepthResponse = serde_json::from_str(&rc.1).unwrap();
    let mycoin_mycoin1 = response
        .result
        .iter()
        .find(|pair_depth| pair_depth.pair.0 == "MYCOIN" && pair_depth.pair.1 == "MYCOIN1")
        .unwrap();
    assert_eq!(3, mycoin_mycoin1.depth.asks);
    assert_eq!(2, mycoin_mycoin1.depth.bids);

    let mycoin_eth = response
        .result
        .iter()
        .find(|pair_depth| pair_depth.pair.0 == "MYCOIN" && pair_depth.pair.1 == "ETH")
        .unwrap();
    assert_eq!(1, mycoin_eth.depth.asks);
    assert_eq!(1, mycoin_eth.depth.bids);

    let mycoin1_eth = response
        .result
        .iter()
        .find(|pair_depth| pair_depth.pair.0 == "MYCOIN1" && pair_depth.pair.1 == "ETH")
        .unwrap();
    assert_eq!(0, mycoin1_eth.depth.asks);
    assert_eq!(0, mycoin1_eth.depth.bids);
}

#[test]
fn test_orderbook_depth() {
    let bob_priv_key = random_secp256k1_secret();
    let alice_priv_key = random_secp256k1_secret();
    let swap_contract = format!("0x{}", hex::encode(swap_contract()));

    // Fill bob's addresses with coins.
    generate_utxo_coin_with_privkey("MYCOIN", 1000.into(), bob_priv_key);
    generate_utxo_coin_with_privkey("MYCOIN1", 1000.into(), bob_priv_key);
    fill_eth_erc20_with_private_key(bob_priv_key);

    // Fill alice's addresses with coins.
    generate_utxo_coin_with_privkey("MYCOIN", 1000.into(), alice_priv_key);
    generate_utxo_coin_with_privkey("MYCOIN1", 1000.into(), alice_priv_key);
    fill_eth_erc20_with_private_key(alice_priv_key);

    let coins = json!([
        mycoin_conf(1000),
        mycoin1_conf(1000),
        eth_dev_conf(),
        erc20_dev_conf(&erc20_contract_checksum())
    ]);

    let bob_conf = Mm2TestConf::seednode(&format!("0x{}", hex::encode(bob_priv_key)), &coins);
    let mut mm_bob = MarketMakerIt::start(bob_conf.conf, bob_conf.rpc_password, None).unwrap();

    let (_bob_dump_log, _bob_dump_dashboard) = mm_bob.mm_dump();
    log!("Bob log path: {}", mm_bob.log_path.display());

    // Enable all the coins for bob
    log!("{:?}", block_on(enable_native(&mm_bob, "MYCOIN", &[], None)));
    log!("{:?}", block_on(enable_native(&mm_bob, "MYCOIN1", &[], None)));
    dbg!(block_on(enable_eth_coin(
        &mm_bob,
        "ETH",
        &[GETH_RPC_URL],
        &swap_contract,
        None,
        false
    )));
    dbg!(block_on(enable_eth_coin(
        &mm_bob,
        "ERC20DEV",
        &[GETH_RPC_URL],
        &swap_contract,
        None,
        false
    )));

    // issue sell request on Bob side by setting base/rel price
    log!("Issue bob sell requests");
    let bob_orders = [
        // (base, rel, price, volume, min_volume)
        ("MYCOIN", "MYCOIN1", "0.9", "0.9", None),
        ("MYCOIN", "MYCOIN1", "0.8", "0.9", None),
        ("MYCOIN", "MYCOIN1", "0.7", "0.9", Some("0.9")),
        ("MYCOIN", "ETH", "0.8", "0.9", None),
        ("MYCOIN1", "MYCOIN", "0.8", "0.9", None),
        ("MYCOIN1", "MYCOIN", "0.9", "0.9", None),
        ("ETH", "MYCOIN", "0.8", "0.9", None),
    ];
    for (base, rel, price, volume, min_volume) in bob_orders.iter() {
        let rc = block_on(mm_bob.rpc(&json! ({
            "userpass": mm_bob.userpass,
            "method": "setprice",
            "base": base,
            "rel": rel,
            "price": price,
            "volume": volume,
            "min_volume": min_volume.unwrap_or("0.00777"),
            "cancel_previous": false,
        })))
        .unwrap();
        assert!(rc.0.is_success(), "!setprice: {}", rc.1);
    }

    let alice_conf = Mm2TestConf::light_node(&format!("0x{}", hex::encode(alice_priv_key)), &coins, &[&mm_bob
        .ip
        .to_string()]);
    let mm_alice = MarketMakerIt::start(alice_conf.conf, alice_conf.rpc_password, None).unwrap();

    let (_alice_dump_log, _alice_dump_dashboard) = mm_alice.mm_dump();
    log!("Alice log path: {}", mm_alice.log_path.display());

    block_on(mm_bob.wait_for_log(22., |log| {
        log.contains("DEBUG Handling IncludedTorelaysMesh message for peer")
    }))
    .unwrap();

    request_and_check_orderbook_depth(&mm_alice);
    // request MYCOIN/MYCOIN1 orderbook to subscribe Alice
    let rc = block_on(mm_alice.rpc(&json! ({
        "userpass": mm_alice.userpass,
        "method": "orderbook",
        "base": "MYCOIN",
        "rel": "MYCOIN1",
    })))
    .unwrap();
    assert!(rc.0.is_success(), "!orderbook: {}", rc.1);

    request_and_check_orderbook_depth(&mm_alice);

    block_on(mm_bob.stop()).unwrap();
    block_on(mm_alice.stop()).unwrap();
}<|MERGE_RESOLUTION|>--- conflicted
+++ resolved
@@ -11,13 +11,8 @@
 use coins::TxFeeDetails;
 use coins::{ConfirmPaymentInput, FoundSwapTxSpend, MarketCoinOps, MmCoin, RefundPaymentArgs,
             SearchForSwapTxSpendInput, SendPaymentArgs, SpendPaymentArgs, SwapOps, SwapTxTypeWithSecretHash,
-<<<<<<< HEAD
             TransactionEnum, WithdrawRequest, SWAP_PROTOCOL_VERSION};
-use common::{block_on, executor::Timer, get_utc_timestamp, now_sec, wait_until_sec};
-=======
-            TransactionEnum, WithdrawRequest};
 use common::{block_on, block_on_f01, executor::Timer, get_utc_timestamp, now_sec, wait_until_sec};
->>>>>>> ce183766
 use crypto::privkey::key_pair_from_seed;
 use crypto::{CryptoCtx, DerivationPath, KeyPairPolicy};
 use http::StatusCode;
