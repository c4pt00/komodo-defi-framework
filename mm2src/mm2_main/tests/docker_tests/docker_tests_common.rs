--- conflicted
+++ resolved
@@ -1,37 +1,3 @@
-<<<<<<< HEAD
-pub use std::env;
-use std::path::PathBuf;
-use std::process::{Command, Stdio};
-use std::str;
-use std::str::FromStr;
-use std::sync::Mutex;
-pub use std::thread;
-use std::time::Duration;
-
-use ethabi::Token;
-use ethereum_types::{H160 as H160Eth, U256};
-use futures::TryFutureExt;
-use futures01::Future;
-use http::StatusCode;
-use mm2_test_helpers::for_tests::{check_my_swap_status, check_recent_swaps, enable_eth_coin, enable_native,
-                                  enable_native_bch, erc20_dev_conf, eth_dev_conf, mm_dump,
-                                  wait_check_stats_swap_status, MarketMakerIt};
-use mm2_test_helpers::get_passphrase;
-use mm2_test_helpers::structs::TransactionDetails;
-
-=======
-pub use common::{block_on, now_ms, now_sec, wait_until_ms, wait_until_sec, DEX_FEE_ADDR_RAW_PUBKEY};
-pub use mm2_number::MmNumber;
-use mm2_rpc::data::legacy::BalanceResponse;
-pub use mm2_test_helpers::for_tests::{check_my_swap_status, check_recent_swaps, enable_eth_coin, enable_native,
-                                      enable_native_bch, erc20_dev_conf, eth_dev_conf, eth_sepolia_conf,
-                                      jst_sepolia_conf, mm_dump, wait_check_stats_swap_status, MarketMakerIt,
-                                      MAKER_ERROR_EVENTS, MAKER_SUCCESS_EVENTS, TAKER_ERROR_EVENTS,
-                                      TAKER_SUCCESS_EVENTS};
-
-use super::eth_docker_tests::{erc20_contract_checksum, fill_eth, fill_eth_erc20_with_private_key, geth_account,
-                              swap_contract};
->>>>>>> 62dd72de
 use bitcrypto::{dhash160, ChecksumType};
 use chain::TransactionOutput;
 use coins::eth::addr_from_raw_pubkey;
@@ -46,36 +12,40 @@
 use coins::utxo::{coin_daemon_data_dir, sat_from_big_decimal, zcash_params_path, UtxoActivationParams,
                   UtxoAddressFormat, UtxoCoinFields, UtxoCommonOps};
 use coins::{ConfirmPaymentInput, MarketCoinOps, Transaction};
-pub use common::{block_on, now_ms, now_sec, wait_until_ms, wait_until_sec};
+pub use common::{block_on, now_ms, now_sec, wait_until_ms, wait_until_sec, DEX_FEE_ADDR_RAW_PUBKEY};
 use crypto::privkey::key_pair_from_seed;
 use crypto::Secp256k1Secret;
+use ethabi::Token;
+use ethereum_types::{H160 as H160Eth, U256};
+use futures::TryFutureExt;
+use futures01::Future;
+use http::StatusCode;
 use keys::{Address, AddressBuilder, AddressHashEnum, AddressPrefix, KeyPair, NetworkAddressPrefixes,
            NetworkPrefix as CashAddrPrefix};
 use mm2_core::mm_ctx::{MmArc, MmCtxBuilder};
 use mm2_number::BigDecimal;
+pub use mm2_number::MmNumber;
 use mm2_rpc::data::legacy::BalanceResponse;
+pub use mm2_test_helpers::for_tests::{check_my_swap_status, check_recent_swaps, enable_eth_coin, enable_native,
+                                      enable_native_bch, erc20_dev_conf, eth_dev_conf, eth_sepolia_conf,
+                                      jst_sepolia_conf, mm_dump, wait_check_stats_swap_status, MarketMakerIt,
+                                      MAKER_ERROR_EVENTS, MAKER_SUCCESS_EVENTS, TAKER_ERROR_EVENTS,
+                                      TAKER_SUCCESS_EVENTS};
+use mm2_test_helpers::get_passphrase;
+use mm2_test_helpers::structs::TransactionDetails;
 use primitives::hash::{H160, H256};
 use script::Builder;
 use secp256k1::Secp256k1;
 pub use secp256k1::{PublicKey, SecretKey};
 use serde_json::{self as json, Value as Json};
-<<<<<<< HEAD
-use testcontainers::clients::Cli;
-use testcontainers::core::WaitFor;
-use testcontainers::{Container, GenericImage, RunnableImage};
-use tokio::runtime::Runtime;
-use web3::transports::Http;
-use web3::types::Address as EthAddress;
-use web3::types::{BlockId, BlockNumber, TransactionRequest};
-use web3::Web3;
-=======
 use std::process::{Command, Stdio};
+use std::str;
 pub use std::{env, thread};
 use std::{path::PathBuf, str::FromStr, sync::Mutex, time::Duration};
 use testcontainers::{clients::Cli, core::WaitFor, Container, GenericImage, RunnableImage};
+use tokio::runtime::Runtime;
 use web3::types::{Address as EthAddress, BlockId, BlockNumber, TransactionRequest};
 use web3::{transports::Http, Web3};
->>>>>>> 62dd72de
 
 use crate::docker_tests::eth_docker_tests::{erc20_contract_checksum, fill_eth, fill_eth_erc20_with_private_key,
                                             geth_account, swap_contract};
