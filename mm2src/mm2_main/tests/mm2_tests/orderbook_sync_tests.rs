--- conflicted
+++ resolved
@@ -4,11 +4,7 @@
 use http::StatusCode;
 use mm2_main::mm2::lp_ordermatch::MIN_ORDER_KEEP_ALIVE_INTERVAL;
 use mm2_number::{BigDecimal, BigRational, MmNumber};
-<<<<<<< HEAD
-use mm2_rpc_data::legacy::{AggregatedOrderbookEntry, OrderbookResponse};
-=======
 use mm2_rpc::data::legacy::{AggregatedOrderbookEntry, OrderbookResponse};
->>>>>>> f0dc9f51
 use mm2_test_helpers::electrums::rick_electrums;
 use mm2_test_helpers::for_tests::{eth_jst_testnet_conf, eth_testnet_conf, get_passphrase, morty_conf, orderbook_v2,
                                   rick_conf, zombie_conf, MarketMakerIt, Mm2TestConf, ETH_DEV_NODES, RICK,
