use crate::integration_tests_common::{enable_coins_rick_morty_electrum, enable_electrum};
use coins::lightning::ln_events::{CHANNEL_READY_LOG, PAYMENT_CLAIMABLE_LOG, SUCCESSFUL_CLAIM_LOG, SUCCESSFUL_SEND_LOG};
use common::executor::Timer;
use common::{block_on, log, wait_until_ms};
use gstuff::now_ms;
use http::StatusCode;
use mm2_number::BigDecimal;
<<<<<<< HEAD
use mm2_test_helpers::for_tests::{disable_coin, disable_coin_err, init_lightning, init_lightning_status, my_balance,
                                  sign_message, start_swaps, verify_message, wait_for_swaps_finish_and_check_status,
                                  MarketMakerIt};
use mm2_test_helpers::structs::{InitLightningStatus, InitTaskResult, LightningActivationResult,
                                ProtocolSpecificBalance, RpcV2Response, SignatureResponse, VerificationResponse};
=======
use mm2_test_helpers::for_tests::{disable_coin, init_lightning, init_lightning_status, my_balance, sign_message,
                                  start_swaps, verify_message, wait_for_swaps_finish_and_check_status, MarketMakerIt};
use mm2_test_helpers::structs::{InitLightningStatus, InitTaskResult, LightningActivationResult, RpcV2Response,
                                SignatureResponse, VerificationResponse};
>>>>>>> f8ada95e
use serde_json::{self as json, json, Value as Json};
use std::env;
use std::str::FromStr;

const BTC_AVG_BLOCKTIME: u64 = 600;
const T_BTC_ELECTRUMS: &[&str] = &[
    "electrum1.cipig.net:10068",
    "electrum2.cipig.net:10068",
    "electrum3.cipig.net:10068",
];

async fn enable_lightning(mm: &MarketMakerIt, coin: &str, timeout: u64) -> LightningActivationResult {
    let init = init_lightning(mm, coin).await;
    let init: RpcV2Response<InitTaskResult> = json::from_value(init).unwrap();
    let timeout = wait_until_ms(timeout * 1000);

    loop {
        if now_ms() > timeout {
            panic!("{} initialization timed out", coin);
        }

        let status = init_lightning_status(mm, init.result.task_id).await;
        let status: RpcV2Response<InitLightningStatus> = json::from_value(status).unwrap();
        log!("init_lightning_status: {:?}", status);
        match status.result {
            InitLightningStatus::Ok(result) => break result,
            InitLightningStatus::Error(e) => panic!("{} initialization error {:?}", coin, e),
            _ => Timer::sleep(1.).await,
        }
    }
}

fn start_lightning_nodes(enable_0_confs: bool) -> (MarketMakerIt, MarketMakerIt, String, String) {
    let node_1_seed = "become nominee mountain person volume business diet zone govern voice debris hidden";
    let node_2_seed = "february coast tortoise grab shadow vast volcano affair ordinary gesture brass oxygen";

    let coins = json!([
        {
            "coin": "tBTC-TEST-segwit",
            "name": "tbitcoin",
            "fname": "tBitcoin",
            "rpcport": 18332,
            "pubtype": 111,
            "p2shtype": 196,
            "wiftype": 239,
            "segwit": true,
            "bech32_hrp": "tb",
            "address_format":{"format":"segwit"},
            "orderbook_ticker": "tBTC-TEST",
            "txfee": 0,
            "estimate_fee_mode": "ECONOMICAL",
            "mm2": 1,
            "required_confirmations": 0,
            "avg_blocktime": BTC_AVG_BLOCKTIME,
            "protocol": {
              "type": "UTXO"
            }
          },
          {
            "coin": "tBTC-TEST-lightning",
            "mm2": 1,
            "decimals": 11,
            "our_channels_configs": {
              "inbound_channels_confirmations": 1,
              // todo: When this was 100% I got "lightning:channelmanager:2525] ERROR Cannot send value that would put our balance under counterparty-announced channel reserve value (1000000)"
              // todo: This seems to be a bug in rust-lightning for mpp, I informed their team and will revert this to 100 if it was fixed https://github.com/lightningdevkit/rust-lightning/issues/1126#issuecomment-1414308252
              "max_inbound_in_flight_htlc_percent": 90,
              // If this is set to 0 it will default to 1000 sats since it's the min allowed value
              "their_channel_reserve_sats": 1000,
            },
            "counterparty_channel_config_limits": {
              "outbound_channels_confirmations": 1,
              // If true, this enables sending payments between the 2 nodes straight away without waiting for on-chain confirmations
              // if the other node added this node as trusted. It also overrides "outbound_channels_confirmations".
              "allow_outbound_0conf": enable_0_confs
            },
            "protocol": {
              "type": "LIGHTNING",
              "protocol_data":{
                "platform": "tBTC-TEST-segwit",
                "network": "testnet",
                "confirmation_targets": {
                  "background": 12,
                  "normal": 6,
                  "high_priority": 1
                }
              }
            }
          },
        {"coin":"RICK","asset":"RICK","rpcport":8923,"txversion":4,"overwintered":1,"required_confirmations":0,"protocol":{"type":"UTXO"}},
        {"coin":"MORTY","asset":"MORTY","rpcport":11608,"txversion":4,"overwintered":1,"required_confirmations":0,"protocol":{"type":"UTXO"}}
    ]);

    let mm_node_1 = MarketMakerIt::start(
        json!({
            "gui": "nogui",
            "netid": 9998,
            "myipaddr": env::var ("BOB_TRADE_IP") .ok(),
            "rpcip": env::var ("BOB_TRADE_IP") .ok(),
            "passphrase": node_1_seed.to_string(),
            "coins": coins,
            "rpc_password": "pass",
            "i_am_seed": true,
        }),
        "pass".into(),
        None,
    )
    .unwrap();
    let (_dump_log, _dump_dashboard) = mm_node_1.mm_dump();
    log!("Node 1 log path: {}", mm_node_1.log_path.display());

    let electrum = block_on(enable_electrum(&mm_node_1, "tBTC-TEST-segwit", false, T_BTC_ELECTRUMS));
    log!("Node 1 tBTC address: {}", electrum.address);

    let enable_lightning_1 = block_on(enable_lightning(&mm_node_1, "tBTC-TEST-lightning", 600));
    let node_1_address = enable_lightning_1.address;

    let mm_node_2 = MarketMakerIt::start(
        json!({
            "gui": "nogui",
            "netid": 9998,
            "myipaddr": env::var ("ALICE_TRADE_IP") .ok(),
            "rpcip": env::var ("ALICE_TRADE_IP") .ok(),
            "passphrase": node_2_seed.to_string(),
            "coins": coins,
            "rpc_password": "pass",
            "seednodes": [mm_node_1.my_seed_addr()],
        }),
        "pass".into(),
        None,
    )
    .unwrap();
    let (_dump_log, _dump_dashboard) = mm_node_2.mm_dump();
    log!("Node 2 log path: {}", mm_node_2.log_path.display());

    let electrum = block_on(enable_electrum(&mm_node_2, "tBTC-TEST-segwit", false, T_BTC_ELECTRUMS));
    log!("Node 2 tBTC address: {}", electrum.address);

    let enable_lightning_2 = block_on(enable_lightning(&mm_node_2, "tBTC-TEST-lightning", 600));
    let node_2_address = enable_lightning_2.address;

    (mm_node_1, mm_node_2, node_1_address, node_2_address)
}

async fn open_channel(
    mm: &mut MarketMakerIt,
    coin: &str,
    address: &str,
    amount: f64,
    wait_for_ready_signal: bool,
) -> Json {
    let request = mm
        .rpc(&json!({
            "userpass": mm.userpass,
            "mmrpc": "2.0",
            "method": "lightning::channels::open_channel",
            "params": {
                "coin": coin,
                "node_address": address,
                "amount": {
                    "type": "Exact",
                    "value": amount,
                },
            },
        }))
        .await
        .unwrap();
    assert_eq!(
        request.0,
        StatusCode::OK,
        "'lightning::channels::open_channel' failed: {}",
        request.1
    );

    let res: Json = json::from_str(&request.1).unwrap();
    let uuid = res["result"]["uuid"].as_str().unwrap();
    if wait_for_ready_signal {
        mm.wait_for_log(3600., |log| log.contains(&format!("{}: {}", CHANNEL_READY_LOG, uuid)))
            .await
            .unwrap();
    }
    res
}

async fn close_channel(mm: &MarketMakerIt, uuid: &str, force_close: bool) -> Json {
    let request = mm
        .rpc(&json!({
            "userpass": mm.userpass,
            "mmrpc": "2.0",
            "method": "lightning::channels::close_channel",
            "params": {
                "coin": "tBTC-TEST-lightning",
                "uuid": uuid,
                "force_close": force_close,
            },
        }))
        .await
        .unwrap();
    assert_eq!(
        request.0,
        StatusCode::OK,
        "'lightning::channels::close_channel' failed: {}",
        request.1
    );

    json::from_str(&request.1).unwrap()
}

async fn add_trusted_node(mm: &MarketMakerIt, node_id: &str) -> Json {
    let request = mm
        .rpc(&json!({
            "userpass": mm.userpass,
            "mmrpc": "2.0",
            "method": "lightning::nodes::add_trusted_node",
            "params": {
                "coin": "tBTC-TEST-lightning",
                "node_id": node_id
            },
        }))
        .await
        .unwrap();
    assert_eq!(
        request.0,
        StatusCode::OK,
        "'lightning::nodes::add_trusted_node' failed: {}",
        request.1
    );
    json::from_str(&request.1).unwrap()
}

async fn generate_invoice(mm: &MarketMakerIt, amount_in_msat: u64) -> Json {
    let request = mm
        .rpc(&json!({
            "userpass": mm.userpass,
            "mmrpc": "2.0",
            "method": "lightning::payments::generate_invoice",
            "params": {
                "coin": "tBTC-TEST-lightning",
                "description": "test invoice",
                "amount_in_msat": amount_in_msat
            },
        }))
        .await
        .unwrap();
    assert_eq!(
        request.0,
        StatusCode::OK,
        "'lightning::payments::generate_invoice' failed: {}",
        request.1
    );

    json::from_str(&request.1).unwrap()
}

async fn pay_invoice(mm: &MarketMakerIt, invoice: &str) -> Json {
    let request = mm
        .rpc(&json!({
            "userpass": mm.userpass,
            "mmrpc": "2.0",
            "method": "lightning::payments::send_payment",
            "params": {
                "coin": "tBTC-TEST-lightning",
                "payment": {
                    "type": "invoice",
                    "invoice": invoice
                }
            },
        }))
        .await
        .unwrap();
    assert_eq!(
        request.0,
        StatusCode::OK,
        "'lightning::payments::send_payment' failed: {}",
        request.1
    );

    json::from_str(&request.1).unwrap()
}

async fn get_payment_details(mm: &MarketMakerIt, payment_hash: &str) -> Json {
    let request = mm
        .rpc(&json!({
          "userpass": mm.userpass,
          "mmrpc": "2.0",
          "method": "lightning::payments::get_payment_details",
          "params": {
              "coin": "tBTC-TEST-lightning",
              "payment_hash": payment_hash
          },
        }))
        .await
        .unwrap();
    assert_eq!(
        request.0,
        StatusCode::OK,
        "'lightning::payments::get_payment_details' failed: {}",
        request.1
    );

    json::from_str(&request.1).unwrap()
}

#[test]
#[cfg(not(target_arch = "wasm32"))]
fn test_enable_lightning() {
    let seed = "valley embody about obey never adapt gesture trust screen tube glide bread";

    let coins = json!([
        {
            "coin": "tBTC-TEST-segwit",
            "name": "tbitcoin",
            "fname": "tBitcoin",
            "rpcport": 18332,
            "pubtype": 111,
            "p2shtype": 196,
            "wiftype": 239,
            "segwit": true,
            "bech32_hrp": "tb",
            "address_format":{"format":"segwit"},
            "orderbook_ticker": "tBTC-TEST",
            "txfee": 0,
            "estimate_fee_mode": "ECONOMICAL",
            "mm2": 1,
            "required_confirmations": 0,
            "avg_blocktime": BTC_AVG_BLOCKTIME,
            "protocol": {
              "type": "UTXO"
            }
          },
          {
            "coin": "tBTC-TEST-lightning",
            "mm2": 1,
            "decimals": 11,
            "protocol": {
              "type": "LIGHTNING",
              "protocol_data":{
                "platform": "tBTC-TEST-segwit",
                "network": "testnet",
                "confirmation_targets": {
                  "background": 12,
                  "normal": 6,
                  "high_priority": 1
                }
              }
            }
          }
    ]);

    let mm = MarketMakerIt::start(
        json!({
            "gui": "nogui",
            "netid": 9998,
            "myipaddr": env::var ("BOB_TRADE_IP") .ok(),
            "rpcip": env::var ("BOB_TRADE_IP") .ok(),
            "passphrase": seed.to_string(),
            "coins": coins,
            "i_am_seed": true,
            "rpc_password": "pass",
        }),
        "pass".into(),
        None,
    )
    .unwrap();
    let (_dump_log, _dump_dashboard) = mm.mm_dump();
    log!("log path: {}", mm.log_path.display());

    let _electrum = block_on(enable_electrum(&mm, "tBTC-TEST-segwit", false, T_BTC_ELECTRUMS));

    let enable_lightning_coin = block_on(enable_lightning(&mm, "tBTC-TEST-lightning", 600));
    assert_eq!(&enable_lightning_coin.platform_coin, "tBTC-TEST-segwit");
    assert_eq!(
        &enable_lightning_coin.address,
        "02ce55b18d617bf4ac27b0f045301a0bb4e71669ae45cb5f2529f2f217520ffca1"
    );
    assert_eq!(enable_lightning_coin.balance.spendable, BigDecimal::from(0));
    assert_eq!(enable_lightning_coin.balance.unspendable, BigDecimal::from(0));

    // Disable tBTC-TEST-lightning
    let disabled = block_on(mm.rpc(&json! ({
        "userpass": mm.userpass,
        "method": "disable_coin",
        "coin": "tBTC-TEST-lightning",
    })))
    .unwrap();
    assert_eq!(disabled.0, StatusCode::OK);

    // Enable tBTC-TEST-lightning
    let enable_lightning_coin = block_on(enable_lightning(&mm, "tBTC-TEST-lightning", 600));
    assert_eq!(&enable_lightning_coin.platform_coin, "tBTC-TEST-segwit");
    assert_eq!(
        &enable_lightning_coin.address,
        "02ce55b18d617bf4ac27b0f045301a0bb4e71669ae45cb5f2529f2f217520ffca1"
    );

    // Try to passive tBTC-TEST-segwit platform coin.
    let res = block_on(disable_coin(&mm, "tBTC-TEST-segwit", false));
    assert!(res.passivized);

    // Try to disable tBTC-TEST-lightning token
    // This should work, because platform coin is still in the memory.
    let res = block_on(disable_coin(&mm, "tBTC-TEST-lightning", false));
    assert!(!res.passivized);
    // Try to force disable tBTC-TEST-segwit platform coin.
    let res = block_on(disable_coin(&mm, "tBTC-TEST-segwit", true));
    assert!(!res.passivized);

    // Stop mm2
    block_on(mm.stop()).unwrap();
}

#[test]
#[cfg(not(target_arch = "wasm32"))]
fn test_connect_to_node() {
    let (mm_node_1, mm_node_2, node_1_id, _) = start_lightning_nodes(false);
    let node_1_address = format!("{}@{}:9735", node_1_id, mm_node_1.ip);

    let connect = block_on(mm_node_2.rpc(&json!({
        "userpass": mm_node_2.userpass,
        "mmrpc": "2.0",
        "method": "lightning::nodes::connect_to_node",
        "params": {
            "coin": "tBTC-TEST-lightning",
            "node_address": node_1_address,
        },
    })))
    .unwrap();
    assert!(
        connect.0.is_success(),
        "!lightning::nodes::connect_to_node: {}",
        connect.1
    );
    let connect_res: Json = json::from_str(&connect.1).unwrap();
    let expected = format!("Connected successfully to node : {}", node_1_address);
    assert_eq!(connect_res["result"], expected);

    block_on(mm_node_1.stop()).unwrap();
    block_on(mm_node_2.stop()).unwrap();
}

#[test]
// This test is ignored because it requires refilling the tBTC addresses with test coins periodically.
#[ignore]
#[cfg(not(target_arch = "wasm32"))]
fn test_open_channel() {
    let (mm_node_1, mut mm_node_2, node_1_id, node_2_id) = start_lightning_nodes(false);
    let node_1_address = format!("{}@{}:9735", node_1_id, mm_node_1.ip);

    block_on(open_channel(
        &mut mm_node_2,
        "tBTC-TEST-lightning",
        &node_1_address,
        0.0002,
        false,
    ));
    block_on(mm_node_2.wait_for_log(60., |log| log.contains("Transaction broadcasted successfully"))).unwrap();

    let list_channels_node_1 = block_on(mm_node_1.rpc(&json!({
        "userpass": mm_node_1.userpass,
        "mmrpc": "2.0",
        "method": "lightning::channels::list_open_channels_by_filter",
        "params": {
            "coin": "tBTC-TEST-lightning",
        },
    })))
    .unwrap();
    assert!(
        list_channels_node_1.0.is_success(),
        "!lightning::channels::list_open_channels_by_filter: {}",
        list_channels_node_1.1
    );
    let list_channels_node_1_res: Json = json::from_str(&list_channels_node_1.1).unwrap();
    log!("list_channels_node_1_res {:?}", list_channels_node_1_res);
    assert_eq!(
        list_channels_node_1_res["result"]["open_channels"][0]["counterparty_node_id"],
        node_2_id
    );
    assert_eq!(
        list_channels_node_1_res["result"]["open_channels"][0]["is_outbound"],
        false
    );
    assert_eq!(
        list_channels_node_1_res["result"]["open_channels"][0]["balance_msat"],
        0
    );

    let list_channels_node_2 = block_on(mm_node_2.rpc(&json!({
      "userpass": mm_node_2.userpass,
      "mmrpc": "2.0",
      "method": "lightning::channels::list_open_channels_by_filter",
      "params": {
          "coin": "tBTC-TEST-lightning",
      },
    })))
    .unwrap();
    assert!(
        list_channels_node_2.0.is_success(),
        "!lightning::channels::list_open_channels_by_filter: {}",
        list_channels_node_2.1
    );
    let list_channels_node_2_res: Json = json::from_str(&list_channels_node_2.1).unwrap();
    assert_eq!(
        list_channels_node_2_res["result"]["open_channels"][0]["counterparty_node_id"],
        node_1_id
    );
    assert_eq!(
        list_channels_node_2_res["result"]["open_channels"][0]["is_outbound"],
        true
    );
    assert_eq!(
        list_channels_node_2_res["result"]["open_channels"][0]["balance_msat"],
        20000000
    );

    block_on(mm_node_1.stop()).unwrap();
    block_on(mm_node_2.stop()).unwrap();
}

#[test]
// This test is ignored because it requires refilling the tBTC addresses with test coins periodically.
#[ignore]
#[cfg(not(target_arch = "wasm32"))]
// This also tests 0_confs_channels
fn test_send_payment() {
    let (mut mm_node_2, mut mm_node_1, node_2_id, node_1_id) = start_lightning_nodes(true);
    let node_1_address = format!("{}@{}:9735", node_1_id, mm_node_1.ip);

    block_on(add_trusted_node(&mm_node_1, &node_2_id));
    block_on(open_channel(
        &mut mm_node_2,
        "tBTC-TEST-lightning",
        &node_1_address,
        0.0002,
        true,
    ));

    // Check additional balance info in node 1
    let ProtocolSpecificBalance::Lightning(node_1_additional_balance_fields) =
        block_on(my_balance(&mm_node_1, "tBTC-TEST-lightning"))
            .protocol_specific_balance
            .unwrap();
    assert_eq!(
        node_1_additional_balance_fields.inbound,
        BigDecimal::from_str("0.00019").unwrap()
    );
    assert_eq!(
        node_1_additional_balance_fields.min_receivable_amount_per_payment,
        BigDecimal::from_str("0.00000000001").unwrap()
    );
    assert_eq!(
        node_1_additional_balance_fields.max_receivable_amount_per_payment,
        BigDecimal::from_str("0.00018").unwrap()
    );
    assert_eq!(
        node_1_additional_balance_fields.min_spendable_amount_per_payment,
        BigDecimal::from_str("0.00000000001").unwrap()
    );
    assert_eq!(
        node_1_additional_balance_fields.max_spendable_amount_per_payment,
        BigDecimal::from_str("0.00018").unwrap()
    );

    let send_payment = block_on(mm_node_2.rpc(&json!({
        "userpass": mm_node_2.userpass,
        "mmrpc": "2.0",
        "method": "lightning::payments::send_payment",
        "params": {
            "coin": "tBTC-TEST-lightning",
            "payment": {
                "type": "keysend",
                "destination": node_1_id,
                "amount_in_msat": 1000,
                "expiry": 24
            }
        },
    })))
    .unwrap();
    assert!(
        send_payment.0.is_success(),
        "!lightning::payments::send_payment: {}",
        send_payment.1
    );

    let send_payment_res: Json = json::from_str(&send_payment.1).unwrap();
    log!("send_payment_res {:?}", send_payment_res);
    let payment_hash = send_payment_res["result"]["payment_hash"].as_str().unwrap();

    block_on(mm_node_2.wait_for_log(60., |log| log.contains(SUCCESSFUL_SEND_LOG))).unwrap();

    // Check payment on the sending node side
    let sender_payment_details = block_on(get_payment_details(&mm_node_2, payment_hash));
    let payment = &sender_payment_details["result"]["payment_details"];
    assert_eq!(payment["status"], "succeeded");
    assert_eq!(payment["amount_in_msat"], 1000);
    assert_eq!(payment["payment_type"]["type"], "Outbound Payment");

    // Check payment on the receiving node side
    let receiver_payment_details = block_on(get_payment_details(&mm_node_1, payment_hash));
    let payment = &receiver_payment_details["result"]["payment_details"];
    assert_eq!(payment["status"], "succeeded");
    assert_eq!(payment["amount_in_msat"], 1000);
    assert_eq!(payment["payment_type"]["type"], "Inbound Payment");

    // Test generate and pay invoice
    let generate_invoice = block_on(generate_invoice(&mm_node_1, 10000));
    let invoice = generate_invoice["result"]["invoice"].as_str().unwrap();
    let invoice_payment_hash = generate_invoice["result"]["payment_hash"].as_str().unwrap();

    let pay_invoice = block_on(pay_invoice(&mm_node_2, invoice));
    let payment_hash = pay_invoice["result"]["payment_hash"].as_str().unwrap();

    block_on(mm_node_1.wait_for_log(60., |log| log.contains(SUCCESSFUL_CLAIM_LOG))).unwrap();
    block_on(mm_node_2.wait_for_log(60., |log| {
        log.contains(&format!("{} with payment hash {}", SUCCESSFUL_SEND_LOG, payment_hash))
    }))
    .unwrap();

    // Check payment on the sending node side
    let sender_payment_details = block_on(get_payment_details(&mm_node_2, invoice_payment_hash));
    let payment = &sender_payment_details["result"]["payment_details"];
    assert_eq!(payment["status"], "succeeded");
    assert_eq!(payment["amount_in_msat"], 10000);
    assert_eq!(payment["payment_type"]["type"], "Outbound Payment");
    assert_eq!(payment["description"], "test invoice");

    // Check payment on the receiving node side
    let receiver_payment_details = block_on(get_payment_details(&mm_node_1, invoice_payment_hash));
    let payment = &receiver_payment_details["result"]["payment_details"];
    assert_eq!(payment["status"], "succeeded");
    assert_eq!(payment["amount_in_msat"], 10000);
    assert_eq!(payment["payment_type"]["type"], "Inbound Payment");
    assert_eq!(payment["description"], "test invoice");

    block_on(mm_node_1.stop()).unwrap();
    block_on(mm_node_2.stop()).unwrap();
}

#[test]
// This test is ignored because it requires refilling the tBTC addresses with test coins periodically.
#[ignore]
#[cfg(not(target_arch = "wasm32"))]
fn test_mpp() {
    let (mut mm_node_2, mut mm_node_1, node_2_id, node_1_id) = start_lightning_nodes(true);
    let node_1_address = format!("{}@{}:9735", node_1_id, mm_node_1.ip);

    block_on(add_trusted_node(&mm_node_1, &node_2_id));

    block_on(open_channel(
        &mut mm_node_2,
        "tBTC-TEST-lightning",
        &node_1_address,
        0.0002,
        true,
    ));
    block_on(open_channel(
        &mut mm_node_2,
        "tBTC-TEST-lightning",
        &node_1_address,
        0.0002,
        true,
    ));

    // Wait a few seconds for both channels to be included in the invoice routing hints, since both channels are private.
    block_on(Timer::sleep(3.));

    // Test generate and pay invoice, invoice amount is larger than one channel so payment will use the 2 channels
    let generate_invoice = block_on(generate_invoice(&mm_node_1, 30000000));
    let invoice = generate_invoice["result"]["invoice"].as_str().unwrap();
    let invoice_payment_hash = generate_invoice["result"]["payment_hash"].as_str().unwrap();

    let pay_invoice = block_on(pay_invoice(&mm_node_2, invoice));
    let payment_hash = pay_invoice["result"]["payment_hash"].as_str().unwrap();

    block_on(mm_node_1.wait_for_log(60., |log| log.contains(SUCCESSFUL_CLAIM_LOG))).unwrap();
    block_on(mm_node_2.wait_for_log(60., |log| {
        log.contains(&format!("{} with payment hash {}", SUCCESSFUL_SEND_LOG, payment_hash))
    }))
    .unwrap();

    // Check payment on the sending node side
    let sender_payment_details = block_on(get_payment_details(&mm_node_2, invoice_payment_hash));
    let payment = &sender_payment_details["result"]["payment_details"];
    assert_eq!(payment["status"], "succeeded");
    assert_eq!(payment["amount_in_msat"], 30000000);
    assert_eq!(payment["payment_type"]["type"], "Outbound Payment");
    assert_eq!(payment["description"], "test invoice");

    // Check payment on the receiving node side
    let receiver_payment_details = block_on(get_payment_details(&mm_node_1, invoice_payment_hash));
    let payment = &receiver_payment_details["result"]["payment_details"];
    assert_eq!(payment["status"], "succeeded");
    assert_eq!(payment["amount_in_msat"], 30000000);
    assert_eq!(payment["payment_type"]["type"], "Inbound Payment");
    assert_eq!(payment["description"], "test invoice");

    block_on(mm_node_1.stop()).unwrap();
    block_on(mm_node_2.stop()).unwrap();
}

#[test]
// This test is ignored because it requires refilling the tBTC and RICK addresses with test coins periodically.
#[ignore]
#[cfg(not(target_arch = "wasm32"))]
fn test_lightning_swaps() {
    let (mut mm_node_1, mut mm_node_2, node_1_id, node_2_id) = start_lightning_nodes(true);
    let node_1_address = format!("{}@{}:9735", node_1_id, mm_node_1.ip);

    block_on(add_trusted_node(&mm_node_1, &node_2_id));

    block_on(open_channel(
        &mut mm_node_2,
        "tBTC-TEST-lightning",
        &node_1_address,
        0.0002,
        true,
    ));

    // Enable coins on mm_node_1 side. Print the replies in case we need the "address".
    log!(
        "enable_coins (mm_node_1): {:?}",
        block_on(enable_coins_rick_morty_electrum(&mm_node_1))
    );

    // Enable coins on mm_node_2 side. Print the replies in case we need the "address".
    log!(
        "enable_coins (mm_node_2): {:?}",
        block_on(enable_coins_rick_morty_electrum(&mm_node_2))
    );

    // -------------------- Test Lightning Taker Swap --------------------
    let price = 0.0005;
    let volume = 0.1;
    let uuids = block_on(start_swaps(
        &mut mm_node_1,
        &mut mm_node_2,
        &[("RICK", "tBTC-TEST-lightning")],
        price,
        price,
        volume,
    ));
    block_on(wait_for_swaps_finish_and_check_status(
        &mut mm_node_1,
        &mut mm_node_2,
        &uuids,
        volume,
        price,
    ));

    // Check node 1 lightning balance after swap
    let node_1_lightning_balance = block_on(my_balance(&mm_node_1, "tBTC-TEST-lightning")).balance;
    // Channel reserve balance, which is non-spendable, is 1000 sats or 0.00001 BTC.
    // Note: A channel reserve balance is the amount that is set aside by each channel participant which ensures neither have 'nothing at stake' if a cheating attempt occurs.
    assert_eq!(node_1_lightning_balance, BigDecimal::from_str("0.00004").unwrap());

    // -------------------- Test Lightning Maker Swap --------------------
    let price = 10.;
    let volume = 0.00004;
    let uuids = block_on(start_swaps(
        &mut mm_node_1,
        &mut mm_node_2,
        &[("tBTC-TEST-lightning", "RICK")],
        price,
        price,
        volume,
    ));
    block_on(wait_for_swaps_finish_and_check_status(
        &mut mm_node_1,
        &mut mm_node_2,
        &uuids,
        volume,
        price,
    ));

    block_on(mm_node_1.stop()).unwrap();
    block_on(mm_node_2.stop()).unwrap();
}

#[test]
// This test is ignored because it requires refilling the tBTC and RICK addresses with test coins periodically.
// This test also takes a lot of time so it should always be ignored.
#[ignore]
#[cfg(not(target_arch = "wasm32"))]
fn test_lightning_taker_swap_mpp() {
    let (mut mm_node_1, mut mm_node_2, node_1_id, node_2_id) = start_lightning_nodes(true);
    let node_1_address = format!("{}@{}:9735", node_1_id, mm_node_1.ip);

    block_on(add_trusted_node(&mm_node_1, &node_2_id));

    block_on(open_channel(
        &mut mm_node_2,
        "tBTC-TEST-lightning",
        &node_1_address,
        0.0002,
        true,
    ));
    // Todo: sometimes ntxn-mempool-conflict error is returned when broadcasting this second transaction, zero conf channels should check if the transaction is in the mempool or not??? should check RBF and fee too???
    block_on(open_channel(
        &mut mm_node_2,
        "tBTC-TEST-lightning",
        &node_1_address,
        0.0002,
        true,
    ));

    // Enable coins on mm_node_1 side. Print the replies in case we need the "address".
    log!(
        "enable_coins (mm_node_1): {:?}",
        block_on(enable_coins_rick_morty_electrum(&mm_node_1))
    );

    // Enable coins on mm_node_2 side. Print the replies in case we need the "address".
    log!(
        "enable_coins (mm_node_2): {:?}",
        block_on(enable_coins_rick_morty_electrum(&mm_node_2))
    );

    let price = 0.0025;
    let volume = 0.1;
    let uuids = block_on(start_swaps(
        &mut mm_node_1,
        &mut mm_node_2,
        &[("RICK", "tBTC-TEST-lightning")],
        price,
        price,
        volume,
    ));
    block_on(wait_for_swaps_finish_and_check_status(
        &mut mm_node_1,
        &mut mm_node_2,
        &uuids,
        volume,
        price,
    ));
    block_on(mm_node_1.stop()).unwrap();
    block_on(mm_node_2.stop()).unwrap();
}

#[test]
// This test is ignored because it requires refilling the tBTC and RICK addresses with test coins periodically.
// This test also takes a lot of time so it should always be ignored.
#[ignore]
#[cfg(not(target_arch = "wasm32"))]
fn test_lightning_maker_swap_mpp() {
    let (mut mm_node_1, mut mm_node_2, node_1_id, node_2_id) = start_lightning_nodes(true);
    let node_1_address = format!("{}@{}:9735", node_1_id, mm_node_1.ip);

    block_on(add_trusted_node(&mm_node_1, &node_2_id));

    block_on(open_channel(
        &mut mm_node_2,
        "tBTC-TEST-lightning",
        &node_1_address,
        0.0002,
        true,
    ));
    block_on(open_channel(
        &mut mm_node_2,
        "tBTC-TEST-lightning",
        &node_1_address,
        0.0002,
        true,
    ));

    // Enable coins on mm_node_1 side. Print the replies in case we need the "address".
    log!(
        "enable_coins (mm_node_1): {:?}",
        block_on(enable_coins_rick_morty_electrum(&mm_node_1))
    );

    // Enable coins on mm_node_2 side. Print the replies in case we need the "address".
    log!(
        "enable_coins (mm_node_2): {:?}",
        block_on(enable_coins_rick_morty_electrum(&mm_node_2))
    );

    let price = 10.;
    let volume = 0.00025;
    let uuids = block_on(start_swaps(
        &mut mm_node_2,
        &mut mm_node_1,
        &[("tBTC-TEST-lightning", "RICK")],
        price,
        price,
        volume,
    ));
    block_on(wait_for_swaps_finish_and_check_status(
        &mut mm_node_2,
        &mut mm_node_1,
        &uuids,
        volume,
        price,
    ));
    block_on(mm_node_1.stop()).unwrap();
    block_on(mm_node_2.stop()).unwrap();
}

// Todo: not working for now, should work once on-chain claiming is implemented https://github.com/lightningdevkit/rust-lightning/issues/2017
// Todo: watchtowers implementation is needed for such cases, if taker is offline
#[test]
// This test is ignored because it requires refilling the tBTC and RICK addresses with test coins periodically.
// This test also takes a lot of time so it should always be ignored.
#[ignore]
#[cfg(not(target_arch = "wasm32"))]
fn test_lightning_taker_gets_swap_preimage_onchain() {
    let (mut mm_node_1, mut mm_node_2, node_1_id, _) = start_lightning_nodes(false);
    let node_1_address = format!("{}@{}:9735", node_1_id, mm_node_1.ip);

    let open_channel = block_on(open_channel(
        &mut mm_node_2,
        "tBTC-TEST-lightning",
        &node_1_address,
        0.0002,
        true,
    ));
    let uuid = open_channel["result"]["uuid"].as_str().unwrap();

    // Enable coins on mm_node_1 side. Print the replies in case we need the "address".
    log!(
        "enable_coins (mm_node_1): {:?}",
        block_on(enable_coins_rick_morty_electrum(&mm_node_1))
    );

    // Enable coins on mm_node_2 side. Print the replies in case we need the "address".
    log!(
        "enable_coins (mm_node_2): {:?}",
        block_on(enable_coins_rick_morty_electrum(&mm_node_2))
    );

    let price = 0.0005;
    let volume = 0.1;
    let uuids = block_on(start_swaps(
        &mut mm_node_1,
        &mut mm_node_2,
        &[("RICK", "tBTC-TEST-lightning")],
        price,
        price,
        volume,
    ));
    block_on(mm_node_1.wait_for_log(60., |log| log.contains(PAYMENT_CLAIMABLE_LOG))).unwrap();

    // Taker node force closes the channel after the maker receives the payment but before the maker claims the payment and releases the preimage
    block_on(close_channel(&mm_node_2, uuid, true));

    block_on(mm_node_1.wait_for_log(7200., |log| log.contains(&format!("[swap uuid={}] Finished", uuids[0])))).unwrap();
    block_on(mm_node_2.wait_for_log(7200., |log| log.contains(&format!("[swap uuid={}] Finished", uuids[0])))).unwrap();

    // Todo: If the test passes the payment will be added to the tBTC balance, add a check here, find a way to inform the user of this.

    block_on(mm_node_1.stop()).unwrap();
    block_on(mm_node_2.stop()).unwrap();
}

// Todo: not working for now, should work once on-chain claiming is implemented https://github.com/lightningdevkit/rust-lightning/issues/2017
// Todo: watchtowers implementation is needed for such cases, if taker is offline
#[test]
// This test is ignored because it requires refilling the tBTC and RICK addresses with test coins periodically.
// This test also takes a lot of time so it should always be ignored.
#[ignore]
#[cfg(not(target_arch = "wasm32"))]
fn test_lightning_taker_claims_mpp() {
    let (mut mm_node_1, mut mm_node_2, node_1_id, _) = start_lightning_nodes(false);
    let node_1_address = format!("{}@{}:9735", node_1_id, mm_node_1.ip);

    let open_channel_1 = block_on(open_channel(
        &mut mm_node_2,
        "tBTC-TEST-lightning",
        &node_1_address,
        0.0002,
        true,
    ));
    let uuid = open_channel_1["result"]["uuid"].as_str().unwrap();
    block_on(open_channel(
        &mut mm_node_2,
        "tBTC-TEST-lightning",
        &node_1_address,
        0.0002,
        true,
    ));

    // Enable coins on mm_node_1 side. Print the replies in case we need the "address".
    log!(
        "enable_coins (mm_node_1): {:?}",
        block_on(enable_coins_rick_morty_electrum(&mm_node_1))
    );

    // Enable coins on mm_node_2 side. Print the replies in case we need the "address".
    log!(
        "enable_coins (mm_node_2): {:?}",
        block_on(enable_coins_rick_morty_electrum(&mm_node_2))
    );

    let price = 0.0025;
    let volume = 0.1;
    let uuids = block_on(start_swaps(
        &mut mm_node_1,
        &mut mm_node_2,
        &[("RICK", "tBTC-TEST-lightning")],
        price,
        price,
        volume,
    ));

    block_on(mm_node_1.wait_for_log(60., |log| log.contains(PAYMENT_CLAIMABLE_LOG))).unwrap();

    // Taker node force closes the channel after the maker receives the payment but before the maker claims the payment and releases the preimage
    block_on(close_channel(&mm_node_2, uuid, true));

    block_on(mm_node_1.wait_for_log(7200., |log| log.contains(&format!("[swap uuid={}] Finished", uuids[0])))).unwrap();
    block_on(mm_node_2.wait_for_log(7200., |log| log.contains(&format!("[swap uuid={}] Finished", uuids[0])))).unwrap();

    // Todo: If the test passes the payment will be added to the tBTC balance, add a check here, find a way to inform the user of this.

    block_on(mm_node_1.stop()).unwrap();
    block_on(mm_node_2.stop()).unwrap();
}

#[test]
#[cfg(not(target_arch = "wasm32"))]
fn test_sign_verify_message_lightning() {
    let seed = "spice describe gravity federal blast come thank unfair canal monkey style afraid";

    let coins = json!([
      {
        "coin": "tBTC-TEST-segwit",
        "name": "tbitcoin",
        "fname": "tBitcoin",
        "rpcport": 18332,
        "pubtype": 111,
        "p2shtype": 196,
        "wiftype": 239,
        "segwit": true,
        "bech32_hrp": "tb",
        "address_format":{"format":"segwit"},
        "orderbook_ticker": "tBTC-TEST",
        "txfee": 0,
        "estimate_fee_mode": "ECONOMICAL",
        "mm2": 1,
        "required_confirmations": 0,
        "avg_blocktime": BTC_AVG_BLOCKTIME,
        "protocol": {
          "type": "UTXO"
        }
      },
      {
        "coin": "tBTC-TEST-lightning",
        "mm2": 1,
        "decimals": 11,
        "sign_message_prefix": "Lightning Signed Message:",
        "protocol": {
          "type": "LIGHTNING",
          "protocol_data":{
            "platform": "tBTC-TEST-segwit",
            "network": "testnet",
            "confirmation_targets": {
              "background": 12,
              "normal": 6,
              "high_priority": 1
            }
          }
        }
      }
    ]);

    let mm = MarketMakerIt::start(
        json!({
            "gui": "nogui",
            "netid": 9998,
            "myipaddr": env::var ("BOB_TRADE_IP") .ok(),
            "rpcip": env::var ("BOB_TRADE_IP") .ok(),
            "passphrase": seed.to_string(),
            "coins": coins,
            "i_am_seed": true,
            "rpc_password": "pass",
        }),
        "pass".into(),
        None,
    )
    .unwrap();
    let (_dump_log, _dump_dashboard) = mm.mm_dump();
    log!("log path: {}", mm.log_path.display());

    block_on(enable_electrum(&mm, "tBTC-TEST-segwit", false, T_BTC_ELECTRUMS));
    block_on(enable_lightning(&mm, "tBTC-TEST-lightning", 600));

    let response = block_on(sign_message(&mm, "tBTC-TEST-lightning"));
    let response: RpcV2Response<SignatureResponse> = json::from_value(response).unwrap();
    let response = response.result;

    assert_eq!(
        response.signature,
        "dhmbgykwzy53uycr6u8mpp3us6poikc5qh7wgex5qn54msq7cs3ygebj3h9swaocboqzi89jazwo7i3mmqou15w4dcty666sq3yqhzhr"
    );

    let response = block_on(verify_message(
        &mm,
        "tBTC-TEST-lightning",
        "dhmbgykwzy53uycr6u8mpp3us6poikc5qh7wgex5qn54msq7cs3ygebj3h9swaocboqzi89jazwo7i3mmqou15w4dcty666sq3yqhzhr",
        "0367c7b9f42eb15205de39454ddf9fcfce70a129b01049d9fe1b3b34eac1d6b933",
    ));
    let response: RpcV2Response<VerificationResponse> = json::from_value(response).unwrap();
    let response = response.result;

    assert!(response.is_valid);
}<|MERGE_RESOLUTION|>--- conflicted
+++ resolved
@@ -5,18 +5,10 @@
 use gstuff::now_ms;
 use http::StatusCode;
 use mm2_number::BigDecimal;
-<<<<<<< HEAD
-use mm2_test_helpers::for_tests::{disable_coin, disable_coin_err, init_lightning, init_lightning_status, my_balance,
-                                  sign_message, start_swaps, verify_message, wait_for_swaps_finish_and_check_status,
-                                  MarketMakerIt};
+use mm2_test_helpers::for_tests::{disable_coin, init_lightning, init_lightning_status, my_balance, sign_message,
+                                  start_swaps, verify_message, wait_for_swaps_finish_and_check_status, MarketMakerIt};
 use mm2_test_helpers::structs::{InitLightningStatus, InitTaskResult, LightningActivationResult,
                                 ProtocolSpecificBalance, RpcV2Response, SignatureResponse, VerificationResponse};
-=======
-use mm2_test_helpers::for_tests::{disable_coin, init_lightning, init_lightning_status, my_balance, sign_message,
-                                  start_swaps, verify_message, wait_for_swaps_finish_and_check_status, MarketMakerIt};
-use mm2_test_helpers::structs::{InitLightningStatus, InitTaskResult, LightningActivationResult, RpcV2Response,
-                                SignatureResponse, VerificationResponse};
->>>>>>> f8ada95e
 use serde_json::{self as json, json, Value as Json};
 use std::env;
 use std::str::FromStr;
