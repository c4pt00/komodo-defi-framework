--- conflicted
+++ resolved
@@ -8,16 +8,10 @@
                      SwapConfirmationsSettings, TransactionIdentifier, MAKER_SWAP_V2_TYPE, MAX_STARTED_AT_DIFF};
 use async_trait::async_trait;
 use bitcrypto::{dhash160, sha256};
-<<<<<<< HEAD
 use coins::utxo::utxo_common::big_decimal_from_sat_unsigned;
 use coins::{CanRefundHtlc, ConfirmPaymentInput, DexFee, FeeApproxStage, FundingTxSpend, GenTakerPaymentPreimageArgs,
-            GenTakerPaymentSpendArgs, MakerCoinSwapOpsV2, MmCoin, ParseCoinAssocTypes, RefundMakerPaymentArgs,
-            RefundPaymentArgs, SearchForFundingSpendErr, SendMakerPaymentArgs, SwapTxTypeWithSecretHash,
-=======
-use coins::{CanRefundHtlc, ConfirmPaymentInput, DexFee, FeeApproxStage, FundingTxSpend, GenTakerFundingSpendArgs,
             GenTakerPaymentSpendArgs, MakerCoinSwapOpsV2, MmCoin, ParseCoinAssocTypes, RefundMakerPaymentSecretArgs,
             RefundMakerPaymentTimelockArgs, SearchForFundingSpendErr, SendMakerPaymentArgs, SwapTxTypeWithSecretHash,
->>>>>>> 4e8bc50a
             TakerCoinSwapOpsV2, ToBytes, TradePreimageValue, Transaction, TxPreimageWithSig, ValidateTakerFundingArgs};
 use common::executor::abortable_queue::AbortableQueue;
 use common::executor::{AbortableSystem, Timer};
