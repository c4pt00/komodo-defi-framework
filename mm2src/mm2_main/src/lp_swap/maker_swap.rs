use super::check_balance::{check_base_coin_balance_for_swap, check_my_coin_balance_for_swap, CheckBalanceError,
                           CheckBalanceResult};
use super::pubkey_banning::ban_pubkey_on_failed_swap;
use super::swap_lock::{SwapLock, SwapLockOps};
use super::trade_preimage::{TradePreimageRequest, TradePreimageRpcError, TradePreimageRpcResult};
use super::{broadcast_my_swap_status, broadcast_p2p_tx_msg, broadcast_swap_msg_every,
            check_other_coin_balance_for_swap, detect_secret_hash_algo, dex_fee_amount_from_taker_coin,
            get_locked_amount, recv_swap_msg, swap_topic, taker_payment_spend_deadline, tx_helper_topic,
            wait_for_maker_payment_conf_until, AtomicSwap, LockedAmount, MySwapInfo, NegotiationDataMsg,
            NegotiationDataV2, NegotiationDataV3, RecoveredSwap, RecoveredSwapAction, SavedSwap, SavedSwapIo,
            SavedTradeFee, SecretHashAlgo, SwapConfirmationsSettings, SwapError, SwapMsg, SwapPubkeys, SwapTxDataMsg,
            SwapsContext, TransactionIdentifier, INCLUDE_REFUND_FEE, NO_REFUND_FEE, WAIT_CONFIRM_INTERVAL_SEC};
use crate::mm2::lp_dispatcher::{DispatcherContext, LpEvents};
use crate::mm2::lp_network::subscribe_to_topic;
use crate::mm2::lp_ordermatch::MakerOrderBuilder;
use crate::mm2::lp_swap::swap_v2_common::mark_swap_as_finished;
use crate::mm2::lp_swap::{broadcast_swap_message, taker_payment_spend_duration, MAX_STARTED_AT_DIFF};
use coins::lp_price::fetch_swap_coins_price;
use coins::{CanRefundHtlc, CheckIfMyPaymentSentArgs, ConfirmPaymentInput, FeeApproxStage, FoundSwapTxSpend, MmCoin,
            MmCoinEnum, PaymentInstructionArgs, PaymentInstructions, PaymentInstructionsErr, RefundPaymentArgs,
            SearchForSwapTxSpendInput, SendPaymentArgs, SpendPaymentArgs, SwapTxTypeWithSecretHash, TradeFee,
            TradePreimageValue, TransactionEnum, ValidateFeeArgs, ValidatePaymentInput};
use common::log::{debug, error, info, warn};
use common::{bits256, executor::Timer, now_ms, DEX_FEE_ADDR_RAW_PUBKEY};
use common::{now_sec, wait_until_sec};
use crypto::privkey::SerializableSecp256k1Keypair;
use crypto::CryptoCtx;
use futures::{compat::Future01CompatExt, select, FutureExt};
use keys::KeyPair;
use mm2_core::mm_ctx::MmArc;
use mm2_err_handle::prelude::*;
use mm2_number::{BigDecimal, MmNumber};
use mm2_rpc::data::legacy::OrderConfirmationsSettings;
use parking_lot::Mutex as PaMutex;
use primitives::hash::{H256, H264};
use rpc::v1::types::{Bytes as BytesJson, H256 as H256Json, H264 as H264Json};
use std::any::TypeId;
use std::ops::Deref;
use std::path::PathBuf;
use std::sync::atomic::{AtomicBool, AtomicU64, Ordering};
use std::sync::{Arc, RwLock, RwLockReadGuard, RwLockWriteGuard};
use uuid::Uuid;

pub const MAKER_SUCCESS_EVENTS: [&str; 12] = [
    "Started",
    "Negotiated",
    "MakerPaymentInstructionsReceived",
    "TakerFeeValidated",
    "MakerPaymentSent",
    "TakerPaymentReceived",
    "TakerPaymentWaitConfirmStarted",
    "TakerPaymentValidatedAndConfirmed",
    "TakerPaymentSpent",
    "TakerPaymentSpendConfirmStarted",
    "TakerPaymentSpendConfirmed",
    "Finished",
];

pub const MAKER_ERROR_EVENTS: [&str; 15] = [
    "StartFailed",
    "NegotiateFailed",
    "TakerFeeValidateFailed",
    "MakerPaymentTransactionFailed",
    "MakerPaymentDataSendFailed",
    "MakerPaymentWaitConfirmFailed",
    "TakerPaymentValidateFailed",
    "TakerPaymentWaitConfirmFailed",
    "TakerPaymentSpendFailed",
    "TakerPaymentSpendConfirmFailed",
    "MakerPaymentWaitRefundStarted",
    "MakerPaymentRefundStarted",
    "MakerPaymentRefunded",
    "MakerPaymentRefundFailed",
    "MakerPaymentRefundFinished",
];

pub const MAKER_PAYMENT_SENT_LOG: &str = "Maker payment sent";

#[cfg(not(target_arch = "wasm32"))]
pub fn stats_maker_swap_dir(ctx: &MmArc, db_id: Option<&str>) -> PathBuf {
    ctx.dbdir(db_id).join("SWAPS").join("STATS").join("MAKER")
}

#[cfg(not(target_arch = "wasm32"))]
pub fn stats_maker_swap_file_path(ctx: &MmArc, db_id: Option<&str>, uuid: &Uuid) -> PathBuf {
    stats_maker_swap_dir(ctx, db_id).join(format!("{}.json", uuid))
}

async fn save_my_maker_swap_event(ctx: &MmArc, swap: &MakerSwap, event: MakerSavedEvent) -> Result<(), String> {
    let db_id = swap.maker_coin.account_db_id();
    let swap = match SavedSwap::load_my_swap_from_db(ctx, db_id.as_deref(), swap.uuid).await {
        Ok(Some(swap)) => swap,
        Ok(None) => SavedSwap::Maker(MakerSavedSwap {
            uuid: swap.uuid,
            my_order_uuid: swap.my_order_uuid,
            maker_amount: Some(swap.maker_amount.clone()),
            maker_coin: Some(swap.maker_coin.ticker().to_owned()),
            maker_coin_usd_price: None,
            taker_amount: Some(swap.taker_amount.clone()),
            taker_coin: Some(swap.taker_coin.ticker().to_owned()),
            taker_coin_usd_price: None,
            gui: ctx.gui().map(|g| g.to_owned()),
            mm_version: Some(ctx.mm_version().to_owned()),
            events: vec![],
            success_events: MAKER_SUCCESS_EVENTS.iter().map(|event| event.to_string()).collect(),
            error_events: MAKER_ERROR_EVENTS.iter().map(|event| event.to_string()).collect(),
        }),
        Err(e) => return ERR!("{}", e),
    };

    if let SavedSwap::Maker(mut maker_swap) = swap {
        maker_swap.events.push(event);
        if maker_swap.is_success().unwrap_or(false) {
            maker_swap.fetch_and_set_usd_prices().await;
        }
        let new_swap = SavedSwap::Maker(maker_swap);
        try_s!(new_swap.save_to_db(ctx, db_id.as_deref()).await);
        Ok(())
    } else {
        ERR!("Expected SavedSwap::Maker, got {:?}", swap)
    }
}

#[derive(Clone, Debug, Deserialize, Eq, PartialEq, Serialize)]
pub struct TakerNegotiationData {
    pub taker_payment_locktime: u64,
    pub taker_pubkey: H264Json,
    pub maker_coin_swap_contract_addr: Option<BytesJson>,
    pub taker_coin_swap_contract_addr: Option<BytesJson>,
    pub maker_coin_htlc_pubkey: Option<H264Json>,
    pub taker_coin_htlc_pubkey: Option<H264Json>,
}

impl TakerNegotiationData {
    #[inline]
    fn other_maker_coin_htlc_pub(&self) -> H264 { self.maker_coin_htlc_pubkey.unwrap_or(self.taker_pubkey).into() }

    #[inline]
    fn other_taker_coin_htlc_pub(&self) -> H264 { self.taker_coin_htlc_pubkey.unwrap_or(self.taker_pubkey).into() }
}

#[derive(Clone, Debug, Default, Deserialize, PartialEq, Eq, Serialize)]
pub struct MakerSwapData {
    pub taker_coin: String,
    pub maker_coin: String,
    pub taker: H256Json,
    pub secret: H256Json,
    pub secret_hash: Option<BytesJson>,
    pub my_persistent_pub: H264Json,
    pub lock_duration: u64,
    pub maker_amount: BigDecimal,
    pub taker_amount: BigDecimal,
    pub maker_payment_confirmations: u64,
    pub maker_payment_requires_nota: Option<bool>,
    pub taker_payment_confirmations: u64,
    pub taker_payment_requires_nota: Option<bool>,
    pub maker_payment_lock: u64,
    /// Allows to recognize one SWAP from the other in the logs. #274.
    pub uuid: Uuid,
    pub started_at: u64,
    pub maker_coin_start_block: u64,
    pub taker_coin_start_block: u64,
    /// A `MakerPayment` transaction fee.
    /// Note this value is used to calculate locked amount only.
    pub maker_payment_trade_fee: Option<SavedTradeFee>,
    /// A transaction fee that should be paid to spend a `TakerPayment`.
    /// Note this value is used to calculate locked amount only.
    pub taker_payment_spend_trade_fee: Option<SavedTradeFee>,
    #[serde(skip_serializing_if = "Option::is_none")]
    pub maker_coin_swap_contract_address: Option<BytesJson>,
    #[serde(skip_serializing_if = "Option::is_none")]
    pub taker_coin_swap_contract_address: Option<BytesJson>,
    /// Temporary pubkey used in HTLC redeem script when applicable for maker coin
    pub maker_coin_htlc_pubkey: Option<H264Json>,
    /// Temporary pubkey used in HTLC redeem script when applicable for taker coin
    pub taker_coin_htlc_pubkey: Option<H264Json>,
    /// Temporary privkey used to sign P2P messages when applicable
    pub p2p_privkey: Option<SerializableSecp256k1Keypair>,
    // dynamic database id for maker from it's coin rmd160
    pub db_id: Option<String>,
}

pub struct MakerSwapMut {
    data: MakerSwapData,
    other_maker_coin_htlc_pub: H264,
    other_taker_coin_htlc_pub: H264,
    #[allow(dead_code)]
    taker_fee: Option<TransactionIdentifier>,
    maker_payment: Option<TransactionIdentifier>,
    taker_payment: Option<TransactionIdentifier>,
    taker_payment_spend: Option<TransactionIdentifier>,
    taker_payment_spend_confirmed: bool,
    maker_payment_refund: Option<TransactionIdentifier>,
    payment_instructions: Option<PaymentInstructions>,
    watcher_reward: bool,
}

#[cfg(test)]
#[derive(Eq, PartialEq)]
pub(super) enum FailAt {
    TakerPaymentSpend,
    MakerPaymentRefund,
}

#[cfg(test)]
impl From<String> for FailAt {
    fn from(str: String) -> Self {
        match str.as_str() {
            "taker_payment_spend" => FailAt::TakerPaymentSpend,
            "maker_payment_refund" => FailAt::MakerPaymentRefund,
            _ => panic!("Invalid MAKER_FAIL_AT value"),
        }
    }
}

pub struct MakerSwap {
    ctx: MmArc,
    maker_coin: MmCoinEnum,
    taker_coin: MmCoinEnum,
    maker_amount: BigDecimal,
    taker_amount: BigDecimal,
    my_persistent_pub: H264,
    taker: bits256,
    uuid: Uuid,
    my_order_uuid: Option<Uuid>,
    taker_payment_lock: AtomicU64,
    taker_payment_confirmed: AtomicBool,
    errors: PaMutex<Vec<SwapError>>,
    finished_at: AtomicU64,
    mutable: RwLock<MakerSwapMut>,
    conf_settings: SwapConfirmationsSettings,
    payment_locktime: u64,
    /// Temporary privkey used to sign P2P messages when applicable
    p2p_privkey: Option<KeyPair>,
    secret: H256,
    secret_hash_algo: SecretHashAlgo,
    #[cfg(test)]
    pub(super) fail_at: Option<FailAt>,
}

impl MakerSwap {
    #[inline]
    fn w(&self) -> RwLockWriteGuard<MakerSwapMut> { self.mutable.write().unwrap() }

    #[inline]
    fn r(&self) -> RwLockReadGuard<MakerSwapMut> { self.mutable.read().unwrap() }

    #[inline]
    fn secret_hash(&self) -> Vec<u8> {
        self.r()
            .data
            .secret_hash
            .as_ref()
            .map(|bytes| bytes.0.clone())
            .unwrap_or_else(|| self.secret_hash_algo.hash_secret(self.secret.as_slice()))
    }

    #[inline]
    fn my_maker_coin_htlc_pub(&self) -> H264Json {
        self.r()
            .data
            .maker_coin_htlc_pubkey
            .unwrap_or_else(|| self.my_persistent_pub.into())
    }

    #[inline]
    fn my_taker_coin_htlc_pub(&self) -> H264Json {
        self.r()
            .data
            .taker_coin_htlc_pubkey
            .unwrap_or_else(|| self.my_persistent_pub.into())
    }

    fn wait_refund_until(&self) -> u64 { self.r().data.maker_payment_lock + 3700 }

    #[inline]
    fn watcher_reward_amount(&self) -> Option<BigDecimal> {
        match &self.r().payment_instructions {
            Some(PaymentInstructions::WatcherReward(reward)) => Some(reward.clone()),
            _ => None,
        }
    }

    #[inline]
    fn db_id(&self) -> Option<String> { self.maker_coin.account_db_id() }

    fn apply_event(&self, event: MakerSwapEvent) {
        match event {
            MakerSwapEvent::Started(data) => {
                self.w().data = data;
                log_tag!(
                    self.ctx,
                    "";
                    fmt = "Maker swap {} has successfully started",
                    self.uuid
                );
            },
            MakerSwapEvent::StartFailed(err) => self.errors.lock().push(err),
            MakerSwapEvent::Negotiated(data) => {
                self.taker_payment_lock
                    .store(data.taker_payment_locktime, Ordering::Relaxed);
                self.w().other_maker_coin_htlc_pub = data.other_maker_coin_htlc_pub();
                self.w().other_taker_coin_htlc_pub = data.other_taker_coin_htlc_pub();
                if data.maker_coin_swap_contract_addr.is_some() {
                    self.w().data.maker_coin_swap_contract_address = data.maker_coin_swap_contract_addr;
                }

                if data.taker_coin_swap_contract_addr.is_some() {
                    self.w().data.taker_coin_swap_contract_address = data.taker_coin_swap_contract_addr;
                }
            },
            MakerSwapEvent::NegotiateFailed(err) => self.errors.lock().push(err),
            MakerSwapEvent::MakerPaymentInstructionsReceived(instructions) => {
                self.w().payment_instructions = instructions
            },
            MakerSwapEvent::TakerFeeValidated(tx) => self.w().taker_fee = Some(tx),
            MakerSwapEvent::TakerFeeValidateFailed(err) => self.errors.lock().push(err),
            MakerSwapEvent::MakerPaymentSent(tx) => self.w().maker_payment = Some(tx),
            MakerSwapEvent::MakerPaymentTransactionFailed(err) => self.errors.lock().push(err),
            MakerSwapEvent::MakerPaymentDataSendFailed(err) => self.errors.lock().push(err),
            MakerSwapEvent::MakerPaymentWaitConfirmFailed(err) => self.errors.lock().push(err),
            MakerSwapEvent::TakerPaymentReceived(tx) => self.w().taker_payment = Some(tx),
            MakerSwapEvent::TakerPaymentWaitConfirmStarted => (),
            MakerSwapEvent::TakerPaymentValidatedAndConfirmed => {
                self.taker_payment_confirmed.store(true, Ordering::Relaxed)
            },
            MakerSwapEvent::TakerPaymentValidateFailed(err) => self.errors.lock().push(err),
            MakerSwapEvent::TakerPaymentWaitConfirmFailed(err) => self.errors.lock().push(err),
            MakerSwapEvent::TakerPaymentSpent(tx) => self.w().taker_payment_spend = Some(tx),
            MakerSwapEvent::TakerPaymentSpendFailed(err) => self.errors.lock().push(err),
            MakerSwapEvent::TakerPaymentSpendConfirmStarted => (),
            MakerSwapEvent::TakerPaymentSpendConfirmed => self.w().taker_payment_spend_confirmed = true,
            MakerSwapEvent::TakerPaymentSpendConfirmFailed(err) => self.errors.lock().push(err),
            MakerSwapEvent::MakerPaymentWaitRefundStarted { .. } => (),
            MakerSwapEvent::MakerPaymentRefundStarted => (),
            MakerSwapEvent::MakerPaymentRefunded(tx) => self.w().maker_payment_refund = tx,
            MakerSwapEvent::MakerPaymentRefundFailed(err) => self.errors.lock().push(err),
            MakerSwapEvent::MakerPaymentRefundFinished => (),
            MakerSwapEvent::Finished => self.finished_at.store(now_sec(), Ordering::Relaxed),
        }
    }

    async fn handle_command(
        &self,
        command: MakerSwapCommand,
    ) -> Result<(Option<MakerSwapCommand>, Vec<MakerSwapEvent>), String> {
        match command {
            MakerSwapCommand::Start => self.start().await,
            MakerSwapCommand::Negotiate => self.negotiate().await,
            MakerSwapCommand::WaitForTakerFee => self.wait_taker_fee().await,
            MakerSwapCommand::SendPayment => self.maker_payment().await,
            MakerSwapCommand::WaitForTakerPayment => self.wait_for_taker_payment().await,
            MakerSwapCommand::ValidateTakerPayment => self.validate_taker_payment().await,
            MakerSwapCommand::SpendTakerPayment => self.spend_taker_payment().await,
            MakerSwapCommand::ConfirmTakerPaymentSpend => self.confirm_taker_payment_spend().await,
            MakerSwapCommand::PrepareForMakerPaymentRefund => self.prepare_for_maker_payment_refund().await,
            MakerSwapCommand::RefundMakerPayment => self.refund_maker_payment().await,
            MakerSwapCommand::FinalizeMakerPaymentRefund => self.finalize_maker_payment_refund().await,
            MakerSwapCommand::Finish => Ok((None, vec![MakerSwapEvent::Finished])),
        }
    }

    #[allow(clippy::too_many_arguments)]
    pub fn new(
        ctx: MmArc,
        taker: bits256,
        maker_amount: BigDecimal,
        taker_amount: BigDecimal,
        my_persistent_pub: H264,
        uuid: Uuid,
        my_order_uuid: Option<Uuid>,
        conf_settings: SwapConfirmationsSettings,
        maker_coin: MmCoinEnum,
        taker_coin: MmCoinEnum,
        payment_locktime: u64,
        p2p_privkey: Option<KeyPair>,
        secret: H256,
    ) -> Self {
        let secret_hash_algo = detect_secret_hash_algo(&maker_coin, &taker_coin);
        MakerSwap {
            maker_coin,
            taker_coin,
            maker_amount,
            taker_amount,
            my_persistent_pub,
            taker,
            uuid,
            my_order_uuid,
            taker_payment_lock: AtomicU64::new(0),
            errors: PaMutex::new(Vec::new()),
            finished_at: AtomicU64::new(0),
            taker_payment_confirmed: AtomicBool::new(false),
            conf_settings,
            payment_locktime,
            p2p_privkey,
            mutable: RwLock::new(MakerSwapMut {
                data: MakerSwapData::default(),
                other_maker_coin_htlc_pub: H264::default(),
                other_taker_coin_htlc_pub: H264::default(),
                taker_fee: None,
                maker_payment: None,
                taker_payment: None,
                taker_payment_spend: None,
                maker_payment_refund: None,
                taker_payment_spend_confirmed: false,
                payment_instructions: None,
                watcher_reward: false,
            }),
            ctx,
            secret,
            secret_hash_algo,
            #[cfg(test)]
            fail_at: None,
        }
    }

    fn get_my_negotiation_data(&self) -> NegotiationDataMsg {
        let r = self.r();
        let secret_hash = self.secret_hash();
        let maker_coin_swap_contract = self
            .maker_coin
            .swap_contract_address()
            .map_or_else(Vec::new, |addr| addr.0);
        let taker_coin_swap_contract = self
            .taker_coin
            .swap_contract_address()
            .map_or_else(Vec::new, |addr| addr.0);

        let equal = r.data.maker_coin_htlc_pubkey == r.data.taker_coin_htlc_pubkey;
        let same_as_persistent = r.data.maker_coin_htlc_pubkey == Some(r.data.my_persistent_pub);

        if equal && same_as_persistent {
            NegotiationDataMsg::V2(NegotiationDataV2 {
                started_at: r.data.started_at,
                payment_locktime: r.data.maker_payment_lock,
                persistent_pubkey: r.data.my_persistent_pub.0.to_vec(),
                secret_hash,
                maker_coin_swap_contract,
                taker_coin_swap_contract,
            })
        } else {
            NegotiationDataMsg::V3(NegotiationDataV3 {
                started_at: r.data.started_at,
                payment_locktime: r.data.maker_payment_lock,
                secret_hash,
                maker_coin_swap_contract,
                taker_coin_swap_contract,
                maker_coin_htlc_pub: self.my_maker_coin_htlc_pub().into(),
                taker_coin_htlc_pub: self.my_taker_coin_htlc_pub().into(),
            })
        }
    }

    async fn get_my_payment_data(&self) -> Result<SwapTxDataMsg, MmError<PaymentInstructionsErr>> {
        // If maker payment is a lightning payment the payment hash will be sent in the message
        // It's not really needed here unlike in TakerFee msg since the hash is included in the invoice/payment_instructions but it's kept for symmetry
        let payment_data = self.r().maker_payment.as_ref().unwrap().tx_hex.0.clone();
        let expires_in = taker_payment_spend_duration(self.r().data.lock_duration);
        let instructions = self
            .taker_coin
            .taker_payment_instructions(PaymentInstructionArgs {
                secret_hash: &SecretHashAlgo::SHA256.hash_secret(self.secret.as_slice()),
                amount: self.taker_amount.clone(),
                expires_in,
                ..Default::default()
            })
            .await?;
        Ok(SwapTxDataMsg::new(payment_data, instructions))
    }

    #[inline]
    fn broadcast_negotiated_false(&self) {
        broadcast_swap_message(
            &self.ctx,
            swap_topic(&self.uuid),
            SwapMsg::Negotiated(false),
            &self.p2p_privkey,
        )
    }

    async fn start(&self) -> Result<(Option<MakerSwapCommand>, Vec<MakerSwapEvent>), String> {
        // do not use self.r().data here as it is not initialized at this step yet
        let preimage_value = TradePreimageValue::Exact(self.maker_amount.clone());
        let stage = FeeApproxStage::StartSwap;
        let get_sender_trade_fee_fut = self
            .maker_coin
            .get_sender_trade_fee(preimage_value, stage, NO_REFUND_FEE);
        let maker_payment_trade_fee = match get_sender_trade_fee_fut.await {
            Ok(fee) => fee,
            Err(e) => {
                return Ok((Some(MakerSwapCommand::Finish), vec![MakerSwapEvent::StartFailed(
                    ERRL!("!maker_coin.get_sender_trade_fee {}", e).into(),
                )]));
            },
        };
        let taker_payment_spend_trade_fee_fut = self.taker_coin.get_receiver_trade_fee(stage);
        let taker_payment_spend_trade_fee = match taker_payment_spend_trade_fee_fut.compat().await {
            Ok(fee) => fee,
            Err(e) => {
                return Ok((Some(MakerSwapCommand::Finish), vec![MakerSwapEvent::StartFailed(
                    ERRL!("!taker_coin.get_receiver_trade_fee {}", e).into(),
                )]));
            },
        };

        let params = MakerSwapPreparedParams {
            maker_payment_trade_fee: maker_payment_trade_fee.clone(),
            taker_payment_spend_trade_fee: taker_payment_spend_trade_fee.clone(),
        };
        match check_balance_for_maker_swap(
            &self.ctx,
            self.maker_coin.deref(),
            self.taker_coin.deref(),
            self.maker_amount.clone().into(),
            Some(&self.uuid),
            Some(params),
            stage,
        )
        .await
        {
            Ok(_) => (),
            Err(e) => {
                return Ok((Some(MakerSwapCommand::Finish), vec![MakerSwapEvent::StartFailed(
                    ERRL!("!check_balance_for_maker_swap {}", e).into(),
                )]));
            },
        };

        let started_at = now_sec();
        let maker_coin_start_block = match self.maker_coin.current_block().compat().await {
            Ok(b) => b,
            Err(e) => {
                return Ok((Some(MakerSwapCommand::Finish), vec![MakerSwapEvent::StartFailed(
                    ERRL!("!maker_coin.current_block {}", e).into(),
                )]));
            },
        };

        let taker_coin_start_block = match self.taker_coin.current_block().compat().await {
            Ok(b) => b,
            Err(e) => {
                return Ok((Some(MakerSwapCommand::Finish), vec![MakerSwapEvent::StartFailed(
                    ERRL!("!taker_coin.current_block {}", e).into(),
                )]));
            },
        };

        let maker_coin_swap_contract_address = self.maker_coin.swap_contract_address();
        let taker_coin_swap_contract_address = self.taker_coin.swap_contract_address();

        let unique_data = self.unique_swap_data();
        let maker_coin_htlc_pubkey = self.maker_coin.derive_htlc_pubkey(&unique_data);
        let taker_coin_htlc_pubkey = self.taker_coin.derive_htlc_pubkey(&unique_data);

        let data = MakerSwapData {
            taker_coin: self.taker_coin.ticker().to_owned(),
            maker_coin: self.maker_coin.ticker().to_owned(),
            taker: self.taker.bytes.into(),
            secret: self.secret.into(),
            secret_hash: Some(self.secret_hash().into()),
            started_at,
            lock_duration: self.payment_locktime,
            maker_amount: self.maker_amount.clone(),
            taker_amount: self.taker_amount.clone(),
            maker_payment_confirmations: self.conf_settings.maker_coin_confs,
            maker_payment_requires_nota: Some(self.conf_settings.maker_coin_nota),
            taker_payment_confirmations: self.conf_settings.taker_coin_confs,
            taker_payment_requires_nota: Some(self.conf_settings.taker_coin_nota),
            maker_payment_lock: started_at
                + (self.payment_locktime as f64 * self.taker_coin.maker_locktime_multiplier()).ceil() as u64,
            my_persistent_pub: self.my_persistent_pub.into(),
            uuid: self.uuid,
            maker_coin_start_block,
            taker_coin_start_block,
            maker_payment_trade_fee: Some(SavedTradeFee::from(maker_payment_trade_fee)),
            taker_payment_spend_trade_fee: Some(SavedTradeFee::from(taker_payment_spend_trade_fee)),
            maker_coin_swap_contract_address,
            taker_coin_swap_contract_address,
            maker_coin_htlc_pubkey: Some(maker_coin_htlc_pubkey.as_slice().into()),
            taker_coin_htlc_pubkey: Some(taker_coin_htlc_pubkey.as_slice().into()),
            p2p_privkey: self.p2p_privkey.map(SerializableSecp256k1Keypair::from),
            db_id: self.db_id(),
        };

        // This will be done during order match
        self.w().watcher_reward = std::env::var("USE_WATCHER_REWARD").is_ok();

        Ok((Some(MakerSwapCommand::Negotiate), vec![MakerSwapEvent::Started(data)]))
    }

    async fn negotiate(&self) -> Result<(Option<MakerSwapCommand>, Vec<MakerSwapEvent>), String> {
        let negotiation_data = self.get_my_negotiation_data();

        let maker_negotiation_data = SwapMsg::Negotiation(negotiation_data);
        const NEGOTIATION_TIMEOUT_SEC: u64 = 90;

        debug!("Sending maker negotiation data {:?}", maker_negotiation_data);
        let send_abort_handle = broadcast_swap_msg_every(
            self.ctx.clone(),
            swap_topic(&self.uuid),
            maker_negotiation_data,
            NEGOTIATION_TIMEOUT_SEC as f64 / 6.,
            self.p2p_privkey,
        );
        let recv_fut = recv_swap_msg(
            self.ctx.clone(),
            |store| store.negotiation_reply.take(),
            &self.uuid,
            NEGOTIATION_TIMEOUT_SEC,
        );
        let taker_data = match recv_fut.await {
            Ok(d) => d,
            Err(e) => {
                self.broadcast_negotiated_false();
                return Ok((Some(MakerSwapCommand::Finish), vec![MakerSwapEvent::NegotiateFailed(
                    ERRL!("{:?}", e).into(),
                )]));
            },
        };
        drop(send_abort_handle);
        let time_dif = self.r().data.started_at.abs_diff(taker_data.started_at());
        if time_dif > MAX_STARTED_AT_DIFF {
            self.broadcast_negotiated_false();
            return Ok((Some(MakerSwapCommand::Finish), vec![MakerSwapEvent::NegotiateFailed(
                ERRL!("The time difference between you and the taker cannot be longer than 60 seconds. Current difference: {}. Please make sure that your system clock is synced to the correct time before starting another swap!", time_dif).into(),
            )]));
        }

        let expected_lock_time = taker_data.started_at().checked_add(self.r().data.lock_duration);
        if Some(taker_data.payment_locktime()) != expected_lock_time {
            self.broadcast_negotiated_false();
            return Ok((Some(MakerSwapCommand::Finish), vec![MakerSwapEvent::NegotiateFailed(
                ERRL!(
                    "taker_data.payment_locktime {:?} not equal to expected {:?}",
                    taker_data.payment_locktime(),
                    expected_lock_time
                )
                .into(),
            )]));
        }

        let maker_coin_swap_contract_addr = match self
            .maker_coin
            .negotiate_swap_contract_addr(taker_data.maker_coin_swap_contract())
        {
            Ok(addr) => addr,
            Err(e) => {
                self.broadcast_negotiated_false();
                return Ok((Some(MakerSwapCommand::Finish), vec![MakerSwapEvent::NegotiateFailed(
                    ERRL!("!maker_coin.negotiate_swap_contract_addr {}", e).into(),
                )]));
            },
        };

        let taker_coin_swap_contract_addr = match self
            .taker_coin
            .negotiate_swap_contract_addr(taker_data.taker_coin_swap_contract())
        {
            Ok(addr) => addr,
            Err(e) => {
                self.broadcast_negotiated_false();
                return Ok((Some(MakerSwapCommand::Finish), vec![MakerSwapEvent::NegotiateFailed(
                    ERRL!("!taker_coin.negotiate_swap_contract_addr {}", e).into(),
                )]));
            },
        };

        // Validate maker_coin_htlc_pubkey realness
        if let Err(err) = self.maker_coin.validate_other_pubkey(taker_data.maker_coin_htlc_pub()) {
            self.broadcast_negotiated_false();
            return Ok((Some(MakerSwapCommand::Finish), vec![MakerSwapEvent::NegotiateFailed(
                ERRL!("!taker_data.maker_coin_htlc_pub {}", err).into(),
            )]));
        };

        // Validate taker_coin_htlc_pubkey realness
        if let Err(err) = self.taker_coin.validate_other_pubkey(taker_data.taker_coin_htlc_pub()) {
            self.broadcast_negotiated_false();
            return Ok((Some(MakerSwapCommand::Finish), vec![MakerSwapEvent::NegotiateFailed(
                ERRL!("!taker_data.taker_coin_htlc_pub {}", err).into(),
            )]));
        };

        Ok((Some(MakerSwapCommand::WaitForTakerFee), vec![
            MakerSwapEvent::Negotiated(TakerNegotiationData {
                taker_payment_locktime: taker_data.payment_locktime(),
                // using default to avoid misuse of this field
                // maker_coin_htlc_pubkey and taker_coin_htlc_pubkey must be used instead
                taker_pubkey: H264Json::default(),
                maker_coin_swap_contract_addr,
                taker_coin_swap_contract_addr,
                maker_coin_htlc_pubkey: Some(taker_data.maker_coin_htlc_pub().into()),
                taker_coin_htlc_pubkey: Some(taker_data.taker_coin_htlc_pub().into()),
            }),
        ]))
    }

    async fn wait_taker_fee(&self) -> Result<(Option<MakerSwapCommand>, Vec<MakerSwapEvent>), String> {
        const TAKER_FEE_RECV_TIMEOUT_SEC: u64 = 600;
        let negotiated = SwapMsg::Negotiated(true);
        let send_abort_handle = broadcast_swap_msg_every(
            self.ctx.clone(),
            swap_topic(&self.uuid),
            negotiated,
            TAKER_FEE_RECV_TIMEOUT_SEC as f64 / 6.,
            self.p2p_privkey,
        );

        let recv_fut = recv_swap_msg(
            self.ctx.clone(),
            |store| store.taker_fee.take(),
            &self.uuid,
            TAKER_FEE_RECV_TIMEOUT_SEC,
        );
        let payload = match recv_fut.await {
            Ok(d) => d,
            Err(e) => {
                return Ok((Some(MakerSwapCommand::Finish), vec![
                    MakerSwapEvent::TakerFeeValidateFailed(ERRL!("{}", e).into()),
                ]));
            },
        };
        drop(send_abort_handle);

        let mut swap_events = Vec::with_capacity(2);
        let instructions = match payload.instructions() {
            Some(instructions) => {
                let maker_lock_duration =
                    (self.r().data.lock_duration as f64 * self.taker_coin.maker_locktime_multiplier()).ceil() as u64;
                match self
                    .maker_coin
                    .validate_maker_payment_instructions(instructions, PaymentInstructionArgs {
                        secret_hash: &self.secret_hash(),
                        amount: self.maker_amount.clone(),
                        maker_lock_duration,
                        ..Default::default()
                    }) {
                    Ok(instructions) => Some(instructions),
                    Err(e) => {
                        return Ok((Some(MakerSwapCommand::Finish), vec![
                            MakerSwapEvent::TakerFeeValidateFailed(e.to_string().into()),
                        ]));
                    },
                }
            },
            None => None,
        };
        swap_events.push(MakerSwapEvent::MakerPaymentInstructionsReceived(instructions));

        let taker_fee = match self.taker_coin.tx_enum_from_bytes(payload.data()) {
            Ok(tx) => tx,
            Err(e) => {
                return Ok((Some(MakerSwapCommand::Finish), vec![
                    MakerSwapEvent::TakerFeeValidateFailed(ERRL!("{:?}", e).into()),
                ]));
            },
        };

        let hash = taker_fee.tx_hash_as_bytes();
        info!("Taker fee tx {:02x}", hash);

        let taker_amount = MmNumber::from(self.taker_amount.clone());
        let dex_fee = dex_fee_amount_from_taker_coin(self.taker_coin.deref(), &self.r().data.maker_coin, &taker_amount);
        let other_taker_coin_htlc_pub = self.r().other_taker_coin_htlc_pub;
        let taker_coin_start_block = self.r().data.taker_coin_start_block;

        let mut attempts = 0;
        loop {
            match self
                .taker_coin
                .validate_fee(ValidateFeeArgs {
                    fee_tx: &taker_fee,
                    expected_sender: &*other_taker_coin_htlc_pub,
                    fee_addr: &DEX_FEE_ADDR_RAW_PUBKEY,
                    dex_fee: &dex_fee,
                    min_block_number: taker_coin_start_block,
                    uuid: self.uuid.as_bytes(),
                })
                .compat()
                .await
            {
                Ok(_) => break,
                Err(err) => {
                    if attempts >= 6 {
                        return Ok((Some(MakerSwapCommand::Finish), vec![
                            MakerSwapEvent::TakerFeeValidateFailed(ERRL!("{}", err).into()),
                        ]));
                    } else {
                        attempts += 1;
                        Timer::sleep(10.).await;
                    }
                },
            };
        }

        let fee_ident = TransactionIdentifier {
            tx_hex: BytesJson::from(taker_fee.tx_hex()),
            tx_hash: hash,
        };
        swap_events.push(MakerSwapEvent::TakerFeeValidated(fee_ident));

        Ok((Some(MakerSwapCommand::SendPayment), swap_events))
    }

    async fn maker_payment(&self) -> Result<(Option<MakerSwapCommand>, Vec<MakerSwapEvent>), String> {
        let timeout = self.r().data.started_at + self.r().data.lock_duration / 3;
        let now = now_sec();
        if now > timeout {
            return Ok((Some(MakerSwapCommand::Finish), vec![
                MakerSwapEvent::MakerPaymentTransactionFailed(ERRL!("Timeout {} > {}", now, timeout).into()),
            ]));
        }

        let secret_hash = self.secret_hash();
        let unique_data = self.unique_swap_data();
        let transaction_f = self
            .maker_coin
            .check_if_my_payment_sent(CheckIfMyPaymentSentArgs {
                time_lock: self.r().data.maker_payment_lock,
                other_pub: &*self.r().other_maker_coin_htlc_pub,
                secret_hash: secret_hash.as_slice(),
                search_from_block: self.r().data.maker_coin_start_block,
                swap_contract_address: &self.r().data.maker_coin_swap_contract_address,
                swap_unique_data: &unique_data,
                amount: &self.maker_amount,
                payment_instructions: &self.r().payment_instructions,
            })
            .compat();

        let wait_maker_payment_until =
            wait_for_maker_payment_conf_until(self.r().data.started_at, self.r().data.lock_duration);
        let watcher_reward = if self.r().watcher_reward {
            match self
                .maker_coin
                .get_maker_watcher_reward(&self.taker_coin, self.watcher_reward_amount(), wait_maker_payment_until)
                .await
            {
                Ok(reward) => reward,
                Err(err) => {
                    return Ok((Some(MakerSwapCommand::Finish), vec![
                        MakerSwapEvent::MakerPaymentTransactionFailed(err.into_inner().to_string().into()),
                    ]));
                },
            }
        } else {
            None
        };

        let transaction = match transaction_f.await {
            Ok(res) => match res {
                Some(tx) => tx,
                None => {
                    let payment_fut = self.maker_coin.send_maker_payment(SendPaymentArgs {
                        time_lock_duration: self.r().data.lock_duration,
                        time_lock: self.r().data.maker_payment_lock,
                        other_pubkey: &*self.r().other_maker_coin_htlc_pub,
                        secret_hash: secret_hash.as_slice(),
                        amount: self.maker_amount.clone(),
                        swap_contract_address: &self.r().data.maker_coin_swap_contract_address,
                        swap_unique_data: &unique_data,
                        payment_instructions: &self.r().payment_instructions,
                        watcher_reward,
                        wait_for_confirmation_until: wait_maker_payment_until,
                    });

                    match payment_fut.compat().await {
                        Ok(t) => t,
                        Err(err) => {
                            return Ok((Some(MakerSwapCommand::Finish), vec![
                                MakerSwapEvent::MakerPaymentTransactionFailed(
                                    ERRL!("{}", err.get_plain_text_format()).into(),
                                ),
                            ]));
                        },
                    }
                },
            },
            Err(e) => {
                return Ok((Some(MakerSwapCommand::Finish), vec![
                    MakerSwapEvent::MakerPaymentTransactionFailed(ERRL!("{}", e).into()),
                ]));
            },
        };

        let tx_hash = transaction.tx_hash_as_bytes();
        info!("{}: Maker payment tx {:02x}", MAKER_PAYMENT_SENT_LOG, tx_hash);

        let tx_ident = TransactionIdentifier {
            tx_hex: BytesJson::from(transaction.tx_hex()),
            tx_hash,
        };

        Ok((Some(MakerSwapCommand::WaitForTakerPayment), vec![
            MakerSwapEvent::MakerPaymentSent(tx_ident),
        ]))
    }

    async fn wait_for_taker_payment(&self) -> Result<(Option<MakerSwapCommand>, Vec<MakerSwapEvent>), String> {
        const PAYMENT_MSG_INTERVAL_SEC: f64 = 600.;
        let payment_data_msg = match self.get_my_payment_data().await {
            Ok(data) => data,
            Err(e) => {
                return Ok((Some(MakerSwapCommand::PrepareForMakerPaymentRefund), vec![
                    MakerSwapEvent::MakerPaymentDataSendFailed(e.to_string().into()),
                    MakerSwapEvent::MakerPaymentWaitRefundStarted {
                        wait_until: self.wait_refund_until(),
                    },
                ]));
            },
        };
        let msg = SwapMsg::MakerPayment(payment_data_msg);
        let abort_send_handle = broadcast_swap_msg_every(
            self.ctx.clone(),
            swap_topic(&self.uuid),
            msg,
            PAYMENT_MSG_INTERVAL_SEC,
            self.p2p_privkey,
        );

        let maker_payment_wait_confirm =
            wait_for_maker_payment_conf_until(self.r().data.started_at, self.r().data.lock_duration);
        let confirm_maker_payment_input = ConfirmPaymentInput {
            payment_tx: self.r().maker_payment.clone().unwrap().tx_hex.0,
            confirmations: self.r().data.maker_payment_confirmations,
            requires_nota: self.r().data.maker_payment_requires_nota.unwrap_or(false),
            wait_until: maker_payment_wait_confirm,
            check_every: WAIT_CONFIRM_INTERVAL_SEC,
        };

        let f = self.maker_coin.wait_for_confirmations(confirm_maker_payment_input);
        if let Err(err) = f.compat().await {
            return Ok((Some(MakerSwapCommand::PrepareForMakerPaymentRefund), vec![
                MakerSwapEvent::MakerPaymentWaitConfirmFailed(
                    ERRL!("!wait for maker payment confirmations: {}", err).into(),
                ),
                MakerSwapEvent::MakerPaymentWaitRefundStarted {
                    wait_until: self.wait_refund_until(),
                },
            ]));
        }

        // wait for 3/5, we need to leave some time space for transaction to be confirmed
        let wait_duration = (self.r().data.lock_duration * 3) / 5;
        let recv_fut = recv_swap_msg(
            self.ctx.clone(),
            |store| store.taker_payment.take(),
            &self.uuid,
            wait_duration,
        );
        // Todo: taker_payment should be a message on lightning network not a swap message
        let payload = match recv_fut.await {
            Ok(p) => p,
            Err(e) => {
                return Ok((Some(MakerSwapCommand::PrepareForMakerPaymentRefund), vec![
                    MakerSwapEvent::TakerPaymentValidateFailed(e.into()),
                    MakerSwapEvent::MakerPaymentWaitRefundStarted {
                        wait_until: self.wait_refund_until(),
                    },
                ]));
            },
        };
        drop(abort_send_handle);

        let taker_payment = match self.taker_coin.tx_enum_from_bytes(&payload) {
            Ok(tx) => tx,
            Err(err) => {
                return Ok((Some(MakerSwapCommand::PrepareForMakerPaymentRefund), vec![
                    MakerSwapEvent::TakerPaymentValidateFailed(
                        ERRL!("!taker_coin.tx_enum_from_bytes: {:?}", err).into(),
                    ),
                    MakerSwapEvent::MakerPaymentWaitRefundStarted {
                        wait_until: self.wait_refund_until(),
                    },
                ]));
            },
        };

        let tx_hash = taker_payment.tx_hash_as_bytes();
        info!("Taker payment tx {:02x}", tx_hash);
        let tx_ident = TransactionIdentifier {
            tx_hex: BytesJson::from(taker_payment.tx_hex()),
            tx_hash,
        };

        Ok((Some(MakerSwapCommand::ValidateTakerPayment), vec![
            MakerSwapEvent::TakerPaymentReceived(tx_ident),
            MakerSwapEvent::TakerPaymentWaitConfirmStarted,
        ]))
    }

    async fn validate_taker_payment(&self) -> Result<(Option<MakerSwapCommand>, Vec<MakerSwapEvent>), String> {
        let wait_taker_payment = taker_payment_spend_deadline(self.r().data.started_at, self.r().data.lock_duration);
        let confirmations = self.r().data.taker_payment_confirmations;
        let taker_coin_swap_contract_address = self.r().data.taker_coin_swap_contract_address.clone();

        let confirm_taker_payment_input = ConfirmPaymentInput {
            payment_tx: self.r().taker_payment.clone().unwrap().tx_hex.0,
            confirmations,
            requires_nota: self.r().data.taker_payment_requires_nota.unwrap_or(false),
            wait_until: wait_taker_payment,
            check_every: WAIT_CONFIRM_INTERVAL_SEC,
        };
        let wait_f = self
            .taker_coin
            .wait_for_confirmations(confirm_taker_payment_input)
            .compat();
        if let Err(err) = wait_f.await {
            return Ok((Some(MakerSwapCommand::PrepareForMakerPaymentRefund), vec![
                MakerSwapEvent::TakerPaymentWaitConfirmFailed(
                    ERRL!("!taker_coin.wait_for_confirmations: {}", err).into(),
                ),
                MakerSwapEvent::MakerPaymentWaitRefundStarted {
                    wait_until: self.wait_refund_until(),
                },
            ]));
        }

        let watcher_reward = if self.r().watcher_reward {
            match self
                .taker_coin
                .get_taker_watcher_reward(
                    &self.maker_coin,
                    Some(self.taker_amount.clone()),
                    Some(self.maker_amount.clone()),
                    self.watcher_reward_amount(),
                    wait_taker_payment,
                )
                .await
            {
                Ok(reward) => Some(reward),
                Err(err) => {
                    return Ok((Some(MakerSwapCommand::Finish), vec![
                        MakerSwapEvent::MakerPaymentTransactionFailed(err.into_inner().to_string().into()),
                    ]));
                },
            }
        } else {
            None
        };

        let validate_input = ValidatePaymentInput {
            payment_tx: self.r().taker_payment.clone().unwrap().tx_hex.0,
            time_lock: self.taker_payment_lock.load(Ordering::Relaxed),
            time_lock_duration: self.r().data.lock_duration,
            other_pub: self.r().other_taker_coin_htlc_pub.to_vec(),
            unique_swap_data: self.unique_swap_data(),
            secret_hash: self.secret_hash(),
            amount: self.taker_amount.clone(),
            swap_contract_address: taker_coin_swap_contract_address,
            try_spv_proof_until: wait_taker_payment,
            confirmations,
            watcher_reward,
        };

        if let Err(e) = self.taker_coin.validate_taker_payment(validate_input).await {
            return Ok((Some(MakerSwapCommand::PrepareForMakerPaymentRefund), vec![
                MakerSwapEvent::TakerPaymentValidateFailed(ERRL!("!taker_coin.validate_taker_payment: {}", e).into()),
                MakerSwapEvent::MakerPaymentWaitRefundStarted {
                    wait_until: self.wait_refund_until(),
                },
            ]));
        }

        Ok((Some(MakerSwapCommand::SpendTakerPayment), vec![
            MakerSwapEvent::TakerPaymentValidatedAndConfirmed,
        ]))
    }

    async fn spend_taker_payment(&self) -> Result<(Option<MakerSwapCommand>, Vec<MakerSwapEvent>), String> {
        #[cfg(test)]
        if self.fail_at == Some(FailAt::TakerPaymentSpend) {
            return Ok((Some(MakerSwapCommand::Finish), vec![
                MakerSwapEvent::TakerPaymentSpendFailed("explicit failure".into()),
            ]));
        }

        let timeout = taker_payment_spend_deadline(self.r().data.started_at, self.r().data.lock_duration);
        let now = now_sec();
        if now > timeout {
            return Ok((Some(MakerSwapCommand::PrepareForMakerPaymentRefund), vec![
                MakerSwapEvent::TakerPaymentSpendFailed(ERRL!("Timeout {} > {}", now, timeout).into()),
                MakerSwapEvent::MakerPaymentWaitRefundStarted {
                    wait_until: self.wait_refund_until(),
                },
            ]));
        }

        let other_taker_coin_htlc_pub = self.r().other_taker_coin_htlc_pub;
        let secret = self.r().data.secret;
        let maker_spends_payment_args = SpendPaymentArgs {
            other_payment_tx: &self.r().taker_payment.clone().unwrap().tx_hex.clone(),
            time_lock: self.taker_payment_lock.load(Ordering::Relaxed),
            other_pubkey: &*other_taker_coin_htlc_pub,
            secret: &secret.0,
            secret_hash: &self.secret_hash(),
            swap_contract_address: &self.r().data.taker_coin_swap_contract_address.clone(),
            swap_unique_data: &self.unique_swap_data(),
            watcher_reward: self.r().watcher_reward,
        };
        let maybe_spend_tx = self
            .taker_coin
            .send_maker_spends_taker_payment(maker_spends_payment_args)
            .await;

        let transaction = match maybe_spend_tx {
            Ok(t) => t,
            Err(err) => {
                if let Some(tx) = err.get_tx() {
                    broadcast_p2p_tx_msg(
                        &self.ctx,
                        tx_helper_topic(self.taker_coin.ticker()),
                        &tx,
                        &self.p2p_privkey,
                    );
                }

                return Ok((Some(MakerSwapCommand::PrepareForMakerPaymentRefund), vec![
                    MakerSwapEvent::TakerPaymentSpendFailed(
                        ERRL!(
                            "!taker_coin.send_maker_spends_taker_payment: {}",
                            err.get_plain_text_format()
                        )
                        .into(),
                    ),
                    MakerSwapEvent::MakerPaymentWaitRefundStarted {
                        wait_until: self.wait_refund_until(),
                    },
                ]));
            },
        };

        broadcast_p2p_tx_msg(
            &self.ctx,
            tx_helper_topic(self.taker_coin.ticker()),
            &transaction,
            &self.p2p_privkey,
        );

        let tx_hash = transaction.tx_hash_as_bytes();
        info!("Taker payment spend tx {:02x}", tx_hash);
        let tx_ident = TransactionIdentifier {
            tx_hex: BytesJson::from(transaction.tx_hex()),
            tx_hash,
        };

        Ok((Some(MakerSwapCommand::ConfirmTakerPaymentSpend), vec![
            MakerSwapEvent::TakerPaymentSpent(tx_ident),
            MakerSwapEvent::TakerPaymentSpendConfirmStarted,
        ]))
    }

    async fn confirm_taker_payment_spend(&self) -> Result<(Option<MakerSwapCommand>, Vec<MakerSwapEvent>), String> {
        // we should wait for only one confirmation to make sure our spend transaction is not failed
        let confirmations = std::cmp::min(1, self.r().data.taker_payment_confirmations);
        let requires_nota = false;
        let confirm_taker_payment_input = ConfirmPaymentInput {
            payment_tx: self.r().taker_payment.clone().unwrap().tx_hex.0,
            confirmations,
            requires_nota,
            wait_until: self.wait_refund_until(),
            check_every: WAIT_CONFIRM_INTERVAL_SEC,
        };
        let wait_fut = self.taker_coin.wait_for_confirmations(confirm_taker_payment_input);
        if let Err(err) = wait_fut.compat().await {
            return Ok((Some(MakerSwapCommand::PrepareForMakerPaymentRefund), vec![
                MakerSwapEvent::TakerPaymentSpendConfirmFailed(
                    ERRL!("!wait for taker payment spend confirmations: {}", err).into(),
                ),
                MakerSwapEvent::MakerPaymentWaitRefundStarted {
                    wait_until: self.wait_refund_until(),
                },
            ]));
        }

        info!("Taker payment spend confirmed");
        Ok((Some(MakerSwapCommand::Finish), vec![
            MakerSwapEvent::TakerPaymentSpendConfirmed,
        ]))
    }

    async fn prepare_for_maker_payment_refund(
        &self,
    ) -> Result<(Option<MakerSwapCommand>, Vec<MakerSwapEvent>), String> {
        let taker_payment = self.r().taker_payment.clone();
        if let Some(payment) = taker_payment {
            if let Err(e) = self.taker_coin.on_maker_payment_refund_start(&payment.tx_hex).await {
                error!("Error {} on calling on_maker_payment_refund_start!", e)
            }
        }

        Ok((Some(MakerSwapCommand::RefundMakerPayment), vec![
            MakerSwapEvent::MakerPaymentRefundStarted,
        ]))
    }

    async fn refund_maker_payment(&self) -> Result<(Option<MakerSwapCommand>, Vec<MakerSwapEvent>), String> {
        #[cfg(test)]
        if self.fail_at == Some(FailAt::MakerPaymentRefund) {
            return Ok((Some(MakerSwapCommand::Finish), vec![
                MakerSwapEvent::MakerPaymentRefundFailed("explicit failure".into()),
            ]));
        }

        let maker_payment = self.r().maker_payment.clone().unwrap().tx_hex;
        let locktime = self.r().data.maker_payment_lock;
        if self.maker_coin.is_auto_refundable() {
            return match self.maker_coin.wait_for_htlc_refund(&maker_payment, locktime).await {
                Ok(()) => Ok((Some(MakerSwapCommand::FinalizeMakerPaymentRefund), vec![
                    MakerSwapEvent::MakerPaymentRefunded(None),
                ])),
                Err(err) => Ok((Some(MakerSwapCommand::Finish), vec![
                    MakerSwapEvent::MakerPaymentRefundFailed(
                        ERRL!("!maker_coin.wait_for_htlc_refund: {}", err.to_string()).into(),
                    ),
                ])),
            };
        }

        loop {
            match self.maker_coin.can_refund_htlc(locktime).compat().await {
                Ok(CanRefundHtlc::CanRefundNow) => break,
                Ok(CanRefundHtlc::HaveToWait(to_sleep)) => Timer::sleep(to_sleep as f64).await,
                Err(e) => {
                    error!("Error {} on can_refund_htlc, retrying in 30 seconds", e);
                    Timer::sleep(30.).await;
                },
            }
        }

        let other_maker_coin_htlc_pub = self.r().other_maker_coin_htlc_pub;
        let maker_coin_swap_contract_address = self.r().data.maker_coin_swap_contract_address.clone();
        let watcher_reward = self.r().watcher_reward;
        let spend_result = self
            .maker_coin
            .send_maker_refunds_payment(RefundPaymentArgs {
                payment_tx: &maker_payment,
                time_lock: locktime,
                other_pubkey: other_maker_coin_htlc_pub.as_slice(),
                tx_type_with_secret_hash: SwapTxTypeWithSecretHash::TakerOrMakerPayment {
                    maker_secret_hash: self.secret_hash().as_slice(),
                },
                swap_contract_address: &maker_coin_swap_contract_address,
                swap_unique_data: &self.unique_swap_data(),
                watcher_reward,
            })
            .await;

        let transaction = match spend_result {
            Ok(t) => t,
            Err(err) => {
                if let Some(tx) = err.get_tx() {
                    broadcast_p2p_tx_msg(
                        &self.ctx,
                        tx_helper_topic(self.maker_coin.ticker()),
                        &tx,
                        &self.p2p_privkey,
                    );
                }

                return Ok((Some(MakerSwapCommand::Finish), vec![
                    MakerSwapEvent::MakerPaymentRefundFailed(
                        ERRL!(
                            "!maker_coin.send_maker_refunds_payment: {}",
                            err.get_plain_text_format()
                        )
                        .into(),
                    ),
                ]));
            },
        };

        broadcast_p2p_tx_msg(
            &self.ctx,
            tx_helper_topic(self.maker_coin.ticker()),
            &transaction,
            &self.p2p_privkey,
        );

        let tx_hash = transaction.tx_hash_as_bytes();
        info!("Maker payment refund tx {:02x}", tx_hash);
        let tx_ident = TransactionIdentifier {
            tx_hex: BytesJson::from(transaction.tx_hex()),
            tx_hash,
        };

        Ok((Some(MakerSwapCommand::FinalizeMakerPaymentRefund), vec![
            MakerSwapEvent::MakerPaymentRefunded(Some(tx_ident)),
        ]))
    }

    async fn finalize_maker_payment_refund(&self) -> Result<(Option<MakerSwapCommand>, Vec<MakerSwapEvent>), String> {
        let taker_payment = self.r().taker_payment.clone();
        if let Some(payment) = taker_payment {
            if let Err(e) = self.taker_coin.on_maker_payment_refund_success(&payment.tx_hex).await {
                error!("Error {} on calling on_maker_payment_refund_success!", e)
            }
        }

        Ok((Some(MakerSwapCommand::Finish), vec![
            MakerSwapEvent::MakerPaymentRefundFinished,
        ]))
    }

    pub async fn load_from_db_by_uuid(
        ctx: MmArc,
        maker_coin: MmCoinEnum,
        taker_coin: MmCoinEnum,
        swap_uuid: &Uuid,
        db_id: Option<&str>,
    ) -> Result<(Self, Option<MakerSwapCommand>), String> {
        let saved = match SavedSwap::load_my_swap_from_db(&ctx, db_id, *swap_uuid).await {
            Ok(Some(saved)) => saved,
            Ok(None) => return ERR!("Couldn't find a swap with the uuid '{}'", swap_uuid),
            Err(e) => return ERR!("{}", e),
        };
        let saved = match saved {
            SavedSwap::Maker(swap) => swap,
            SavedSwap::Taker(_) => return ERR!("Can not load MakerSwap from SavedSwap::Taker uuid: {}", swap_uuid),
        };
        Self::load_from_saved(ctx, maker_coin, taker_coin, saved)
    }

    pub fn load_from_saved(
        ctx: MmArc,
        maker_coin: MmCoinEnum,
        taker_coin: MmCoinEnum,
        mut saved: MakerSavedSwap,
    ) -> Result<(Self, Option<MakerSwapCommand>), String> {
        if saved.events.is_empty() {
            return ERR!("Can't restore swap from empty events set");
        }

        let data = match saved.events[0].event {
            MakerSwapEvent::Started(ref mut data) => data,
            _ => return ERR!("First swap event must be Started"),
        };

        // refresh swap contract addresses if the swap file is out-dated (doesn't contain the fields yet)
        if data.maker_coin_swap_contract_address.is_none() {
            data.maker_coin_swap_contract_address = maker_coin.swap_contract_address();
        }
        if data.taker_coin_swap_contract_address.is_none() {
            data.taker_coin_swap_contract_address = taker_coin.swap_contract_address();
        }

        let mut taker = bits256::from([0; 32]);
        taker.bytes = data.taker.0;

        let crypto_ctx = try_s!(CryptoCtx::from_ctx(&ctx));
        let my_persistent_pub = H264::from(&**crypto_ctx.mm2_internal_key_pair().public());

        let conf_settings = SwapConfirmationsSettings {
            maker_coin_confs: data.maker_payment_confirmations,
            maker_coin_nota: data
                .maker_payment_requires_nota
                .unwrap_or_else(|| maker_coin.requires_notarization()),
            taker_coin_confs: data.taker_payment_confirmations,
            taker_coin_nota: data
                .taker_payment_requires_nota
                .unwrap_or_else(|| taker_coin.requires_notarization()),
        };
        let swap = MakerSwap::new(
            ctx,
            taker,
            data.maker_amount.clone(),
            data.taker_amount.clone(),
            my_persistent_pub,
            saved.uuid,
            saved.my_order_uuid,
            conf_settings,
            maker_coin,
            taker_coin,
            data.lock_duration,
            data.p2p_privkey.map(SerializableSecp256k1Keypair::into_inner),
            data.secret.into(),
        );
        let command = saved.events.last().unwrap().get_command();
        for saved_event in saved.events {
            swap.apply_event(saved_event.event);
        }
        Ok((swap, command))
    }

    pub async fn recover_funds(&self) -> Result<RecoveredSwap, String> {
        async fn try_spend_taker_payment(selfi: &MakerSwap, secret_hash: &[u8]) -> Result<TransactionEnum, String> {
            let taker_payment_hex = &selfi
                .r()
                .taker_payment
                .clone()
                .ok_or(ERRL!("No info about taker payment, swap is not recoverable"))?
                .tx_hex;

            // have to do this because std::sync::RwLockReadGuard returned by r() is not Send,
            // so it can't be used across await
            let timelock = selfi.taker_payment_lock.load(Ordering::Relaxed);
            let other_taker_coin_htlc_pub = selfi.r().other_taker_coin_htlc_pub;

            let taker_coin_start_block = selfi.r().data.taker_coin_start_block;
            let taker_coin_swap_contract_address = selfi.r().data.taker_coin_swap_contract_address.clone();

            let secret = selfi.r().data.secret.0;
            let unique_data = selfi.unique_swap_data();
            let watcher_reward = selfi.r().watcher_reward;

            let search_input = SearchForSwapTxSpendInput {
                time_lock: timelock,
                other_pub: other_taker_coin_htlc_pub.as_slice(),
                secret_hash,
                tx: taker_payment_hex,
                search_from_block: taker_coin_start_block,
                swap_contract_address: &taker_coin_swap_contract_address,
                swap_unique_data: &unique_data,
                watcher_reward,
            };
            // check if the taker payment is not spent yet
            match selfi.taker_coin.search_for_swap_tx_spend_other(search_input).await {
                Ok(Some(FoundSwapTxSpend::Spent(tx))) => {
                    return ERR!(
                        "Taker payment was already spent by {} tx {:02x}",
                        selfi.taker_coin.ticker(),
<<<<<<< HEAD
                        tx.tx_hash()
                    );
=======
                        tx.tx_hash_as_bytes()
                    )
>>>>>>> fa71adb8
                },
                Ok(Some(FoundSwapTxSpend::Refunded(tx))) => {
                    return ERR!(
                        "Taker payment was already refunded by {} tx {:02x}",
                        selfi.taker_coin.ticker(),
<<<<<<< HEAD
                        tx.tx_hash()
                    );
=======
                        tx.tx_hash_as_bytes()
                    )
>>>>>>> fa71adb8
                },
                Err(e) => return ERR!("Error {} when trying to find taker payment spend", e),
                Ok(None) => (), // payment is not spent, continue
            }

            selfi
                .taker_coin
                .send_maker_spends_taker_payment(SpendPaymentArgs {
                    other_payment_tx: taker_payment_hex,
                    time_lock: timelock,
                    other_pubkey: other_taker_coin_htlc_pub.as_slice(),
                    secret: &secret,
                    secret_hash: &selfi.secret_hash(),
                    swap_contract_address: &taker_coin_swap_contract_address,
                    swap_unique_data: &selfi.unique_swap_data(),
                    watcher_reward,
                })
                .await
                .map_err(|e| ERRL!("{:?}", e))
        }

        if self.finished_at.load(Ordering::Relaxed) == 0 {
            return ERR!("Swap must be finished before recover funds attempt");
        }

        if self.r().maker_payment_refund.is_some() {
            return ERR!("Maker payment is refunded, swap is not recoverable");
        }

        if self.r().taker_payment_spend.is_some() && self.r().taker_payment_spend_confirmed {
            return ERR!("Taker payment spend transaction has been sent and confirmed");
        }

        let secret_hash = self.secret_hash();
        let unique_data = self.unique_swap_data();

        // have to do this because std::sync::RwLockReadGuard returned by r() is not Send,
        // so it can't be used across await
        let maker_payment_lock = self.r().data.maker_payment_lock;
        let other_maker_coin_htlc_pub = self.r().other_maker_coin_htlc_pub;
        let maker_coin_start_block = self.r().data.maker_coin_start_block;
        let maker_coin_swap_contract_address = self.r().data.maker_coin_swap_contract_address.clone();
        let payment_instructions = self.r().payment_instructions.clone();

        let maybe_maker_payment = self.r().maker_payment.clone();
        let watcher_reward = self.r().watcher_reward;
        let maker_payment = match maybe_maker_payment {
            Some(tx) => tx.tx_hex.0,
            None => {
                let maybe_maker_payment = try_s!(
                    self.maker_coin
                        .check_if_my_payment_sent(CheckIfMyPaymentSentArgs {
                            time_lock: maker_payment_lock,
                            other_pub: other_maker_coin_htlc_pub.as_slice(),
                            secret_hash: secret_hash.as_slice(),
                            search_from_block: maker_coin_start_block,
                            swap_contract_address: &maker_coin_swap_contract_address,
                            swap_unique_data: &unique_data,
                            amount: &self.maker_amount,
                            payment_instructions: &payment_instructions,
                        })
                        .compat()
                        .await
                );
                match maybe_maker_payment {
                    Some(tx) => tx.tx_hex(),
                    None => return ERR!("Maker payment transaction was not found"),
                }
            },
        };

        let search_input = SearchForSwapTxSpendInput {
            time_lock: maker_payment_lock,
            other_pub: other_maker_coin_htlc_pub.as_slice(),
            secret_hash: secret_hash.as_slice(),
            tx: &maker_payment,
            search_from_block: maker_coin_start_block,
            swap_contract_address: &maker_coin_swap_contract_address,
            swap_unique_data: &unique_data,
            watcher_reward,
        };
        // validate that maker payment is not spent
        match self.maker_coin.search_for_swap_tx_spend_my(search_input).await {
            Ok(Some(FoundSwapTxSpend::Spent(_))) => {
                warn!("MakerPayment spent, but TakerPayment is not yet. Trying to spend TakerPayment");
                let transaction = try_s!(try_spend_taker_payment(self, secret_hash.as_slice()).await);

                Ok(RecoveredSwap {
                    action: RecoveredSwapAction::SpentOtherPayment,
                    coin: self.taker_coin.ticker().to_string(),
                    transaction,
                })
            },
            Ok(Some(FoundSwapTxSpend::Refunded(tx))) => ERR!(
                "Maker payment was already refunded by {} tx {:02x}",
                self.maker_coin.ticker(),
                tx.tx_hash_as_bytes()
            ),
            Err(e) => ERR!("Error {} when trying to find maker payment spend", e),
            Ok(None) => {
                if self.maker_coin.is_auto_refundable() {
                    return ERR!("Maker payment will be refunded automatically!");
                }

                let can_refund_htlc = try_s!(self.maker_coin.can_refund_htlc(maker_payment_lock).compat().await);
                if let CanRefundHtlc::HaveToWait(seconds_to_wait) = can_refund_htlc {
                    return ERR!("Too early to refund, wait until {}", wait_until_sec(seconds_to_wait));
                }
                let fut = self.maker_coin.send_maker_refunds_payment(RefundPaymentArgs {
                    payment_tx: &maker_payment,
                    time_lock: maker_payment_lock,
                    other_pubkey: other_maker_coin_htlc_pub.as_slice(),
                    tx_type_with_secret_hash: SwapTxTypeWithSecretHash::TakerOrMakerPayment {
                        maker_secret_hash: secret_hash.as_slice(),
                    },
                    swap_contract_address: &maker_coin_swap_contract_address,
                    swap_unique_data: &unique_data,
                    watcher_reward,
                });

                let transaction = match fut.await {
                    Ok(t) => t,
                    Err(err) => {
                        if let Some(tx) = err.get_tx() {
                            broadcast_p2p_tx_msg(
                                &self.ctx,
                                tx_helper_topic(self.maker_coin.ticker()),
                                &tx,
                                &self.p2p_privkey,
                            );
                        }

                        return ERR!("{}", err.get_plain_text_format());
                    },
                };

                Ok(RecoveredSwap {
                    action: RecoveredSwapAction::RefundedMyPayment,
                    coin: self.maker_coin.ticker().to_string(),
                    transaction,
                })
            },
        }
    }
}

impl AtomicSwap for MakerSwap {
    fn locked_amount(&self) -> Vec<LockedAmount> {
        let mut result = Vec::new();

        // if maker payment is not sent yet it must be virtually locked
        if self.r().maker_payment.is_none() {
            let trade_fee = self.r().data.maker_payment_trade_fee.clone().map(TradeFee::from);
            result.push(LockedAmount {
                coin: self.maker_coin.ticker().to_owned(),
                amount: self.maker_amount.clone().into(),
                trade_fee,
            });
        }

        // if taker payment is not spent yet the `TakerPaymentSpend` tx fee must be virtually locked
        if self.r().taker_payment_spend.is_none() {
            let trade_fee = self.r().data.taker_payment_spend_trade_fee.clone().map(TradeFee::from);
            result.push(LockedAmount {
                coin: self.taker_coin.ticker().to_owned(),
                amount: 0.into(),
                trade_fee,
            });
        }

        result
    }

    #[inline]
    fn uuid(&self) -> &Uuid { &self.uuid }

    #[inline]
    fn maker_coin(&self) -> &str { self.maker_coin.ticker() }

    #[inline]
    fn taker_coin(&self) -> &str { self.taker_coin.ticker() }

    #[inline]
    fn unique_swap_data(&self) -> Vec<u8> { self.secret_hash() }
}

#[derive(Debug)]
pub enum MakerSwapCommand {
    Start,
    Negotiate,
    WaitForTakerFee,
    SendPayment,
    WaitForTakerPayment,
    ValidateTakerPayment,
    SpendTakerPayment,
    ConfirmTakerPaymentSpend,
    PrepareForMakerPaymentRefund,
    RefundMakerPayment,
    FinalizeMakerPaymentRefund,
    Finish,
}

#[derive(Clone, Debug, Deserialize, PartialEq, Serialize)]
#[serde(tag = "type", content = "data")]
#[allow(clippy::large_enum_variant)]
pub enum MakerSwapEvent {
    Started(MakerSwapData),
    StartFailed(SwapError),
    Negotiated(TakerNegotiationData),
    NegotiateFailed(SwapError),
    MakerPaymentInstructionsReceived(Option<PaymentInstructions>),
    TakerFeeValidated(TransactionIdentifier),
    TakerFeeValidateFailed(SwapError),
    MakerPaymentSent(TransactionIdentifier),
    MakerPaymentTransactionFailed(SwapError),
    MakerPaymentDataSendFailed(SwapError),
    MakerPaymentWaitConfirmFailed(SwapError),
    TakerPaymentReceived(TransactionIdentifier),
    TakerPaymentWaitConfirmStarted,
    TakerPaymentValidatedAndConfirmed,
    TakerPaymentValidateFailed(SwapError),
    TakerPaymentWaitConfirmFailed(SwapError),
    TakerPaymentSpent(TransactionIdentifier),
    TakerPaymentSpendFailed(SwapError),
    TakerPaymentSpendConfirmStarted,
    TakerPaymentSpendConfirmed,
    TakerPaymentSpendConfirmFailed(SwapError),
    MakerPaymentWaitRefundStarted { wait_until: u64 },
    MakerPaymentRefundStarted,
    MakerPaymentRefunded(Option<TransactionIdentifier>),
    MakerPaymentRefundFailed(SwapError),
    MakerPaymentRefundFinished,
    Finished,
}

impl MakerSwapEvent {
    pub fn status_str(&self) -> String {
        match self {
            MakerSwapEvent::Started(_) => "Started...".to_owned(),
            MakerSwapEvent::StartFailed(_) => "Start failed...".to_owned(),
            MakerSwapEvent::Negotiated(_) => "Negotiated...".to_owned(),
            MakerSwapEvent::NegotiateFailed(_) => "Negotiate failed...".to_owned(),
            MakerSwapEvent::MakerPaymentInstructionsReceived(_) => "Maker payment instructions received...".to_owned(),
            MakerSwapEvent::TakerFeeValidated(_) => "Taker fee validated...".to_owned(),
            MakerSwapEvent::TakerFeeValidateFailed(_) => "Taker fee validate failed...".to_owned(),
            MakerSwapEvent::MakerPaymentSent(_) => "Maker payment sent...".to_owned(),
            MakerSwapEvent::MakerPaymentTransactionFailed(_) => "Maker payment failed...".to_owned(),
            MakerSwapEvent::MakerPaymentDataSendFailed(_) => "Maker payment failed...".to_owned(),
            MakerSwapEvent::MakerPaymentWaitConfirmFailed(_) => {
                "Maker payment wait for confirmation failed...".to_owned()
            },
            MakerSwapEvent::TakerPaymentReceived(_) => "Taker payment received...".to_owned(),
            MakerSwapEvent::TakerPaymentWaitConfirmStarted => "Taker payment wait confirm started...".to_owned(),
            MakerSwapEvent::TakerPaymentValidatedAndConfirmed => "Taker payment validated and confirmed...".to_owned(),
            MakerSwapEvent::TakerPaymentValidateFailed(_) => "Taker payment validate failed...".to_owned(),
            MakerSwapEvent::TakerPaymentWaitConfirmFailed(_) => {
                "Taker payment wait for confirmation failed...".to_owned()
            },
            MakerSwapEvent::TakerPaymentSpent(_) => "Taker payment spent...".to_owned(),
            MakerSwapEvent::TakerPaymentSpendFailed(_) => "Taker payment spend failed...".to_owned(),
            MakerSwapEvent::TakerPaymentSpendConfirmStarted => "Taker payment send wait confirm started...".to_owned(),
            MakerSwapEvent::TakerPaymentSpendConfirmed => "Taker payment spend confirmed...".to_owned(),
            MakerSwapEvent::TakerPaymentSpendConfirmFailed(_) => "Taker payment spend confirm failed...".to_owned(),
            MakerSwapEvent::MakerPaymentWaitRefundStarted { wait_until } => {
                format!("Maker payment wait refund till {} started...", wait_until)
            },
            MakerSwapEvent::MakerPaymentRefundStarted => "Maker payment refund started...".to_owned(),
            MakerSwapEvent::MakerPaymentRefunded(_) => "Maker payment refunded...".to_owned(),
            MakerSwapEvent::MakerPaymentRefundFailed(_) => "Maker payment refund failed...".to_owned(),
            MakerSwapEvent::MakerPaymentRefundFinished => "Maker payment refund finished...".to_owned(),
            MakerSwapEvent::Finished => "Finished".to_owned(),
        }
    }

    fn should_ban_taker(&self) -> bool {
        matches!(
            self,
            MakerSwapEvent::TakerFeeValidateFailed(_) | MakerSwapEvent::TakerPaymentValidateFailed(_)
        )
    }

    fn is_success(&self) -> bool {
        matches!(
            self,
            MakerSwapEvent::Started(_)
                | MakerSwapEvent::Negotiated(_)
                | MakerSwapEvent::MakerPaymentInstructionsReceived(_)
                | MakerSwapEvent::TakerFeeValidated(_)
                | MakerSwapEvent::MakerPaymentSent(_)
                | MakerSwapEvent::TakerPaymentReceived(_)
                | MakerSwapEvent::TakerPaymentWaitConfirmStarted
                | MakerSwapEvent::TakerPaymentValidatedAndConfirmed
                | MakerSwapEvent::TakerPaymentSpent(_)
                | MakerSwapEvent::TakerPaymentSpendConfirmStarted
                | MakerSwapEvent::TakerPaymentSpendConfirmed
                | MakerSwapEvent::Finished
        )
    }

    fn is_error(&self) -> bool { !self.is_success() }
}

#[derive(Clone, Debug, Deserialize, PartialEq, Serialize)]
pub struct MakerSavedEvent {
    pub timestamp: u64,
    pub event: MakerSwapEvent,
}

impl MakerSavedEvent {
    /// next command that must be executed after swap is restored
    fn get_command(&self) -> Option<MakerSwapCommand> {
        match self.event {
            MakerSwapEvent::Started(_) => Some(MakerSwapCommand::Negotiate),
            MakerSwapEvent::StartFailed(_) => Some(MakerSwapCommand::Finish),
            MakerSwapEvent::Negotiated(_) => Some(MakerSwapCommand::WaitForTakerFee),
            MakerSwapEvent::MakerPaymentInstructionsReceived(_) => Some(MakerSwapCommand::WaitForTakerFee),
            MakerSwapEvent::NegotiateFailed(_) => Some(MakerSwapCommand::Finish),
            MakerSwapEvent::TakerFeeValidated(_) => Some(MakerSwapCommand::SendPayment),
            MakerSwapEvent::TakerFeeValidateFailed(_) => Some(MakerSwapCommand::Finish),
            MakerSwapEvent::MakerPaymentSent(_) => Some(MakerSwapCommand::WaitForTakerPayment),
            MakerSwapEvent::MakerPaymentTransactionFailed(_) => Some(MakerSwapCommand::Finish),
            MakerSwapEvent::MakerPaymentDataSendFailed(_) => Some(MakerSwapCommand::PrepareForMakerPaymentRefund),
            MakerSwapEvent::MakerPaymentWaitConfirmFailed(_) => Some(MakerSwapCommand::PrepareForMakerPaymentRefund),
            MakerSwapEvent::TakerPaymentReceived(_) => Some(MakerSwapCommand::ValidateTakerPayment),
            MakerSwapEvent::TakerPaymentWaitConfirmStarted => Some(MakerSwapCommand::ValidateTakerPayment),
            MakerSwapEvent::TakerPaymentValidatedAndConfirmed => Some(MakerSwapCommand::SpendTakerPayment),
            MakerSwapEvent::TakerPaymentValidateFailed(_) => Some(MakerSwapCommand::PrepareForMakerPaymentRefund),
            MakerSwapEvent::TakerPaymentWaitConfirmFailed(_) => Some(MakerSwapCommand::PrepareForMakerPaymentRefund),
            MakerSwapEvent::TakerPaymentSpent(_) => Some(MakerSwapCommand::ConfirmTakerPaymentSpend),
            MakerSwapEvent::TakerPaymentSpendFailed(_) => Some(MakerSwapCommand::PrepareForMakerPaymentRefund),
            MakerSwapEvent::TakerPaymentSpendConfirmStarted => Some(MakerSwapCommand::ConfirmTakerPaymentSpend),
            MakerSwapEvent::TakerPaymentSpendConfirmed => Some(MakerSwapCommand::Finish),
            MakerSwapEvent::TakerPaymentSpendConfirmFailed(_) => Some(MakerSwapCommand::PrepareForMakerPaymentRefund),
            MakerSwapEvent::MakerPaymentWaitRefundStarted { .. } => {
                Some(MakerSwapCommand::PrepareForMakerPaymentRefund)
            },
            MakerSwapEvent::MakerPaymentRefundStarted => Some(MakerSwapCommand::RefundMakerPayment),
            MakerSwapEvent::MakerPaymentRefunded(_) => Some(MakerSwapCommand::FinalizeMakerPaymentRefund),
            MakerSwapEvent::MakerPaymentRefundFailed(_) => Some(MakerSwapCommand::Finish),
            MakerSwapEvent::MakerPaymentRefundFinished => Some(MakerSwapCommand::Finish),
            MakerSwapEvent::Finished => None,
        }
    }
}

#[derive(Clone)]
pub struct MakerSwapStatusChanged {
    pub uuid: Uuid,
    pub taker_coin: String,
    pub maker_coin: String,
    pub taker_amount: BigDecimal,
    pub maker_amount: BigDecimal,
    pub event_status: String,
}

impl MakerSwapStatusChanged {
    pub fn event_id() -> TypeId { TypeId::of::<MakerSwapStatusChanged>() }
}

impl MakerSwapStatusChanged {
    fn from_maker_swap(maker_swap: &MakerSwap, saved_swap: &MakerSavedEvent) -> Self {
        MakerSwapStatusChanged {
            uuid: maker_swap.uuid,
            taker_coin: maker_swap.taker_coin.ticker().to_string(),
            maker_coin: maker_swap.maker_coin.ticker().to_string(),
            taker_amount: maker_swap.taker_amount.clone(),
            maker_amount: maker_swap.maker_amount.clone(),
            event_status: saved_swap.event.status_str(),
        }
    }
}

#[derive(Clone, Debug, Default, PartialEq, Serialize, Deserialize)]
pub struct MakerSavedSwap {
    pub uuid: Uuid,
    pub my_order_uuid: Option<Uuid>,
    pub events: Vec<MakerSavedEvent>,
    pub maker_amount: Option<BigDecimal>,
    pub maker_coin: Option<String>,
    pub maker_coin_usd_price: Option<BigDecimal>,
    pub taker_amount: Option<BigDecimal>,
    pub taker_coin: Option<String>,
    pub taker_coin_usd_price: Option<BigDecimal>,
    pub gui: Option<String>,
    pub mm_version: Option<String>,
    pub success_events: Vec<String>,
    pub error_events: Vec<String>,
}

#[cfg(test)]
impl MakerSavedSwap {
    pub fn new(maker_amount: &MmNumber, taker_amount: &MmNumber) -> MakerSavedSwap {
        let events = vec![
            MakerSavedEvent {
                timestamp: 0,
                event: MakerSwapEvent::Started(MakerSwapData {
                    taker_coin: "".to_string(),
                    maker_coin: "".to_string(),
                    taker: Default::default(),
                    secret: Default::default(),
                    secret_hash: None,
                    my_persistent_pub: Default::default(),
                    lock_duration: 0,
                    maker_amount: maker_amount.to_decimal(),
                    taker_amount: taker_amount.to_decimal(),
                    maker_payment_confirmations: 0,
                    maker_payment_requires_nota: None,
                    taker_payment_confirmations: 0,
                    taker_payment_requires_nota: None,
                    maker_payment_lock: 0,
                    uuid: Default::default(),
                    started_at: 0,
                    maker_coin_start_block: 0,
                    taker_coin_start_block: 0,
                    maker_payment_trade_fee: None,
                    taker_payment_spend_trade_fee: None,
                    maker_coin_swap_contract_address: None,
                    taker_coin_swap_contract_address: None,
                    maker_coin_htlc_pubkey: None,
                    taker_coin_htlc_pubkey: None,
                    p2p_privkey: None,
                    db_id: None,
                }),
            },
            MakerSavedEvent {
                timestamp: 0,
                event: MakerSwapEvent::Finished,
            },
        ];

        MakerSavedSwap {
            uuid: Default::default(),
            my_order_uuid: None,
            events,
            maker_amount: Some(maker_amount.to_decimal()),
            maker_coin: None,
            maker_coin_usd_price: None,
            taker_amount: Some(taker_amount.to_decimal()),
            taker_coin: None,
            taker_coin_usd_price: None,
            gui: None,
            mm_version: None,
            success_events: vec![],
            error_events: vec![],
        }
    }
}

impl MakerSavedSwap {
    pub fn maker_coin(&self) -> Result<String, String> {
        match self.events.first() {
            Some(event) => match &event.event {
                MakerSwapEvent::Started(data) => Ok(data.maker_coin.clone()),
                _ => ERR!("First swap event must be Started"),
            },
            None => ERR!("Can't get maker coin, events are empty"),
        }
    }

    pub fn taker_coin(&self) -> Result<String, String> {
        match self.events.first() {
            Some(event) => match &event.event {
                MakerSwapEvent::Started(data) => Ok(data.taker_coin.clone()),
                _ => ERR!("First swap event must be Started"),
            },
            None => ERR!("Can't get maker coin, events are empty"),
        }
    }

    pub fn is_finished(&self) -> bool {
        match self.events.last() {
            Some(event) => event.event == MakerSwapEvent::Finished,
            None => false,
        }
    }

    pub fn get_my_info(&self) -> Option<MySwapInfo> {
        match self.events.first() {
            Some(event) => match &event.event {
                MakerSwapEvent::Started(data) => Some(MySwapInfo {
                    my_coin: data.maker_coin.clone(),
                    other_coin: data.taker_coin.clone(),
                    my_amount: data.maker_amount.clone(),
                    other_amount: data.taker_amount.clone(),
                    started_at: data.started_at,
                }),
                _ => None,
            },
            None => None,
        }
    }

    pub fn is_recoverable(&self) -> bool {
        if !self.is_finished() {
            return false;
        };
        for event in self.events.iter() {
            match event.event {
                MakerSwapEvent::StartFailed(_)
                | MakerSwapEvent::NegotiateFailed(_)
                | MakerSwapEvent::TakerFeeValidateFailed(_)
                | MakerSwapEvent::TakerPaymentSpendConfirmed
                | MakerSwapEvent::MakerPaymentRefunded(_) => {
                    return false;
                },
                _ => (),
            }
        }
        true
    }

    pub fn swap_data(&self) -> Result<&MakerSwapData, String> {
        match self.events.first() {
            Some(event) => match &event.event {
                MakerSwapEvent::Started(data) => Ok(data),
                _ => ERR!("First swap event must be Started"),
            },
            None => ERR!("Can't get swap_data, events are empty"),
        }
    }

    pub fn finished_at(&self) -> Result<u64, String> {
        match self.events.last() {
            Some(event) => match &event.event {
                MakerSwapEvent::Finished => Ok(event.timestamp / 1000),
                _ => ERR!("Last swap event must be Finished"),
            },
            None => ERR!("Can't get finished_at, events are empty"),
        }
    }

    pub fn is_success(&self) -> Result<bool, String> {
        if !self.is_finished() {
            return ERR!("Can not determine is_success state for not finished swap");
        }

        for event in self.events.iter() {
            if event.event.is_error() {
                return Ok(false);
            }
        }

        Ok(true)
    }

    pub async fn fetch_and_set_usd_prices(&mut self) {
        if let Some(rates) = fetch_swap_coins_price(self.maker_coin.clone(), self.taker_coin.clone()).await {
            self.maker_coin_usd_price = Some(rates.base);
            self.taker_coin_usd_price = Some(rates.rel);
        }
    }

    // TODO: Adjust for private coins when/if they are broadcasted
    // TODO: Adjust for HD wallet when completed
    pub fn swap_pubkeys(&self) -> Result<SwapPubkeys, String> {
        let maker = match &self.events.first() {
            Some(event) => match &event.event {
                MakerSwapEvent::Started(started) => started.my_persistent_pub.to_string(),
                _ => return ERR!("First swap event must be Started"),
            },
            None => return ERR!("Can't get maker's pubkey while events are empty"),
        };

        let taker = match self.events.get(1) {
            Some(event) => match &event.event {
                MakerSwapEvent::Negotiated(neg) => {
                    let Some(key) = neg.taker_coin_htlc_pubkey else {
                        return ERR!("taker's pubkey is empty");
                    };
                    key.to_string()
                },
                _ => return ERR!("Swap must be negotiated to get taker's pubkey"),
            },
            None => return ERR!("Can't get taker's pubkey while there's no Negotiated event"),
        };

        Ok(SwapPubkeys { maker, taker })
    }

    pub fn db_id(&self) -> Option<String> {
        if let Some(events) = self.events.first() {
            if let MakerSwapEvent::Started(data) = &events.event {
                return data.db_id.clone();
            }
        }
        None
    }
}

#[allow(clippy::large_enum_variant)]
pub enum RunMakerSwapInput {
    StartNew(MakerSwap),
    KickStart {
        maker_coin: MmCoinEnum,
        taker_coin: MmCoinEnum,
        swap_uuid: Uuid,
    },
}

impl RunMakerSwapInput {
    fn uuid(&self) -> &Uuid {
        match self {
            RunMakerSwapInput::StartNew(swap) => &swap.uuid,
            RunMakerSwapInput::KickStart { swap_uuid, .. } => swap_uuid,
        }
    }

    fn db_id(&self) -> Option<String> {
        match self {
            RunMakerSwapInput::StartNew(swap) => swap.db_id(),
            RunMakerSwapInput::KickStart { maker_coin, .. } => maker_coin.account_db_id(),
        }
    }
}

/// Starts the maker swap and drives it to completion (until None next command received).
/// Panics in case of command or event apply fails, not sure yet how to handle such situations
/// because it's usually means that swap is in invalid state which is possible only if there's developer error.
/// Every produced event is saved to local DB. Swap status is broadcasted to P2P network after completion.
pub async fn run_maker_swap(swap: RunMakerSwapInput, ctx: MmArc) {
    let uuid = swap.uuid().to_owned();
    let db_id = swap.db_id().to_owned();
    let mut attempts = 0;
    let swap_lock = loop {
        match SwapLock::lock(&ctx, uuid, 40., db_id.as_deref()).await {
            Ok(Some(l)) => break l,
            Ok(None) => {
                if attempts >= 1 {
                    warn!(
                        "Swap {} file lock is acquired by another process/thread, aborting",
                        uuid
                    );
                    return;
                } else {
                    attempts += 1;
                    Timer::sleep(40.).await;
                }
            },
            Err(e) => {
                error!("Swap {} file lock error: {}", uuid, e);
                return;
            },
        };
    };

    let (swap, mut command) = match swap {
        RunMakerSwapInput::StartNew(swap) => (swap, MakerSwapCommand::Start),
        RunMakerSwapInput::KickStart {
            maker_coin,
            taker_coin,
            swap_uuid,
        } => match MakerSwap::load_from_db_by_uuid(ctx, maker_coin, taker_coin, &swap_uuid, db_id.as_deref()).await {
            Ok((swap, command)) => match command {
                Some(c) => {
                    info!("Swap {} kick started.", uuid);
                    (swap, c)
                },
                None => {
                    warn!("Swap {} has been finished already, aborting.", uuid);
                    return;
                },
            },
            Err(e) => {
                error!("Error loading swap {}: {}", uuid, e);
                return;
            },
        },
    };

    let mut touch_loop = Box::pin(
        async move {
            loop {
                match swap_lock.touch().await {
                    Ok(_) => (),
                    Err(e) => warn!("Swap {} file lock error: {}", uuid, e),
                };
                Timer::sleep(30.).await;
            }
        }
        .fuse(),
    );

    let ctx = swap.ctx.clone();
    subscribe_to_topic(&ctx, swap_topic(&swap.uuid));
    let mut status = ctx.log.status_handle();
    let uuid_str = swap.uuid.to_string();
    let to_broadcast = !(swap.maker_coin.is_privacy() || swap.taker_coin.is_privacy());
    macro_rules! swap_tags {
        () => {
            &[&"swap", &("uuid", uuid_str.as_str())]
        };
    }
    let running_swap = Arc::new(swap);
    let weak_ref = Arc::downgrade(&running_swap);
    let swap_ctx = SwapsContext::from_ctx(&ctx).unwrap();
    swap_ctx.init_msg_store(running_swap.uuid, running_swap.taker);
    swap_ctx.running_swaps.lock().unwrap().push(weak_ref);

    let mut swap_fut = Box::pin(
        async move {
            let mut events;
            loop {
                let res = running_swap.handle_command(command).await.expect("!handle_command");
                events = res.1;
                for event in events {
                    let to_save = MakerSavedEvent {
                        timestamp: now_ms(),
                        event: event.clone(),
                    };

                    let dispatcher_ctx = DispatcherContext::from_ctx(&ctx).unwrap();
                    let dispatcher = dispatcher_ctx.dispatcher.read().await;
                    let event_to_send = MakerSwapStatusChanged::from_maker_swap(&running_swap, &to_save);
                    dispatcher
                        .dispatch_async(ctx.clone(), LpEvents::MakerSwapStatusChanged(event_to_send))
                        .await;
                    drop(dispatcher);
                    save_my_maker_swap_event(&ctx, &running_swap, to_save)
                        .await
                        .expect("!save_my_maker_swap_event");
                    if event.should_ban_taker() {
                        ban_pubkey_on_failed_swap(
                            &ctx,
                            running_swap.taker.bytes.into(),
                            &running_swap.uuid,
                            event.clone().into(),
                        )
                    }

                    if event.is_error() {
                        error!("[swap uuid={uuid_str}] {event:?}");
                    }

                    status.status(swap_tags!(), &event.status_str());
                    running_swap.apply_event(event);
                }
                match res.0 {
                    Some(c) => {
                        command = c;
                    },
                    None => {
                        if let Err(e) = mark_swap_as_finished(ctx.clone(), running_swap.uuid, db_id.as_deref()).await {
                            error!("!mark_swap_finished({}): {}", uuid, e);
                        }

                        if to_broadcast {
                            if let Err(e) = broadcast_my_swap_status(&ctx, uuid, db_id.as_deref()).await {
                                error!("!broadcast_my_swap_status({}): {}", uuid, e);
                            }
                        }
                        break;
                    },
                }
            }
        }
        .fuse(),
    );
    select! {
        _swap = swap_fut => (), // swap finished normally
        _touch = touch_loop => unreachable!("Touch loop can not stop!"),
    };
}

pub struct MakerSwapPreparedParams {
    pub(super) maker_payment_trade_fee: TradeFee,
    pub(super) taker_payment_spend_trade_fee: TradeFee,
}

pub async fn check_balance_for_maker_swap(
    ctx: &MmArc,
    my_coin: &dyn MmCoin,
    other_coin: &dyn MmCoin,
    volume: MmNumber,
    swap_uuid: Option<&Uuid>,
    prepared_params: Option<MakerSwapPreparedParams>,
    stage: FeeApproxStage,
) -> CheckBalanceResult<BigDecimal> {
    let (maker_payment_trade_fee, taker_payment_spend_trade_fee) = match prepared_params {
        Some(MakerSwapPreparedParams {
            maker_payment_trade_fee,
            taker_payment_spend_trade_fee,
        }) => (maker_payment_trade_fee, taker_payment_spend_trade_fee),
        None => {
            let preimage_value = TradePreimageValue::Exact(volume.to_decimal());
            let maker_payment_trade_fee = my_coin
                .get_sender_trade_fee(preimage_value, stage, INCLUDE_REFUND_FEE)
                .await
                .mm_err(|e| CheckBalanceError::from_trade_preimage_error(e, my_coin.ticker()))?;
            let taker_payment_spend_trade_fee = other_coin
                .get_receiver_trade_fee(stage)
                .compat()
                .await
                .mm_err(|e| CheckBalanceError::from_trade_preimage_error(e, other_coin.ticker()))?;
            (maker_payment_trade_fee, taker_payment_spend_trade_fee)
        },
    };

    let balance =
        check_my_coin_balance_for_swap(ctx, my_coin, swap_uuid, volume, maker_payment_trade_fee, None).await?;
    check_other_coin_balance_for_swap(ctx, other_coin, swap_uuid, taker_payment_spend_trade_fee).await?;
    Ok(balance)
}

pub struct MakerTradePreimage {
    /// The fee is paid per swap concerning the `base` coin.
    pub base_coin_fee: TradeFee,
    /// The fee is paid per swap concerning the `rel` coin.
    pub rel_coin_fee: TradeFee,
    /// The max available volume that can be traded (in decimal representation). Empty if the `max` argument is missing or false.
    pub volume: Option<MmNumber>,
}

pub async fn maker_swap_trade_preimage(
    ctx: &MmArc,
    req: TradePreimageRequest,
    base_coin: MmCoinEnum,
    rel_coin: MmCoinEnum,
) -> TradePreimageRpcResult<MakerTradePreimage> {
    let base_coin_ticker = base_coin.ticker();
    let rel_coin_ticker = rel_coin.ticker();
    let volume = if req.max {
        let balance = base_coin.my_spendable_balance().compat().await?;
        calc_max_maker_vol(ctx, &base_coin, &balance, FeeApproxStage::TradePreimage)
            .await?
            .volume
    } else {
        let threshold = base_coin.min_trading_vol().to_decimal();
        if req.volume.is_zero() {
            return MmError::err(TradePreimageRpcError::VolumeTooLow {
                coin: base_coin_ticker.to_owned(),
                volume: req.volume.to_decimal(),
                threshold,
            });
        }
        req.volume
    };

    let preimage_value = TradePreimageValue::Exact(volume.to_decimal());
    let base_coin_fee = base_coin
        .get_sender_trade_fee(preimage_value, FeeApproxStage::TradePreimage, NO_REFUND_FEE)
        .await
        .mm_err(|e| TradePreimageRpcError::from_trade_preimage_error(e, base_coin_ticker))?;
    let rel_coin_fee = rel_coin
        .get_receiver_trade_fee(FeeApproxStage::TradePreimage)
        .compat()
        .await
        .mm_err(|e| TradePreimageRpcError::from_trade_preimage_error(e, rel_coin_ticker))?;

    if req.max {
        // Note the `calc_max_maker_vol` returns [`CheckBalanceError::NotSufficientBalance`] error if the balance of `base_coin` is not sufficient.
        // So we have to check the balance of the other coin only.
        check_other_coin_balance_for_swap(ctx, rel_coin.deref(), None, rel_coin_fee.clone()).await?
    } else {
        let prepared_params = MakerSwapPreparedParams {
            maker_payment_trade_fee: base_coin_fee.clone(),
            taker_payment_spend_trade_fee: rel_coin_fee.clone(),
        };
        check_balance_for_maker_swap(
            ctx,
            base_coin.deref(),
            rel_coin.deref(),
            volume.clone(),
            None,
            Some(prepared_params),
            FeeApproxStage::TradePreimage,
        )
        .await?;
    }

    let conf_settings = OrderConfirmationsSettings {
        base_confs: base_coin.required_confirmations(),
        base_nota: base_coin.requires_notarization(),
        rel_confs: rel_coin.required_confirmations(),
        rel_nota: rel_coin.requires_notarization(),
    };
    let builder = MakerOrderBuilder::new(&base_coin, &rel_coin)
        .with_max_base_vol(volume.clone())
        .with_price(req.price)
        .with_conf_settings(conf_settings);
    // perform an additional validation
    let _order = builder
        .build()
        .map_to_mm(|e| TradePreimageRpcError::from_maker_order_build_error(e, base_coin_ticker, rel_coin_ticker))?;

    let volume = if req.max { Some(volume) } else { None };
    Ok(MakerTradePreimage {
        base_coin_fee,
        rel_coin_fee,
        volume,
    })
}

pub struct CoinVolumeInfo {
    pub volume: MmNumber,
    pub balance: MmNumber,
    pub locked_by_swaps: MmNumber,
}

/// Requests the `coin` balance and calculates max Maker volume.
/// Returns [`CheckBalanceError::NotSufficientBalance`] if the balance is insufficient.
pub async fn get_max_maker_vol(ctx: &MmArc, my_coin: &MmCoinEnum) -> CheckBalanceResult<CoinVolumeInfo> {
    let my_balance = my_coin.my_spendable_balance().compat().await?;
    calc_max_maker_vol(ctx, my_coin, &my_balance, FeeApproxStage::OrderIssue).await
}

/// Calculates max Maker volume.
/// Returns [`CheckBalanceError::NotSufficientBalance`] if the balance is not sufficient.
/// Note the function checks base coin balance if the trade fee should be paid in base coin.
pub async fn calc_max_maker_vol(
    ctx: &MmArc,
    coin: &MmCoinEnum,
    balance: &BigDecimal,
    stage: FeeApproxStage,
) -> CheckBalanceResult<CoinVolumeInfo> {
    let ticker = coin.ticker();
    let locked_by_swaps = get_locked_amount(ctx, ticker);
    let available = &MmNumber::from(balance.clone()) - &locked_by_swaps;
    let mut volume = available.clone();

    let preimage_value = TradePreimageValue::UpperBound(volume.to_decimal());
    let trade_fee = coin
        .get_sender_trade_fee(preimage_value, stage, INCLUDE_REFUND_FEE)
        .await
        .mm_err(|e| CheckBalanceError::from_trade_preimage_error(e, ticker))?;

    debug!("{} trade fee {}", trade_fee.coin, trade_fee.amount.to_decimal());
    let mut required_to_pay_fee = MmNumber::from(0);
    if trade_fee.coin == ticker {
        volume = &volume - &trade_fee.amount;
        required_to_pay_fee = trade_fee.amount;
    } else {
        let base_coin_balance = coin.base_coin_balance().compat().await?;
        check_base_coin_balance_for_swap(ctx, &MmNumber::from(base_coin_balance), trade_fee.clone(), None).await?;
    }
    let min_tx_amount = MmNumber::from(coin.min_tx_amount());
    if volume < min_tx_amount {
        let required = min_tx_amount + required_to_pay_fee;
        return MmError::err(CheckBalanceError::NotSufficientBalance {
            coin: ticker.to_owned(),
            available: available.to_decimal(),
            required: required.to_decimal(),
            locked_by_swaps: Some(locked_by_swaps.to_decimal()),
        });
    }
    Ok(CoinVolumeInfo {
        volume,
        balance: MmNumber::from(balance.clone()),
        locked_by_swaps,
    })
}

#[cfg(all(test, not(target_arch = "wasm32")))]
mod maker_swap_tests {
    use super::*;
    use coins::eth::{addr_from_str, signed_eth_tx_from_bytes, SignedEthTx};
    use coins::{MarketCoinOps, MmCoin, SwapOps, TestCoin};
    use common::block_on;
    use mm2_test_helpers::for_tests::{mm_ctx_with_iguana, ETH_SEPOLIA_SWAP_CONTRACT};
    use mocktopus::mocking::*;
    use serde_json as json;

    const PASSPHRASE: Option<&str> =
        Some("spice describe gravity federal blast come thank unfair canal monkey style afraid");

    fn eth_tx_for_test() -> SignedEthTx {
        // raw transaction bytes of https://etherscan.io/tx/0x0869be3e5d4456a29d488a533ad6c118620fef450f36778aecf31d356ff8b41f
        let tx_bytes = [
            248, 240, 3, 133, 1, 42, 5, 242, 0, 131, 2, 73, 240, 148, 133, 0, 175, 192, 188, 82, 20, 114, 128, 130, 22,
            51, 38, 194, 255, 12, 115, 244, 168, 113, 135, 110, 205, 245, 24, 127, 34, 254, 184, 132, 21, 44, 243, 175,
            73, 33, 143, 82, 117, 16, 110, 27, 133, 82, 200, 114, 233, 42, 140, 198, 35, 21, 201, 249, 187, 180, 20,
            46, 148, 40, 9, 228, 193, 130, 71, 199, 0, 0, 0, 0, 0, 0, 0, 0, 0, 0, 0, 0, 152, 41, 132, 9, 201, 73, 19,
            94, 237, 137, 35, 61, 4, 194, 207, 239, 152, 75, 175, 245, 157, 174, 10, 214, 161, 207, 67, 70, 87, 246,
            231, 212, 47, 216, 119, 68, 237, 197, 125, 141, 0, 0, 0, 0, 0, 0, 0, 0, 0, 0, 0, 0, 0, 0, 0, 0, 0, 0, 0, 0,
            0, 0, 0, 0, 0, 0, 0, 0, 0, 0, 0, 0, 0, 0, 0, 0, 0, 0, 0, 0, 93, 72, 125, 102, 28, 159, 180, 237, 198, 97,
            87, 80, 82, 200, 104, 40, 245, 221, 7, 28, 122, 104, 91, 99, 1, 159, 140, 25, 131, 101, 74, 87, 50, 168,
            146, 187, 90, 160, 51, 1, 123, 247, 6, 108, 165, 181, 188, 40, 56, 47, 211, 229, 221, 73, 5, 15, 89, 81,
            117, 225, 216, 108, 98, 226, 119, 232, 94, 184, 42, 106,
        ];
        signed_eth_tx_from_bytes(&tx_bytes).unwrap()
    }

    #[test]
    fn test_recover_funds_maker_swap_payment_errored_but_sent() {
        let ctx = mm_ctx_with_iguana(PASSPHRASE);

        // the swap ends up with MakerPaymentTransactionFailed error but the transaction is actually
        // sent, need to find it and refund
        // TODO remove TransactionDetails from json
        let maker_saved_json = r#"{"error_events":["StartFailed","NegotiateFailed","TakerFeeValidateFailed","MakerPaymentTransactionFailed","MakerPaymentDataSendFailed","TakerPaymentValidateFailed","TakerPaymentSpendFailed","TakerPaymentSpendConfirmFailed","MakerPaymentRefunded","MakerPaymentRefundFailed"],"events":[{"event":{"data":{"lock_duration":7800,"maker_amount":"3.54932734","maker_coin":"KMD","maker_coin_start_block":1452970,"maker_payment_confirmations":1,"maker_payment_lock":1563759539,"my_persistent_pub":"031bb83b58ec130e28e0a6d5d2acf2eb01b0d3f1670e021d47d31db8a858219da8","secret":"0000000000000000000000000000000000000000000000000000000000000000","started_at":1563743939,"taker":"101ace6b08605b9424b0582b5cce044b70a3c8d8d10cb2965e039b0967ae92b9","taker_amount":"0.02004833998671660000000000","taker_coin":"ETH","taker_coin_start_block":8196380,"taker_payment_confirmations":1,"uuid":"3447b727-fe93-4357-8e5a-8cf2699b7e86"},"type":"Started"},"timestamp":1563743939211},{"event":{"data":{"taker_payment_locktime":1563751737,"taker_pubkey":"03101ace6b08605b9424b0582b5cce044b70a3c8d8d10cb2965e039b0967ae92b9"},"type":"Negotiated"},"timestamp":1563743979835},{"event":{"data":{"tx_hash":"a59203eb2328827de00bed699a29389792906e4f39fdea145eb40dc6b3821bd6","tx_hex":"f8690284ee6b280082520894d8997941dd1346e9231118d5685d866294f59e5b865af3107a4000801ca0743d2b7c9fad65805d882179062012261be328d7628ae12ee08eff8d7657d993a07eecbd051f49d35279416778faa4664962726d516ce65e18755c9b9406a9c2fd"},"type":"TakerFeeValidated"},"timestamp":1563744052878},{"event":{"data":{"error":"lp_swap:1888] eth:654] RPC error: Error { code: ServerError(-32010), message: \"Transaction with the same hash was already imported.\", data: None }"},"type":"MakerPaymentTransactionFailed"},"timestamp":1563744118577},{"event":{"type":"Finished"},"timestamp":1563763243350}],"success_events":["Started","Negotiated","TakerFeeValidated","MakerPaymentSent","TakerPaymentReceived","TakerPaymentWaitConfirmStarted","TakerPaymentValidatedAndConfirmed","TakerPaymentSpent","TakerPaymentSpendConfirmStarted","TakerPaymentSpendConfirmed","TakerPaymentSpendConfirmStarted","TakerPaymentSpendConfirmed","Finished"],"uuid":"3447b727-fe93-4357-8e5a-8cf2699b7e86"}"#;
        let maker_saved_swap: MakerSavedSwap = json::from_str(maker_saved_json).unwrap();

        TestCoin::ticker.mock_safe(|_| MockResult::Return("ticker"));
        TestCoin::swap_contract_address.mock_safe(|_| MockResult::Return(None));
        TestCoin::can_refund_htlc
            .mock_safe(|_, _| MockResult::Return(Box::new(futures01::future::ok(CanRefundHtlc::CanRefundNow))));

        static mut MY_PAYMENT_SENT_CALLED: bool = false;
        TestCoin::check_if_my_payment_sent.mock_safe(|_, _| {
            unsafe { MY_PAYMENT_SENT_CALLED = true };
            MockResult::Return(Box::new(futures01::future::ok(Some(eth_tx_for_test().into()))))
        });

        static mut MAKER_REFUND_CALLED: bool = false;
        TestCoin::send_maker_refunds_payment.mock_safe(|_, _| {
            unsafe { MAKER_REFUND_CALLED = true };
            MockResult::Return(Box::pin(futures::future::ok(eth_tx_for_test().into())))
        });
        TestCoin::search_for_swap_tx_spend_my
            .mock_safe(|_, _| MockResult::Return(Box::pin(futures::future::ready(Ok(None)))));
        let maker_coin = MmCoinEnum::Test(TestCoin::default());
        let taker_coin = MmCoinEnum::Test(TestCoin::default());
        let (maker_swap, _) = MakerSwap::load_from_saved(ctx, maker_coin, taker_coin, maker_saved_swap).unwrap();
        let actual = block_on(maker_swap.recover_funds()).unwrap();
        let expected = RecoveredSwap {
            action: RecoveredSwapAction::RefundedMyPayment,
            coin: "ticker".to_string(),
            transaction: eth_tx_for_test().into(),
        };
        assert_eq!(expected, actual);
        assert!(unsafe { MY_PAYMENT_SENT_CALLED });
        assert!(unsafe { MAKER_REFUND_CALLED });
    }

    #[test]
    fn test_recover_funds_maker_payment_refund_errored() {
        let ctx = mm_ctx_with_iguana(PASSPHRASE);

        // the swap ends up with MakerPaymentRefundFailed error
        let maker_saved_json = r#"{"error_events":["StartFailed","NegotiateFailed","TakerFeeValidateFailed","MakerPaymentTransactionFailed","MakerPaymentDataSendFailed","TakerPaymentValidateFailed","TakerPaymentSpendFailed","TakerPaymentSpendConfirmFailed","MakerPaymentRefunded","MakerPaymentRefundFailed"],"events":[{"event":{"data":{"lock_duration":7800,"maker_amount":"0.58610590","maker_coin":"KMD","maker_coin_start_block":1450923,"maker_payment_confirmations":1,"maker_payment_lock":1563636475,"my_persistent_pub":"031bb83b58ec130e28e0a6d5d2acf2eb01b0d3f1670e021d47d31db8a858219da8","secret":"0000000000000000000000000000000000000000000000000000000000000000","started_at":1563620875,"taker":"14a96292bfcd7762ece8eb08ead915da927c2619277363853572f30880d5155e","taker_amount":"0.0077700000552410000000000","taker_coin":"LTC","taker_coin_start_block":1670837,"taker_payment_confirmations":1,"uuid":"9db641f5-4300-4527-9fa6-f1c391d42c35"},"type":"Started"},"timestamp":1563620875062},{"event":{"data":{"taker_payment_locktime":1563628675,"taker_pubkey":"02713015d3fa4d30259e90be5f131beb593bf0131f3af2dcdb304e3322d8d52b91"},"type":"Negotiated"},"timestamp":1563620915497},{"event":{"data":{"tx_hash":"6740136eaaa615d9d231969e3a9599d0fc59e53989237a8d31cd6fc86c160013","tx_hex":"0100000001a2586ea8294cedc55741bef625ba72c646399903391a7f6c604a58c6263135f2000000006b4830450221009c78c8ba4a7accab6b09f9a95da5bc59c81f4fc1e60b288ec3c5462b4d02ef01022056b63be1629cf17751d3cc5ffec51bcb1d7f9396e9ce9ca254d0f34104f7263a012102713015d3fa4d30259e90be5f131beb593bf0131f3af2dcdb304e3322d8d52b91ffffffff0210270000000000001976a914ca1e04745e8ca0c60d8c5881531d51bec470743f88ac78aa1900000000001976a91406ccabfd5f9075ecd5e8d0d31c0e973a54d51e8288ac5bf6325d"},"type":"TakerFeeValidated"},"timestamp":1563620976060},{"event":{"data":{"tx_hash":"d0f6e664cea9d89fe7b5cf8005fdca070d1ab1d05a482aaef95c08cdaecddf0a","tx_hex":"0400008085202f89019f1cbda354342cdf982046b331bbd3791f53b692efc6e4becc36be495b2977d9000000006b483045022100fa9d4557394141f6a8b9bfb8cd594a521fd8bcd1965dbf8bc4e04abc849ac66e0220589f521814c10a7561abfd5e432f7a2ee60d4875fe4604618af3207dae531ac00121031bb83b58ec130e28e0a6d5d2acf2eb01b0d3f1670e021d47d31db8a858219da8ffffffff029e537e030000000017a9145534898009f1467191065f6890b96914b39a1c018791857702000000001976a914c3f710deb7320b0efa6edb14e3ebeeb9155fa90d88ac72ee325d000000000000000000000000000000"},"type":"MakerPaymentSent"},"timestamp":1563620976189},{"event":{"data":{"tx_hash":"1e883eb2f3991e84ba27f53651f89b7dda708678a5b9813d043577f222b9ca30","tx_hex":"01000000011300166cc86fcd318d7a238939e559fcd099953a9e9631d2d915a6aa6e134067010000006a47304402206781d5f2db2ff13d2ec7e266f774ea5630cc2dba4019e18e9716131b8b026051022006ebb33857b6d180f13aa6be2fc532f9734abde9d00ae14757e7d7ba3741c08c012102713015d3fa4d30259e90be5f131beb593bf0131f3af2dcdb304e3322d8d52b91ffffffff0228db0b000000000017a91483818667161bf94adda3964a81a231cbf6f5338187b0480c00000000001976a91406ccabfd5f9075ecd5e8d0d31c0e973a54d51e8288ac7cf7325d"},"type":"TakerPaymentReceived"},"timestamp":1563621268320},{"event":{"type":"TakerPaymentWaitConfirmStarted"},"timestamp":1563621268321},{"event":{"type":"TakerPaymentValidatedAndConfirmed"},"timestamp":1563621778471},{"event":{"data":{"error":"lp_swap:2025] utxo:938] rpc_clients:719] JsonRpcError { request: JsonRpcRequest { jsonrpc: \"2.0\", id: \"9\", method: \"blockchain.transaction.broadcast\", params: [String(\"010000000130cab922f27735043d81b9a5788670da7d9bf85136f527ba841e99f3b23e881e00000000b6473044022058a0c1da6bcf8c1418899ff8475f3ab6dddbff918528451c1fe71c2f7dad176302204c2e0bcf8f9b5f09e02ccfeb9256e9b34fb355ea655a5704a8a3fa920079b91501514c6b63048314335db1752102713015d3fa4d30259e90be5f131beb593bf0131f3af2dcdb304e3322d8d52b91ac6782012088a9147ed38daab6085c1a1e4426e61dc87a3c2c081a958821031bb83b58ec130e28e0a6d5d2acf2eb01b0d3f1670e021d47d31db8a858219da8ac68feffffff0188540a00000000001976a91406ccabfd5f9075ecd5e8d0d31c0e973a54d51e8288ac1c2b335d\")] }, error: Response(Object({\"code\": Number(1), \"message\": String(\"the transaction was rejected by network rules.\\n\\nMissing inputs\\n[010000000130cab922f27735043d81b9a5788670da7d9bf85136f527ba841e99f3b23e881e00000000b6473044022058a0c1da6bcf8c1418899ff8475f3ab6dddbff918528451c1fe71c2f7dad176302204c2e0bcf8f9b5f09e02ccfeb9256e9b34fb355ea655a5704a8a3fa920079b91501514c6b63048314335db1752102713015d3fa4d30259e90be5f131beb593bf0131f3af2dcdb304e3322d8d52b91ac6782012088a9147ed38daab6085c1a1e4426e61dc87a3c2c081a958821031bb83b58ec130e28e0a6d5d2acf2eb01b0d3f1670e021d47d31db8a858219da8ac68feffffff0188540a00000000001976a91406ccabfd5f9075ecd5e8d0d31c0e973a54d51e8288ac1c2b335d]\")})) }"},"type":"TakerPaymentSpendFailed"},"timestamp":1563638060583},{"event":{"data":{"error":"lp_swap:2025] utxo:938] rpc_clients:719] JsonRpcError { request: JsonRpcRequest { jsonrpc: \"2.0\", id: \"9\", method: \"blockchain.transaction.broadcast\", params: [String(\"010000000130cab922f27735043d81b9a5788670da7d9bf85136f527ba841e99f3b23e881e00000000b6473044022058a0c1da6bcf8c1418899ff8475f3ab6dddbff918528451c1fe71c2f7dad176302204c2e0bcf8f9b5f09e02ccfeb9256e9b34fb355ea655a5704a8a3fa920079b91501514c6b63048314335db1752102713015d3fa4d30259e90be5f131beb593bf0131f3af2dcdb304e3322d8d52b91ac6782012088a9147ed38daab6085c1a1e4426e61dc87a3c2c081a958821031bb83b58ec130e28e0a6d5d2acf2eb01b0d3f1670e021d47d31db8a858219da8ac68feffffff0188540a00000000001976a91406ccabfd5f9075ecd5e8d0d31c0e973a54d51e8288ac1c2b335d\")] }, error: Response(Object({\"code\": Number(1), \"message\": String(\"the transaction was rejected by network rules.\\n\\nMissing inputs\\n[010000000130cab922f27735043d81b9a5788670da7d9bf85136f527ba841e99f3b23e881e00000000b6473044022058a0c1da6bcf8c1418899ff8475f3ab6dddbff918528451c1fe71c2f7dad176302204c2e0bcf8f9b5f09e02ccfeb9256e9b34fb355ea655a5704a8a3fa920079b91501514c6b63048314335db1752102713015d3fa4d30259e90be5f131beb593bf0131f3af2dcdb304e3322d8d52b91ac6782012088a9147ed38daab6085c1a1e4426e61dc87a3c2c081a958821031bb83b58ec130e28e0a6d5d2acf2eb01b0d3f1670e021d47d31db8a858219da8ac68feffffff0188540a00000000001976a91406ccabfd5f9075ecd5e8d0d31c0e973a54d51e8288ac1c2b335d]\")})) }"},"type":"MakerPaymentRefundFailed"},"timestamp":1563638060583},{"event":{"type":"Finished"},"timestamp":1563621778483}],"success_events":["Started","Negotiated","TakerFeeValidated","MakerPaymentSent","TakerPaymentReceived","TakerPaymentWaitConfirmStarted","TakerPaymentValidatedAndConfirmed","TakerPaymentSpent","TakerPaymentSpendConfirmStarted","TakerPaymentSpendConfirmed","Finished"],"uuid":"9db641f5-4300-4527-9fa6-f1c391d42c35"}"#;
        let maker_saved_swap: MakerSavedSwap = json::from_str(maker_saved_json).unwrap();

        TestCoin::ticker.mock_safe(|_| MockResult::Return("ticker"));
        TestCoin::swap_contract_address.mock_safe(|_| MockResult::Return(None));
        TestCoin::can_refund_htlc
            .mock_safe(|_, _| MockResult::Return(Box::new(futures01::future::ok(CanRefundHtlc::CanRefundNow))));

        static mut MAKER_REFUND_CALLED: bool = false;
        TestCoin::send_maker_refunds_payment.mock_safe(|_, _| {
            unsafe { MAKER_REFUND_CALLED = true };
            MockResult::Return(Box::pin(futures::future::ok(eth_tx_for_test().into())))
        });

        TestCoin::search_for_swap_tx_spend_my
            .mock_safe(|_, _| MockResult::Return(Box::pin(futures::future::ready(Ok(None)))));
        let maker_coin = MmCoinEnum::Test(TestCoin::default());
        let taker_coin = MmCoinEnum::Test(TestCoin::default());
        let (maker_swap, _) = MakerSwap::load_from_saved(ctx, maker_coin, taker_coin, maker_saved_swap).unwrap();
        let actual = block_on(maker_swap.recover_funds()).unwrap();
        let expected = RecoveredSwap {
            action: RecoveredSwapAction::RefundedMyPayment,
            coin: "ticker".to_string(),
            transaction: eth_tx_for_test().into(),
        };
        assert_eq!(expected, actual);
        assert!(unsafe { MAKER_REFUND_CALLED });
    }

    #[test]
    fn test_recover_funds_maker_payment_refund_errored_already_refunded() {
        let ctx = mm_ctx_with_iguana(PASSPHRASE);

        // the swap ends up with MakerPaymentRefundFailed error
        let maker_saved_json = r#"{"error_events":["StartFailed","NegotiateFailed","TakerFeeValidateFailed","MakerPaymentTransactionFailed","MakerPaymentDataSendFailed","TakerPaymentValidateFailed","TakerPaymentSpendFailed","TakerPaymentSpendConfirmFailed","MakerPaymentRefunded","MakerPaymentRefundFailed"],"events":[{"event":{"data":{"lock_duration":7800,"maker_amount":"0.58610590","maker_coin":"KMD","maker_coin_start_block":1450923,"maker_payment_confirmations":1,"maker_payment_lock":1563636475,"my_persistent_pub":"031bb83b58ec130e28e0a6d5d2acf2eb01b0d3f1670e021d47d31db8a858219da8","secret":"0000000000000000000000000000000000000000000000000000000000000000","started_at":1563620875,"taker":"14a96292bfcd7762ece8eb08ead915da927c2619277363853572f30880d5155e","taker_amount":"0.0077700000552410000000000","taker_coin":"LTC","taker_coin_start_block":1670837,"taker_payment_confirmations":1,"uuid":"9db641f5-4300-4527-9fa6-f1c391d42c35"},"type":"Started"},"timestamp":1563620875062},{"event":{"data":{"taker_payment_locktime":1563628675,"taker_pubkey":"02713015d3fa4d30259e90be5f131beb593bf0131f3af2dcdb304e3322d8d52b91"},"type":"Negotiated"},"timestamp":1563620915497},{"event":{"data":{"tx_hash":"6740136eaaa615d9d231969e3a9599d0fc59e53989237a8d31cd6fc86c160013","tx_hex":"0100000001a2586ea8294cedc55741bef625ba72c646399903391a7f6c604a58c6263135f2000000006b4830450221009c78c8ba4a7accab6b09f9a95da5bc59c81f4fc1e60b288ec3c5462b4d02ef01022056b63be1629cf17751d3cc5ffec51bcb1d7f9396e9ce9ca254d0f34104f7263a012102713015d3fa4d30259e90be5f131beb593bf0131f3af2dcdb304e3322d8d52b91ffffffff0210270000000000001976a914ca1e04745e8ca0c60d8c5881531d51bec470743f88ac78aa1900000000001976a91406ccabfd5f9075ecd5e8d0d31c0e973a54d51e8288ac5bf6325d"},"type":"TakerFeeValidated"},"timestamp":1563620976060},{"event":{"data":{"tx_hash":"d0f6e664cea9d89fe7b5cf8005fdca070d1ab1d05a482aaef95c08cdaecddf0a","tx_hex":"0400008085202f89019f1cbda354342cdf982046b331bbd3791f53b692efc6e4becc36be495b2977d9000000006b483045022100fa9d4557394141f6a8b9bfb8cd594a521fd8bcd1965dbf8bc4e04abc849ac66e0220589f521814c10a7561abfd5e432f7a2ee60d4875fe4604618af3207dae531ac00121031bb83b58ec130e28e0a6d5d2acf2eb01b0d3f1670e021d47d31db8a858219da8ffffffff029e537e030000000017a9145534898009f1467191065f6890b96914b39a1c018791857702000000001976a914c3f710deb7320b0efa6edb14e3ebeeb9155fa90d88ac72ee325d000000000000000000000000000000"},"type":"MakerPaymentSent"},"timestamp":1563620976189},{"event":{"data":{"tx_hash":"1e883eb2f3991e84ba27f53651f89b7dda708678a5b9813d043577f222b9ca30","tx_hex":"01000000011300166cc86fcd318d7a238939e559fcd099953a9e9631d2d915a6aa6e134067010000006a47304402206781d5f2db2ff13d2ec7e266f774ea5630cc2dba4019e18e9716131b8b026051022006ebb33857b6d180f13aa6be2fc532f9734abde9d00ae14757e7d7ba3741c08c012102713015d3fa4d30259e90be5f131beb593bf0131f3af2dcdb304e3322d8d52b91ffffffff0228db0b000000000017a91483818667161bf94adda3964a81a231cbf6f5338187b0480c00000000001976a91406ccabfd5f9075ecd5e8d0d31c0e973a54d51e8288ac7cf7325d"},"type":"TakerPaymentReceived"},"timestamp":1563621268320},{"event":{"type":"TakerPaymentWaitConfirmStarted"},"timestamp":1563621268321},{"event":{"type":"TakerPaymentValidatedAndConfirmed"},"timestamp":1563621778471},{"event":{"data":{"error":"lp_swap:2025] utxo:938] rpc_clients:719] JsonRpcError { request: JsonRpcRequest { jsonrpc: \"2.0\", id: \"9\", method: \"blockchain.transaction.broadcast\", params: [String(\"010000000130cab922f27735043d81b9a5788670da7d9bf85136f527ba841e99f3b23e881e00000000b6473044022058a0c1da6bcf8c1418899ff8475f3ab6dddbff918528451c1fe71c2f7dad176302204c2e0bcf8f9b5f09e02ccfeb9256e9b34fb355ea655a5704a8a3fa920079b91501514c6b63048314335db1752102713015d3fa4d30259e90be5f131beb593bf0131f3af2dcdb304e3322d8d52b91ac6782012088a9147ed38daab6085c1a1e4426e61dc87a3c2c081a958821031bb83b58ec130e28e0a6d5d2acf2eb01b0d3f1670e021d47d31db8a858219da8ac68feffffff0188540a00000000001976a91406ccabfd5f9075ecd5e8d0d31c0e973a54d51e8288ac1c2b335d\")] }, error: Response(Object({\"code\": Number(1), \"message\": String(\"the transaction was rejected by network rules.\\n\\nMissing inputs\\n[010000000130cab922f27735043d81b9a5788670da7d9bf85136f527ba841e99f3b23e881e00000000b6473044022058a0c1da6bcf8c1418899ff8475f3ab6dddbff918528451c1fe71c2f7dad176302204c2e0bcf8f9b5f09e02ccfeb9256e9b34fb355ea655a5704a8a3fa920079b91501514c6b63048314335db1752102713015d3fa4d30259e90be5f131beb593bf0131f3af2dcdb304e3322d8d52b91ac6782012088a9147ed38daab6085c1a1e4426e61dc87a3c2c081a958821031bb83b58ec130e28e0a6d5d2acf2eb01b0d3f1670e021d47d31db8a858219da8ac68feffffff0188540a00000000001976a91406ccabfd5f9075ecd5e8d0d31c0e973a54d51e8288ac1c2b335d]\")})) }"},"type":"TakerPaymentSpendFailed"},"timestamp":1563638060583},{"event":{"data":{"error":"lp_swap:2025] utxo:938] rpc_clients:719] JsonRpcError { request: JsonRpcRequest { jsonrpc: \"2.0\", id: \"9\", method: \"blockchain.transaction.broadcast\", params: [String(\"010000000130cab922f27735043d81b9a5788670da7d9bf85136f527ba841e99f3b23e881e00000000b6473044022058a0c1da6bcf8c1418899ff8475f3ab6dddbff918528451c1fe71c2f7dad176302204c2e0bcf8f9b5f09e02ccfeb9256e9b34fb355ea655a5704a8a3fa920079b91501514c6b63048314335db1752102713015d3fa4d30259e90be5f131beb593bf0131f3af2dcdb304e3322d8d52b91ac6782012088a9147ed38daab6085c1a1e4426e61dc87a3c2c081a958821031bb83b58ec130e28e0a6d5d2acf2eb01b0d3f1670e021d47d31db8a858219da8ac68feffffff0188540a00000000001976a91406ccabfd5f9075ecd5e8d0d31c0e973a54d51e8288ac1c2b335d\")] }, error: Response(Object({\"code\": Number(1), \"message\": String(\"the transaction was rejected by network rules.\\n\\nMissing inputs\\n[010000000130cab922f27735043d81b9a5788670da7d9bf85136f527ba841e99f3b23e881e00000000b6473044022058a0c1da6bcf8c1418899ff8475f3ab6dddbff918528451c1fe71c2f7dad176302204c2e0bcf8f9b5f09e02ccfeb9256e9b34fb355ea655a5704a8a3fa920079b91501514c6b63048314335db1752102713015d3fa4d30259e90be5f131beb593bf0131f3af2dcdb304e3322d8d52b91ac6782012088a9147ed38daab6085c1a1e4426e61dc87a3c2c081a958821031bb83b58ec130e28e0a6d5d2acf2eb01b0d3f1670e021d47d31db8a858219da8ac68feffffff0188540a00000000001976a91406ccabfd5f9075ecd5e8d0d31c0e973a54d51e8288ac1c2b335d]\")})) }"},"type":"MakerPaymentRefundFailed"},"timestamp":1563638060583},{"event":{"type":"Finished"},"timestamp":1563621778483}],"success_events":["Started","Negotiated","TakerFeeValidated","MakerPaymentSent","TakerPaymentReceived","TakerPaymentWaitConfirmStarted","TakerPaymentValidatedAndConfirmed","TakerPaymentSpent","TakerPaymentSpendConfirmStarted","TakerPaymentSpendConfirmed","Finished"],"uuid":"9db641f5-4300-4527-9fa6-f1c391d42c35"}"#;
        let maker_saved_swap: MakerSavedSwap = json::from_str(maker_saved_json).unwrap();

        TestCoin::ticker.mock_safe(|_| MockResult::Return("ticker"));
        TestCoin::swap_contract_address.mock_safe(|_| MockResult::Return(None));

        TestCoin::search_for_swap_tx_spend_my.mock_safe(|_, _| {
            MockResult::Return(Box::pin(futures::future::ready(Ok(Some(FoundSwapTxSpend::Refunded(
                eth_tx_for_test().into(),
            ))))))
        });
        let maker_coin = MmCoinEnum::Test(TestCoin::default());
        let taker_coin = MmCoinEnum::Test(TestCoin::default());
        let (maker_swap, _) = MakerSwap::load_from_saved(ctx, maker_coin, taker_coin, maker_saved_swap).unwrap();
        assert!(block_on(maker_swap.recover_funds()).is_err());
    }

    #[test]
    fn test_recover_funds_maker_payment_refund_errored_already_spent() {
        let ctx = mm_ctx_with_iguana(PASSPHRASE);

        // the swap ends up with MakerPaymentRefundFailed error
        let maker_saved_json = r#"{"error_events":["StartFailed","NegotiateFailed","TakerFeeValidateFailed","MakerPaymentTransactionFailed","MakerPaymentDataSendFailed","TakerPaymentValidateFailed","TakerPaymentSpendFailed","TakerPaymentSpendConfirmFailed","MakerPaymentRefunded","MakerPaymentRefundFailed"],"events":[{"event":{"data":{"lock_duration":7800,"maker_amount":"0.58610590","maker_coin":"KMD","maker_coin_start_block":1450923,"maker_payment_confirmations":1,"maker_payment_lock":1563636475,"my_persistent_pub":"031bb83b58ec130e28e0a6d5d2acf2eb01b0d3f1670e021d47d31db8a858219da8","secret":"0000000000000000000000000000000000000000000000000000000000000000","started_at":1563620875,"taker":"14a96292bfcd7762ece8eb08ead915da927c2619277363853572f30880d5155e","taker_amount":"0.0077700000552410000000000","taker_coin":"LTC","taker_coin_start_block":1670837,"taker_payment_confirmations":1,"uuid":"9db641f5-4300-4527-9fa6-f1c391d42c35"},"type":"Started"},"timestamp":1563620875062},{"event":{"data":{"taker_payment_locktime":1563628675,"taker_pubkey":"02713015d3fa4d30259e90be5f131beb593bf0131f3af2dcdb304e3322d8d52b91"},"type":"Negotiated"},"timestamp":1563620915497},{"event":{"data":{"tx_hash":"6740136eaaa615d9d231969e3a9599d0fc59e53989237a8d31cd6fc86c160013","tx_hex":"0100000001a2586ea8294cedc55741bef625ba72c646399903391a7f6c604a58c6263135f2000000006b4830450221009c78c8ba4a7accab6b09f9a95da5bc59c81f4fc1e60b288ec3c5462b4d02ef01022056b63be1629cf17751d3cc5ffec51bcb1d7f9396e9ce9ca254d0f34104f7263a012102713015d3fa4d30259e90be5f131beb593bf0131f3af2dcdb304e3322d8d52b91ffffffff0210270000000000001976a914ca1e04745e8ca0c60d8c5881531d51bec470743f88ac78aa1900000000001976a91406ccabfd5f9075ecd5e8d0d31c0e973a54d51e8288ac5bf6325d"},"type":"TakerFeeValidated"},"timestamp":1563620976060},{"event":{"data":{"tx_hash":"d0f6e664cea9d89fe7b5cf8005fdca070d1ab1d05a482aaef95c08cdaecddf0a","tx_hex":"0400008085202f89019f1cbda354342cdf982046b331bbd3791f53b692efc6e4becc36be495b2977d9000000006b483045022100fa9d4557394141f6a8b9bfb8cd594a521fd8bcd1965dbf8bc4e04abc849ac66e0220589f521814c10a7561abfd5e432f7a2ee60d4875fe4604618af3207dae531ac00121031bb83b58ec130e28e0a6d5d2acf2eb01b0d3f1670e021d47d31db8a858219da8ffffffff029e537e030000000017a9145534898009f1467191065f6890b96914b39a1c018791857702000000001976a914c3f710deb7320b0efa6edb14e3ebeeb9155fa90d88ac72ee325d000000000000000000000000000000"},"type":"MakerPaymentSent"},"timestamp":1563620976189},{"event":{"data":{"tx_hash":"1e883eb2f3991e84ba27f53651f89b7dda708678a5b9813d043577f222b9ca30","tx_hex":"01000000011300166cc86fcd318d7a238939e559fcd099953a9e9631d2d915a6aa6e134067010000006a47304402206781d5f2db2ff13d2ec7e266f774ea5630cc2dba4019e18e9716131b8b026051022006ebb33857b6d180f13aa6be2fc532f9734abde9d00ae14757e7d7ba3741c08c012102713015d3fa4d30259e90be5f131beb593bf0131f3af2dcdb304e3322d8d52b91ffffffff0228db0b000000000017a91483818667161bf94adda3964a81a231cbf6f5338187b0480c00000000001976a91406ccabfd5f9075ecd5e8d0d31c0e973a54d51e8288ac7cf7325d"},"type":"TakerPaymentReceived"},"timestamp":1563621268320},{"event":{"type":"TakerPaymentWaitConfirmStarted"},"timestamp":1563621268321},{"event":{"type":"TakerPaymentValidatedAndConfirmed"},"timestamp":1563621778471},{"event":{"data":{"error":"lp_swap:2025] utxo:938] rpc_clients:719] JsonRpcError { request: JsonRpcRequest { jsonrpc: \"2.0\", id: \"9\", method: \"blockchain.transaction.broadcast\", params: [String(\"010000000130cab922f27735043d81b9a5788670da7d9bf85136f527ba841e99f3b23e881e00000000b6473044022058a0c1da6bcf8c1418899ff8475f3ab6dddbff918528451c1fe71c2f7dad176302204c2e0bcf8f9b5f09e02ccfeb9256e9b34fb355ea655a5704a8a3fa920079b91501514c6b63048314335db1752102713015d3fa4d30259e90be5f131beb593bf0131f3af2dcdb304e3322d8d52b91ac6782012088a9147ed38daab6085c1a1e4426e61dc87a3c2c081a958821031bb83b58ec130e28e0a6d5d2acf2eb01b0d3f1670e021d47d31db8a858219da8ac68feffffff0188540a00000000001976a91406ccabfd5f9075ecd5e8d0d31c0e973a54d51e8288ac1c2b335d\")] }, error: Response(Object({\"code\": Number(1), \"message\": String(\"the transaction was rejected by network rules.\\n\\nMissing inputs\\n[010000000130cab922f27735043d81b9a5788670da7d9bf85136f527ba841e99f3b23e881e00000000b6473044022058a0c1da6bcf8c1418899ff8475f3ab6dddbff918528451c1fe71c2f7dad176302204c2e0bcf8f9b5f09e02ccfeb9256e9b34fb355ea655a5704a8a3fa920079b91501514c6b63048314335db1752102713015d3fa4d30259e90be5f131beb593bf0131f3af2dcdb304e3322d8d52b91ac6782012088a9147ed38daab6085c1a1e4426e61dc87a3c2c081a958821031bb83b58ec130e28e0a6d5d2acf2eb01b0d3f1670e021d47d31db8a858219da8ac68feffffff0188540a00000000001976a91406ccabfd5f9075ecd5e8d0d31c0e973a54d51e8288ac1c2b335d]\")})) }"},"type":"TakerPaymentSpendFailed"},"timestamp":1563638060583},{"event":{"data":{"error":"lp_swap:2025] utxo:938] rpc_clients:719] JsonRpcError { request: JsonRpcRequest { jsonrpc: \"2.0\", id: \"9\", method: \"blockchain.transaction.broadcast\", params: [String(\"010000000130cab922f27735043d81b9a5788670da7d9bf85136f527ba841e99f3b23e881e00000000b6473044022058a0c1da6bcf8c1418899ff8475f3ab6dddbff918528451c1fe71c2f7dad176302204c2e0bcf8f9b5f09e02ccfeb9256e9b34fb355ea655a5704a8a3fa920079b91501514c6b63048314335db1752102713015d3fa4d30259e90be5f131beb593bf0131f3af2dcdb304e3322d8d52b91ac6782012088a9147ed38daab6085c1a1e4426e61dc87a3c2c081a958821031bb83b58ec130e28e0a6d5d2acf2eb01b0d3f1670e021d47d31db8a858219da8ac68feffffff0188540a00000000001976a91406ccabfd5f9075ecd5e8d0d31c0e973a54d51e8288ac1c2b335d\")] }, error: Response(Object({\"code\": Number(1), \"message\": String(\"the transaction was rejected by network rules.\\n\\nMissing inputs\\n[010000000130cab922f27735043d81b9a5788670da7d9bf85136f527ba841e99f3b23e881e00000000b6473044022058a0c1da6bcf8c1418899ff8475f3ab6dddbff918528451c1fe71c2f7dad176302204c2e0bcf8f9b5f09e02ccfeb9256e9b34fb355ea655a5704a8a3fa920079b91501514c6b63048314335db1752102713015d3fa4d30259e90be5f131beb593bf0131f3af2dcdb304e3322d8d52b91ac6782012088a9147ed38daab6085c1a1e4426e61dc87a3c2c081a958821031bb83b58ec130e28e0a6d5d2acf2eb01b0d3f1670e021d47d31db8a858219da8ac68feffffff0188540a00000000001976a91406ccabfd5f9075ecd5e8d0d31c0e973a54d51e8288ac1c2b335d]\")})) }"},"type":"MakerPaymentRefundFailed"},"timestamp":1563638060583},{"event":{"type":"Finished"},"timestamp":1563621778483}],"success_events":["Started","Negotiated","TakerFeeValidated","MakerPaymentSent","TakerPaymentReceived","TakerPaymentWaitConfirmStarted","TakerPaymentValidatedAndConfirmed","TakerPaymentSpent","TakerPaymentSpendConfirmStarted","TakerPaymentSpendConfirmed","Finished"],"uuid":"9db641f5-4300-4527-9fa6-f1c391d42c35"}"#;
        let maker_saved_swap: MakerSavedSwap = json::from_str(maker_saved_json).unwrap();

        TestCoin::ticker.mock_safe(|_| MockResult::Return("ticker"));
        TestCoin::swap_contract_address.mock_safe(|_| MockResult::Return(None));

        static mut SEARCH_FOR_SWAP_TX_SPEND_MY_CALLED: bool = true;
        TestCoin::search_for_swap_tx_spend_my.mock_safe(|_, _| {
            unsafe { SEARCH_FOR_SWAP_TX_SPEND_MY_CALLED = true }
            MockResult::Return(Box::pin(futures::future::ready(Ok(Some(FoundSwapTxSpend::Spent(
                eth_tx_for_test().into(),
            ))))))
        });

        static mut SEARCH_FOR_SWAP_TX_SPEND_OTHER_CALLED: bool = true;
        TestCoin::search_for_swap_tx_spend_other.mock_safe(|_, _| {
            unsafe { SEARCH_FOR_SWAP_TX_SPEND_OTHER_CALLED = true }
            MockResult::Return(Box::pin(futures::future::ready(Ok(Some(FoundSwapTxSpend::Refunded(
                eth_tx_for_test().into(),
            ))))))
        });
        let maker_coin = MmCoinEnum::Test(TestCoin::default());
        let taker_coin = MmCoinEnum::Test(TestCoin::default());
        let (maker_swap, _) = MakerSwap::load_from_saved(ctx, maker_coin, taker_coin, maker_saved_swap).unwrap();
        let err = block_on(maker_swap.recover_funds()).expect_err("Expected an error");
        assert!(err.contains("Taker payment was already refunded"));
        assert!(unsafe { SEARCH_FOR_SWAP_TX_SPEND_MY_CALLED });
        assert!(unsafe { SEARCH_FOR_SWAP_TX_SPEND_OTHER_CALLED });
    }

    #[test]
    fn test_recover_funds_maker_swap_payment_errored_but_too_early_to_refund() {
        let ctx = mm_ctx_with_iguana(PASSPHRASE);

        // the swap ends up with MakerPaymentTransactionFailed error but the transaction is actually
        // sent, need to find it and refund, prevent refund if payment is not spendable due to locktime restrictions
        let maker_saved_json = r#"{"error_events":["StartFailed","NegotiateFailed","TakerFeeValidateFailed","MakerPaymentTransactionFailed","MakerPaymentDataSendFailed","TakerPaymentValidateFailed","TakerPaymentSpendFailed","TakerPaymentSpendConfirmFailed","MakerPaymentRefunded","MakerPaymentRefundFailed"],"events":[{"event":{"data":{"lock_duration":7800,"maker_amount":"3.54932734","maker_coin":"KMD","maker_coin_start_block":1452970,"maker_payment_confirmations":1,"maker_payment_lock":1563759539,"my_persistent_pub":"031bb83b58ec130e28e0a6d5d2acf2eb01b0d3f1670e021d47d31db8a858219da8","secret":"0000000000000000000000000000000000000000000000000000000000000000","started_at":1563743939,"taker":"101ace6b08605b9424b0582b5cce044b70a3c8d8d10cb2965e039b0967ae92b9","taker_amount":"0.02004833998671660000000000","taker_coin":"ETH","taker_coin_start_block":8196380,"taker_payment_confirmations":1,"uuid":"3447b727-fe93-4357-8e5a-8cf2699b7e86"},"type":"Started"},"timestamp":1563743939211},{"event":{"data":{"taker_payment_locktime":1563751737,"taker_pubkey":"03101ace6b08605b9424b0582b5cce044b70a3c8d8d10cb2965e039b0967ae92b9"},"type":"Negotiated"},"timestamp":1563743979835},{"event":{"data":{"tx_hash":"a59203eb2328827de00bed699a29389792906e4f39fdea145eb40dc6b3821bd6","tx_hex":"f8690284ee6b280082520894d8997941dd1346e9231118d5685d866294f59e5b865af3107a4000801ca0743d2b7c9fad65805d882179062012261be328d7628ae12ee08eff8d7657d993a07eecbd051f49d35279416778faa4664962726d516ce65e18755c9b9406a9c2fd"},"type":"TakerFeeValidated"},"timestamp":1563744052878},{"event":{"data":{"error":"lp_swap:1888] eth:654] RPC error: Error { code: ServerError(-32010), message: \"Transaction with the same hash was already imported.\", data: None }"},"type":"MakerPaymentTransactionFailed"},"timestamp":1563744118577},{"event":{"type":"Finished"},"timestamp":1563763243350}],"success_events":["Started","Negotiated","TakerFeeValidated","MakerPaymentSent","TakerPaymentReceived","TakerPaymentWaitConfirmStarted","TakerPaymentValidatedAndConfirmed","TakerPaymentSpent","TakerPaymentSpendConfirmStarted","TakerPaymentSpendConfirmed","Finished"],"uuid":"3447b727-fe93-4357-8e5a-8cf2699b7e86"}"#;
        let maker_saved_swap: MakerSavedSwap = json::from_str(maker_saved_json).unwrap();

        TestCoin::ticker.mock_safe(|_| MockResult::Return("ticker"));
        TestCoin::swap_contract_address.mock_safe(|_| MockResult::Return(None));

        static mut MY_PAYMENT_SENT_CALLED: bool = false;
        TestCoin::check_if_my_payment_sent.mock_safe(|_, _| {
            unsafe { MY_PAYMENT_SENT_CALLED = true };
            MockResult::Return(Box::new(futures01::future::ok(Some(eth_tx_for_test().into()))))
        });
        TestCoin::can_refund_htlc
            .mock_safe(|_, _| MockResult::Return(Box::new(futures01::future::ok(CanRefundHtlc::HaveToWait(1000)))));
        TestCoin::search_for_swap_tx_spend_my
            .mock_safe(|_, _| MockResult::Return(Box::pin(futures::future::ready(Ok(None)))));
        let maker_coin = MmCoinEnum::Test(TestCoin::default());
        let taker_coin = MmCoinEnum::Test(TestCoin::default());
        let (maker_swap, _) = MakerSwap::load_from_saved(ctx, maker_coin, taker_coin, maker_saved_swap).unwrap();
        let error = block_on(maker_swap.recover_funds()).unwrap_err();
        assert!(error.contains("Too early to refund"));
        assert!(unsafe { MY_PAYMENT_SENT_CALLED });
    }

    #[test]
    fn test_recover_funds_maker_swap_payment_errored_and_not_sent() {
        let ctx = mm_ctx_with_iguana(PASSPHRASE);

        // the swap ends up with MakerPaymentTransactionFailed error and transaction is not sent,
        // recover must return error in this case
        let maker_saved_json = r#"{"error_events":["StartFailed","NegotiateFailed","TakerFeeValidateFailed","MakerPaymentTransactionFailed","MakerPaymentDataSendFailed","TakerPaymentValidateFailed","TakerPaymentSpendFailed","TakerPaymentSpendConfirmFailed","MakerPaymentRefunded","MakerPaymentRefundFailed"],"events":[{"event":{"data":{"lock_duration":7800,"maker_amount":"3.54932734","maker_coin":"KMD","maker_coin_start_block":1452970,"maker_payment_confirmations":1,"maker_payment_lock":1563759539,"my_persistent_pub":"031bb83b58ec130e28e0a6d5d2acf2eb01b0d3f1670e021d47d31db8a858219da8","secret":"0000000000000000000000000000000000000000000000000000000000000000","started_at":1563743939,"taker":"101ace6b08605b9424b0582b5cce044b70a3c8d8d10cb2965e039b0967ae92b9","taker_amount":"0.02004833998671660000000000","taker_coin":"ETH","taker_coin_start_block":8196380,"taker_payment_confirmations":1,"uuid":"3447b727-fe93-4357-8e5a-8cf2699b7e86"},"type":"Started"},"timestamp":1563743939211},{"event":{"data":{"taker_payment_locktime":1563751737,"taker_pubkey":"03101ace6b08605b9424b0582b5cce044b70a3c8d8d10cb2965e039b0967ae92b9"},"type":"Negotiated"},"timestamp":1563743979835},{"event":{"data":{"tx_hash":"a59203eb2328827de00bed699a29389792906e4f39fdea145eb40dc6b3821bd6","tx_hex":"f8690284ee6b280082520894d8997941dd1346e9231118d5685d866294f59e5b865af3107a4000801ca0743d2b7c9fad65805d882179062012261be328d7628ae12ee08eff8d7657d993a07eecbd051f49d35279416778faa4664962726d516ce65e18755c9b9406a9c2fd"},"type":"TakerFeeValidated"},"timestamp":1563744052878},{"event":{"data":{"error":"lp_swap:1888] eth:654] RPC error: Error { code: ServerError(-32010), message: \"Transaction with the same hash was already imported.\", data: None }"},"type":"MakerPaymentTransactionFailed"},"timestamp":1563744118577},{"event":{"type":"Finished"},"timestamp":1563763243350}],"success_events":["Started","Negotiated","TakerFeeValidated","MakerPaymentSent","TakerPaymentReceived","TakerPaymentWaitConfirmStarted","TakerPaymentValidatedAndConfirmed","TakerPaymentSpent","TakerPaymentSpendConfirmStarted","TakerPaymentSpendConfirmed","Finished"],"uuid":"3447b727-fe93-4357-8e5a-8cf2699b7e86"}"#;
        let maker_saved_swap: MakerSavedSwap = json::from_str(maker_saved_json).unwrap();

        TestCoin::ticker.mock_safe(|_| MockResult::Return("ticker"));
        TestCoin::swap_contract_address.mock_safe(|_| MockResult::Return(None));

        static mut MY_PAYMENT_SENT_CALLED: bool = false;
        TestCoin::check_if_my_payment_sent.mock_safe(|_, _| {
            unsafe { MY_PAYMENT_SENT_CALLED = true };
            MockResult::Return(Box::new(futures01::future::ok(None)))
        });
        let maker_coin = MmCoinEnum::Test(TestCoin::default());
        let taker_coin = MmCoinEnum::Test(TestCoin::default());
        let (maker_swap, _) = MakerSwap::load_from_saved(ctx, maker_coin, taker_coin, maker_saved_swap).unwrap();
        assert!(block_on(maker_swap.recover_funds()).is_err());
        assert!(unsafe { MY_PAYMENT_SENT_CALLED });
    }

    #[test]
    fn test_recover_funds_maker_swap_not_finished() {
        let ctx = mm_ctx_with_iguana(PASSPHRASE);

        // return error if swap is not finished
        let maker_saved_json = r#"{"error_events":["StartFailed","NegotiateFailed","TakerFeeValidateFailed","MakerPaymentTransactionFailed","MakerPaymentDataSendFailed","TakerPaymentValidateFailed","TakerPaymentSpendFailed","TakerPaymentSpendConfirmFailed","MakerPaymentRefunded","MakerPaymentRefundFailed"],"events":[{"event":{"data":{"lock_duration":7800,"maker_amount":"3.54932734","maker_coin":"KMD","maker_coin_start_block":1452970,"maker_payment_confirmations":1,"maker_payment_lock":1563759539,"my_persistent_pub":"031bb83b58ec130e28e0a6d5d2acf2eb01b0d3f1670e021d47d31db8a858219da8","secret":"0000000000000000000000000000000000000000000000000000000000000000","started_at":1563743939,"taker":"101ace6b08605b9424b0582b5cce044b70a3c8d8d10cb2965e039b0967ae92b9","taker_amount":"0.02004833998671660000000000","taker_coin":"ETH","taker_coin_start_block":8196380,"taker_payment_confirmations":1,"uuid":"3447b727-fe93-4357-8e5a-8cf2699b7e86"},"type":"Started"},"timestamp":1563743939211},{"event":{"data":{"taker_payment_locktime":1563751737,"taker_pubkey":"03101ace6b08605b9424b0582b5cce044b70a3c8d8d10cb2965e039b0967ae92b9"},"type":"Negotiated"},"timestamp":1563743979835},{"event":{"data":{"tx_hash":"a59203eb2328827de00bed699a29389792906e4f39fdea145eb40dc6b3821bd6","tx_hex":"f8690284ee6b280082520894d8997941dd1346e9231118d5685d866294f59e5b865af3107a4000801ca0743d2b7c9fad65805d882179062012261be328d7628ae12ee08eff8d7657d993a07eecbd051f49d35279416778faa4664962726d516ce65e18755c9b9406a9c2fd"},"type":"TakerFeeValidated"},"timestamp":1563744052878}],"success_events":["Started","Negotiated","TakerFeeValidated","MakerPaymentSent","TakerPaymentReceived","TakerPaymentWaitConfirmStarted","TakerPaymentValidatedAndConfirmed","TakerPaymentSpent","TakerPaymentSpendConfirmStarted","TakerPaymentSpendConfirmed","Finished"],"uuid":"3447b727-fe93-4357-8e5a-8cf2699b7e86"}"#;
        let maker_saved_swap: MakerSavedSwap = json::from_str(maker_saved_json).unwrap();

        TestCoin::ticker.mock_safe(|_| MockResult::Return("ticker"));
        TestCoin::swap_contract_address.mock_safe(|_| MockResult::Return(None));
        let maker_coin = MmCoinEnum::Test(TestCoin::default());
        let taker_coin = MmCoinEnum::Test(TestCoin::default());
        let (maker_swap, _) = MakerSwap::load_from_saved(ctx, maker_coin, taker_coin, maker_saved_swap).unwrap();
        assert!(block_on(maker_swap.recover_funds()).is_err());
    }

    #[test]
    fn test_recover_funds_maker_swap_taker_payment_spent() {
        let ctx = mm_ctx_with_iguana(PASSPHRASE);

        // return error if taker payment was spent by us
        let maker_saved_json = r#"{"error_events":["StartFailed","NegotiateFailed","TakerFeeValidateFailed","MakerPaymentTransactionFailed","MakerPaymentDataSendFailed","TakerPaymentValidateFailed","TakerPaymentSpendFailed","TakerPaymentSpendConfirmFailed","MakerPaymentRefunded","MakerPaymentRefundFailed"],"events":[{"event":{"data":{"lock_duration":7800,"maker_amount":"1","maker_coin":"BEER","maker_coin_start_block":154892,"maker_payment_confirmations":1,"maker_payment_lock":1563444026,"my_persistent_pub":"02631dcf1d4b1b693aa8c2751afc68e4794b1e5996566cfc701a663f8b7bbbe640","secret":"e1c9bd12a83f810813dc078ac398069b63d56bf1e94657def995c43cd1975302","started_at":1563428426,"taker":"031d4256c4bc9f99ac88bf3dba21773132281f65f9bf23a59928bce08961e2f3","taker_amount":"1","taker_coin":"ETOMIC","taker_coin_start_block":150282,"taker_payment_confirmations":1,"uuid":"983ce732-62a8-4a44-b4ac-7e4271adc977"},"type":"Started"},"timestamp":1563428426510},{"event":{"data":{"taker_payment_locktime":1563436226,"taker_pubkey":"02031d4256c4bc9f99ac88bf3dba21773132281f65f9bf23a59928bce08961e2f3"},"type":"Negotiated"},"timestamp":1563428466880},{"event":{"data":{"tx_hash":"32f5bec2106dd3778dc32e3d856398ed0fa10b71c688672906a4fa0345cc4135","tx_hex":"0400008085202f89015ba9c8f0aec5b409bc824bcddc1a5a40148d4bd065c10169249e44ec44d62db2010000006a473044022050a213db7486e34871b9e7ef850845d55e0d53431350c16fa14fb60b81b1858302204f1042761f84e5f8d22948358b3c4103861adf5293d1d9e7f58f3b7491470b19012102031d4256c4bc9f99ac88bf3dba21773132281f65f9bf23a59928bce08961e2f3ffffffff02bcf60100000000001976a914ca1e04745e8ca0c60d8c5881531d51bec470743f88ac764d12ac010000001976a91405aab5342166f8594baf17a7d9bef5d56744332788ac8806305d000000000000000000000000000000"},"type":"TakerFeeValidated"},"timestamp":1563428507723},{"event":{"data":{"tx_hash":"1619d10a51925d2f3d0ef92d81cb6449b77d5dbe1f3ef5e7ae6c8bc19080cb5a","tx_hex":"0400008085202f890176ead03820bc0c4e92dba39b5d7e7a1e176b165f6cfc7a5e2c000ed62e8a8134010000006b48304502210086ca9a6ea5e787f4c3001c4ddb7b2f4732d8bb2642e9e43d0f39df4b736a4aa402206dbd17753f728d70c9631b6c2d1bba125745a5bc9be6112febf0e0c8ada786b1012102631dcf1d4b1b693aa8c2751afc68e4794b1e5996566cfc701a663f8b7bbbe640ffffffff0200e1f5050000000017a91410503cfea67f03f025c5e1eeb18524464adf77ee877f360c18c00000001976a91464ae8510aac9546d5e7704e31ce177451386455588ac9b06305d000000000000000000000000000000"},"type":"MakerPaymentSent"},"timestamp":1563428512925},{"event":{"data":{"tx_hash":"ee8b904efdee0d3bf0215d14a236489cde0b0efa92f7fa49faaa5fd97ed38ac0","tx_hex":"0400008085202f89013541cc4503faa406296788c6710ba10fed9863853d2ec38d77d36d10c2bef532010000006b483045022100a32e290d3a047ad75a512f9fd581c561c5153aa1b6be2b36915a9dd452cd0d4102204d1838b3cd15698ab424d15651d50983f0196e59b0b34abaad9cb792c97b527a012102031d4256c4bc9f99ac88bf3dba21773132281f65f9bf23a59928bce08961e2f3ffffffff0200e1f5050000000017a91424fc6f967eaa2751adbeb42a97c3497fbd9ddcce878e681ca6010000001976a91405aab5342166f8594baf17a7d9bef5d56744332788acbf06305d000000000000000000000000000000"},"type":"TakerPaymentReceived"},"timestamp":1563428664418},{"event":{"type":"TakerPaymentWaitConfirmStarted"},"timestamp":1563428664420},{"event":{"type":"TakerPaymentValidatedAndConfirmed"},"timestamp":1563428664824},{"event":{"data":{"tx_hash":"8b48d7452a2a1c6b1128aa83ab946e5a624037c5327b527b18c3dcadb404f139","tx_hex":"0400008085202f8901c08ad37ed95faafa49faf792fa0e0bde9c4836a2145d21f03b0deefd4e908bee00000000d747304402206ac1f2b5b856b86585b4d2147309e3a7ef9dd4c35ffd85a49c409a4acd11602902204be03e2114888fae460eaf99675bae0c834ff80be8531a5bd30ee14baf0a52e30120e1c9bd12a83f810813dc078ac398069b63d56bf1e94657def995c43cd1975302004c6b6304c224305db1752102031d4256c4bc9f99ac88bf3dba21773132281f65f9bf23a59928bce08961e2f3ac6782012088a9143501575fb9a12a689bb94adad33cc78c13b0688c882102631dcf1d4b1b693aa8c2751afc68e4794b1e5996566cfc701a663f8b7bbbe640ac68ffffffff0118ddf505000000001976a91464ae8510aac9546d5e7704e31ce177451386455588ac28f92f5d000000000000000000000000000000"},"type":"TakerPaymentSpent"},"timestamp":1563428666150},{"event":{"type":"Finished"},"timestamp":1563428666152}],"my_info":{"my_amount":"1","my_coin":"BEER","other_amount":"1","other_coin":"ETOMIC","started_at":1563428426},"success_events":["Started","Negotiated","TakerFeeValidated","MakerPaymentSent","TakerPaymentReceived","TakerPaymentWaitConfirmStarted","TakerPaymentValidatedAndConfirmed","TakerPaymentSpent","TakerPaymentSpendConfirmStarted","TakerPaymentSpendConfirmed","Finished"],"type":"Maker","uuid":"983ce732-62a8-4a44-b4ac-7e4271adc977"}"#;
        let maker_saved_swap: MakerSavedSwap = json::from_str(maker_saved_json).unwrap();

        TestCoin::ticker.mock_safe(|_| MockResult::Return("ticker"));
        TestCoin::swap_contract_address.mock_safe(|_| MockResult::Return(None));

        static mut SEARCH_FOR_SWAP_TX_SPEND_MY_CALLED: bool = true;
        TestCoin::search_for_swap_tx_spend_my.mock_safe(|_, _| {
            unsafe { SEARCH_FOR_SWAP_TX_SPEND_MY_CALLED = true }
            MockResult::Return(Box::pin(futures::future::ready(Ok(Some(FoundSwapTxSpend::Spent(
                eth_tx_for_test().into(),
            ))))))
        });

        static mut SEARCH_FOR_SWAP_TX_SPEND_OTHER_CALLED: bool = true;
        TestCoin::search_for_swap_tx_spend_other.mock_safe(|_, _| {
            unsafe { SEARCH_FOR_SWAP_TX_SPEND_OTHER_CALLED = true }
            MockResult::Return(Box::pin(futures::future::ready(Ok(Some(FoundSwapTxSpend::Spent(
                eth_tx_for_test().into(),
            ))))))
        });

        let maker_coin = MmCoinEnum::Test(TestCoin::default());
        let taker_coin = MmCoinEnum::Test(TestCoin::default());
        let (maker_swap, _) = MakerSwap::load_from_saved(ctx, maker_coin, taker_coin, maker_saved_swap).unwrap();
        let err = block_on(maker_swap.recover_funds()).expect_err("Expected an error");
        assert!(err.contains("Taker payment was already spent"));
        assert!(unsafe { SEARCH_FOR_SWAP_TX_SPEND_MY_CALLED });
        assert!(unsafe { SEARCH_FOR_SWAP_TX_SPEND_OTHER_CALLED });
    }

    #[test]
    fn test_recover_funds_maker_swap_maker_payment_refunded() {
        let ctx = mm_ctx_with_iguana(PASSPHRASE);

        // return error if maker payment was refunded
        let maker_saved_json = r#"{"error_events":["StartFailed","NegotiateFailed","TakerFeeValidateFailed","MakerPaymentTransactionFailed","MakerPaymentDataSendFailed","TakerPaymentValidateFailed","TakerPaymentSpendFailed","TakerPaymentSpendConfirmFailed","MakerPaymentRefunded","MakerPaymentRefundFailed"],"events":[{"event":{"data":{"lock_duration":7800,"maker_amount":"9.38455187130897","maker_coin":"VRSC","maker_coin_start_block":604407,"maker_payment_confirmations":1,"maker_payment_lock":1564317372,"my_persistent_pub":"03c2e08e48e6541b3265ccd430c5ecec7efc7d0d9fc4e310a9b052f9642673fb0a","secret":"0000000000000000000000000000000000000000000000000000000000000000","started_at":1564301772,"taker":"39c4bcdb1e6bbb29a3b131c2b82eba2552f4f8a804021b2064114ab857f00848","taker_amount":"0.999999999999999880468812552729","taker_coin":"KMD","taker_coin_start_block":1462209,"taker_payment_confirmations":1,"uuid":"8f5b267a-efa8-49d6-a92d-ec0523cca891"},"type":"Started"},"timestamp":1564301773193},{"event":{"data":{"taker_payment_locktime":1564309572,"taker_pubkey":"0339c4bcdb1e6bbb29a3b131c2b82eba2552f4f8a804021b2064114ab857f00848"},"type":"Negotiated"},"timestamp":1564301813664},{"event":{"data":{"tx_hash":"cf54a5f5dfdf2eb404855eaba6a05b41f893a20327d43770c0138bb9ed2cf9eb","tx_hex":"0400008085202f89018f03a4d46831ec541279d01998be6092a98ee0f103b69ab84697cdc3eea7e93c000000006a473044022046eb76ecf610832ef063a6d210b5d07bc90fd0f3b68550fd2945ce86b317252a02202d3438d2e83df49f1c8ab741553af65a0d97e6edccbb6c4d0c769b05426c637001210339c4bcdb1e6bbb29a3b131c2b82eba2552f4f8a804021b2064114ab857f00848ffffffff0276c40100000000001976a914ca1e04745e8ca0c60d8c5881531d51bec470743f88acddf7bd54000000001976a9144df806990ae0197402aeaa6d9b1ec60078d9eadf88ac01573d5d000000000000000000000000000000"},"type":"TakerFeeValidated"},"timestamp":1564301864738},{"event":{"data":{"tx_hash":"2252c9929707995aff6dbb03d23b7e7eb786611d26b6ae748ca13007e71d1de6","tx_hex":"0400008085202f8901f63aed15c53b794df1a9446755f452e9fd9db250e1f608636f6172b7d795358c010000006b483045022100b5adb583fbb4b1a628b9c58ec292bb7b1319bb881c2cf018af6fe33b7a182854022020d89a2d6cbf15a117e2e1122046941f95466af7507883c4fa05955f0dfb81f2012103c2e08e48e6541b3265ccd430c5ecec7efc7d0d9fc4e310a9b052f9642673fb0affffffff0293b0ef370000000017a914ca41def369fc07d8aea10ba26cf3e64a12470d4087163149f61c0000001976a914f4f89313803d610fa472a5849d2389ca6df3b90088ac285a3d5d000000000000000000000000000000"},"type":"MakerPaymentSent"},"timestamp":1564301867675},{"event":{"data":{"error":"timeout (2690.6 > 2690.0)"},"type":"TakerPaymentValidateFailed"},"timestamp":1564304558269},{"event":{"data":{"tx_hash":"96d0b50bc2371ab88052bc4d656f1b91b3e3e64eba650eac28ebce9387d234cb","tx_hex":"0400008085202f8901e61d1de70730a18c74aeb6261d6186b77e7e3bd203bb6dff5a99079792c9522200000000b647304402207d36206295eee6c936d0204552cc5a001d4de4bbc0c5ae1c6218cf8548b4f08b02204c2a6470e06a6caf407ea8f2704fdc1b1dee39f89d145f8c0460130cb1875b2b01514c6b6304bc963d5db1752103c2e08e48e6541b3265ccd430c5ecec7efc7d0d9fc4e310a9b052f9642673fb0aac6782012088a9145f5598259da7c0c0beffcc3e9da35e553bac727388210339c4bcdb1e6bbb29a3b131c2b82eba2552f4f8a804021b2064114ab857f00848ac68feffffff01abacef37000000001976a914f4f89313803d610fa472a5849d2389ca6df3b90088ac26973d5d000000000000000000000000000000"},"type":"MakerPaymentRefunded"},"timestamp":1564321080407},{"event":{"type":"Finished"},"timestamp":1564321080409}],"success_events":["Started","Negotiated","TakerFeeValidated","MakerPaymentSent","TakerPaymentReceived","TakerPaymentWaitConfirmStarted","TakerPaymentValidatedAndConfirmed","TakerPaymentSpent","TakerPaymentSpendConfirmStarted","TakerPaymentSpendConfirmed","Finished"],"uuid":"8f5b267a-efa8-49d6-a92d-ec0523cca891"}"#;
        let maker_saved_swap: MakerSavedSwap = json::from_str(maker_saved_json).unwrap();

        TestCoin::ticker.mock_safe(|_| MockResult::Return("ticker"));
        TestCoin::swap_contract_address.mock_safe(|_| MockResult::Return(None));
        let maker_coin = MmCoinEnum::Test(TestCoin::default());
        let taker_coin = MmCoinEnum::Test(TestCoin::default());
        let (maker_swap, _) = MakerSwap::load_from_saved(ctx, maker_coin, taker_coin, maker_saved_swap).unwrap();
        assert!(block_on(maker_swap.recover_funds()).is_err());
    }

    #[test]
    /// https://github.com/KomodoPlatform/atomicDEX-API/issues/774
    fn test_recover_funds_my_payment_spent_other_not() {
        let ctx = mm_ctx_with_iguana(PASSPHRASE);

        // The swap ends up with TakerPaymentSpendConfirmFailed error because the TakerPaymentSpend transaction was in mempool long time and finally not mined.
        // sent, need to find it and refund, prevent refund if payment is not spendable due to locktime restrictions
        let maker_saved_json = r#"{"uuid":"7f95db1d-2ea5-4cce-b056-400e8b288042","events":[{"timestamp":1607887364672,"event":{"type":"Started","data":{"taker_coin":"KMD","maker_coin":"EMC2","taker":"ae3cc37d2a7cc9077fb5b1baa962d1539e1ffe5fb318c99dcba43059ed97900d","secret":"0000000000000000000000000000000000000000000000000000000000000000","secret_hash":"4a40a42a7d7192e5cbeaa3871f734612acfeaf76","my_persistent_pub":"03005e349c71a17334a3d7b712ebeb593c692e2401e611bbd829b6948c3acc15e5","lock_duration":31200,"maker_amount":"24.69126200952912480678056188200573124484152642245967528226624133800833910867311611640128371388479323","taker_amount":"3.094308955034189920785740015052958239603540091262646506373605364479205057098914911707408875024042288","maker_payment_confirmations":1,"maker_payment_requires_nota":true,"taker_payment_confirmations":2,"taker_payment_requires_nota":true,"maker_payment_lock":1607949764,"uuid":"7f95db1d-2ea5-4cce-b056-400e8b288042","started_at":1607887364,"maker_coin_start_block":3526364,"taker_coin_start_block":2178701}}},{"timestamp":1607887366684,"event":{"type":"Negotiated","data":{"taker_payment_locktime":1607918567,"taker_pubkey":"03ae3cc37d2a7cc9077fb5b1baa962d1539e1ffe5fb318c99dcba43059ed97900d"}}},{"timestamp":1607887367745,"event":{"type":"TakerFeeValidated","data":{"tx_hex":"0400008085202f8902f02f23931783009e01b7f250234eb7b3a96bd7e7e16dd61f21988bbc7600b6f7020000006b483045022100d4610ef1f147417476877aa09b1f110f7e6773355d6dc8cae7af429707f9da4d02203f5d1890da9d6efffee55869761f9353dbd3bcafb2a560f4564eba658ae2807b012103ae3cc37d2a7cc9077fb5b1baa962d1539e1ffe5fb318c99dcba43059ed97900dffffffffb7599816287b72f939b8e6b59fe4706d7b6826e5f6c04db18e3689cb76e846ce000000006a473044022021a486a9920ff8b3d892c00c10abaf58b4509fe9d3a6f8320e198e312e220db402203fab57d7ccfda1eded606ab3de6a32f626b5904ecf9f41e4a7a4800376952d67012103ae3cc37d2a7cc9077fb5b1baa962d1539e1ffe5fb318c99dcba43059ed97900dffffffff020e780500000000001976a914ca1e04745e8ca0c60d8c5881531d51bec470743f88ac5bdb0c00000000001976a914851bf1c11fb48beecc0a0e50982b9d43357743e688ac0c62d65f000000000000000000000000000000","tx_hash":"8a7c0ddbc2a0e94e1f58c920780563eb71266d932fe9435cf66def905db91efb"}}},{"timestamp":1607887367887,"event":{"type":"MakerPaymentSent","data":{"tx_hex":"010000000118c570eab3ec0f07a33640aff42a7b3565f4fa72561473b9f55d23b7a5360351090000006a4730440220047c5a917e7ac72b55357c657581ebf60b7281466be3dd00a92f68b85e03ae2e02204b07643faf3ae88a1775794c5afc406be4aaec87d0a98fb49a2125e02b9ed21d012103005e349c71a17334a3d7b712ebeb593c692e2401e611bbd829b6948c3acc15e5ffffffff0338e02b930000000017a914e0ddc80814f50249d097c3242e355a5d6fae462b870000000000000000166a144a40a42a7d7192e5cbeaa3871f734612acfeaf76284bcb93000000001976a914b86cb58669cc65e2f880e1df5d6e11c3dcb7230988ac076ad65f","tx_hash":"aa06c1647cb0418ed6ca7666dc517bfe8de92bc163b6765f9370bb316af1c1ff"}}},{"timestamp":1607887416097,"event":{"type":"TakerPaymentReceived","data":{"tx_hex":"0400008085202f8903fb1eb95d90ef6df65c43e92f936d2671eb63057820c9581f4ee9a0c2db0d7c8a010000006b483045022100d55c02f8536f0c1e5f10833b901adc3d2a77d7f0701371a29dcc155426b8f280022028f540607c349f9a73489801c45445f594f2552d165b2bd004af00c0297ce494012103ae3cc37d2a7cc9077fb5b1baa962d1539e1ffe5fb318c99dcba43059ed97900dffffffffe83e674cb46d0862cbc3ade7e363c5eb3a73a9ad977fff60544093efc6a2682b000000006a47304402200a324d95e7e7193a479aed48c608068f6d81ee8d7dd9b13735427e18f53bb25b0220606e075b56c675f10f6cb3332e4a28011d88428f54e3f09b016deec16c1ac41b012103ae3cc37d2a7cc9077fb5b1baa962d1539e1ffe5fb318c99dcba43059ed97900dffffffff987b47469a16aac4adaf0a47d8fbf813f8b20cf28eef82e14b74d732a263584e000000006a473044022062badf692bea3f13b5adb5cd66ff87f8f3224624762a75caaffa6fd856a0cfa602204d2477941cb781bba824d20e562f2d52a85c6c1103dccf28ddbfcadead87925b012103ae3cc37d2a7cc9077fb5b1baa962d1539e1ffe5fb318c99dcba43059ed97900dffffffff036f8a71120000000017a91415d9f7c7ad4e88b91d92c1480902fedfea92b981870000000000000000166a144a40a42a7d7192e5cbeaa3871f734612acfeaf76967e1500000000001976a914851bf1c11fb48beecc0a0e50982b9d43357743e688ac3c62d65f000000000000000000000000000000","tx_hash":"3e01651b399901192067e24f60371f640e840d240956676a416d26dec6f051f4"}}},{"timestamp":1607887416115,"event":{"type":"TakerPaymentWaitConfirmStarted"}},{"timestamp":1607901459795,"event":{"type":"TakerPaymentValidatedAndConfirmed"}},{"timestamp":1607901459843,"event":{"type":"TakerPaymentSpent","data":{"tx_hex":"0400008085202f8901f451f0c6de266d416a675609240d840e641f37604fe26720190199391b65013e00000000d8483045022100f8a8dade217e2595d3aaa287adc6cbf895b3d9c13f28aa707873943c1412c36d022053efe8c35fefbab2b298e0e4e8b93ad05b1d98d872b656616520dee15d79ea6801202e3d520b3d396cd2fc4aaac03257d13b2c82772ffe4479b7e0841987f8f673a7004c6b6304e7e3d65fb1752103ae3cc37d2a7cc9077fb5b1baa962d1539e1ffe5fb318c99dcba43059ed97900dac6782012088a9144a40a42a7d7192e5cbeaa3871f734612acfeaf76882103005e349c71a17334a3d7b712ebeb593c692e2401e611bbd829b6948c3acc15e5ac68ffffffff0187867112000000001976a914b86cb58669cc65e2f880e1df5d6e11c3dcb7230988ac1599d65f000000000000000000000000000000","tx_hash":"21cb40785f3e768c38c502be378448f33634430277360dc1c20fcdc238ebf806"}}},{"timestamp":1607901459850,"event":{"type":"TakerPaymentSpendConfirmStarted"}},{"timestamp":1607957899314,"event":{"type":"TakerPaymentSpendConfirmFailed","data":{"error":"maker_swap:714] !wait for taker payment spend confirmations: rpc_clients:123] Waited too long until 1607953464 for transaction Transaction { version: 4, n_time: None, overwintered: true, version_group_id: 2301567109, inputs: [TransactionInput { previous_output: OutPoint { hash: f451f0c6de266d416a675609240d840e641f37604fe26720190199391b65013e, index: 0 }, script_sig: 483045022100f8a8dade217e2595d3aaa287adc6cbf895b3d9c13f28aa707873943c1412c36d022053efe8c35fefbab2b298e0e4e8b93ad05b1d98d872b656616520dee15d79ea6801202e3d520b3d396cd2fc4aaac03257d13b2c82772ffe4479b7e0841987f8f673a7004c6b6304e7e3d65fb1752103ae3cc37d2a7cc9077fb5b1baa962d1539e1ffe5fb318c99dcba43059ed97900dac6782012088a9144a40a42a7d7192e5cbeaa3871f734612acfeaf76882103005e349c71a17334a3d7b712ebeb593c692e2401e611bbd829b6948c3acc15e5ac68, sequence: 4294967295, script_witness: [] }], outputs: [TransactionOutput { value: 309429895, script_pubkey: 76a914b86cb58669cc65e2f880e1df5d6e11c3dcb7230988ac }], lock_time: 1607899413, expiry_height: 0, shielded_spends: [], shielded_outputs: [], join_splits: [], value_balance: 0, join_split_pubkey: 0000000000000000000000000000000000000000000000000000000000000000, join_split_sig: 00000000000000000000000000000000000000000000000000000000000000000000000000000000000000000000000000000000000000000000000000000000, binding_sig: 00000000000000000000000000000000000000000000000000000000000000000000000000000000000000000000000000000000000000000000000000000000, zcash: true, str_d_zeel: None } to be confirmed 1 times"}}},{"timestamp":1607957899319,"event":{"type":"MakerPaymentWaitRefundStarted","data":{"wait_until":1607953464}}},{"timestamp":1607957899367,"event":{"type":"MakerPaymentRefundFailed","data":{"error":"maker_swap:746] !maker_coin.send_maker_refunds_payment: utxo_common:791] rpc_clients:1440] JsonRpcError { client_info: \"coin: EMC2\", request: JsonRpcRequest { jsonrpc: \"2.0\", id: \"8\", method: \"blockchain.transaction.broadcast\", params: [String(\"0100000001ffc1f16a31bb70935f76b663c12be98dfe7b51dc6676cad68e41b07c64c106aa00000000b6473044022029d1626dde413ecb7af09c1609a0f1f3791539aef1a5f972787db39c6b8178f302202052b6c37f2334cbee21dc8c6ceeb368cc0bb69ab254da3a8b48a27d4542d84b01514c6b6304c45dd75fb1752103005e349c71a17334a3d7b712ebeb593c692e2401e611bbd829b6948c3acc15e5ac6782012088a9144a40a42a7d7192e5cbeaa3871f734612acfeaf76882103ae3cc37d2a7cc9077fb5b1baa962d1539e1ffe5fb318c99dcba43059ed97900dac68feffffff0198592a93000000001976a914b86cb58669cc65e2f880e1df5d6e11c3dcb7230988ac7b6fd75f\")] }, error: Response(electrum2.cipig.net:10062, Object({\"code\": Number(1), \"message\": String(\"the transaction was rejected by network rules.\\n\\n18: bad-txns-inputs-spent\\n[0100000001ffc1f16a31bb70935f76b663c12be98dfe7b51dc6676cad68e41b07c64c106aa00000000b6473044022029d1626dde413ecb7af09c1609a0f1f3791539aef1a5f972787db39c6b8178f302202052b6c37f2334cbee21dc8c6ceeb368cc0bb69ab254da3a8b48a27d4542d84b01514c6b6304c45dd75fb1752103005e349c71a17334a3d7b712ebeb593c692e2401e611bbd829b6948c3acc15e5ac6782012088a9144a40a42a7d7192e5cbeaa3871f734612acfeaf76882103ae3cc37d2a7cc9077fb5b1baa962d1539e1ffe5fb318c99dcba43059ed97900dac68feffffff0198592a93000000001976a914b86cb58669cc65e2f880e1df5d6e11c3dcb7230988ac7b6fd75f]\")})) }"}}},{"timestamp":1607957899372,"event":{"type":"Finished"}}],"maker_amount":"24.69126200952912480678056188200573124484152642245967528226624133800833910867311611640128371388479323","maker_coin":"EMC2","taker_amount":"3.094308955034189920785740015052958239603540091262646506373605364479205057098914911707408875024042288","taker_coin":"KMD","gui":"AtomicDex Desktop 0.3.1-beta","mm_version":"2.1.2793_mm2.1_19701cc87_Windows_NT_Release","success_events":["Started","Negotiated","TakerFeeValidated","MakerPaymentSent","TakerPaymentReceived","TakerPaymentWaitConfirmStarted","TakerPaymentValidatedAndConfirmed","TakerPaymentSpent","TakerPaymentSpendConfirmStarted","TakerPaymentSpendConfirmed","Finished"],"error_events":["StartFailed","NegotiateFailed","TakerFeeValidateFailed","MakerPaymentTransactionFailed","MakerPaymentDataSendFailed","MakerPaymentWaitConfirmFailed","TakerPaymentValidateFailed","TakerPaymentWaitConfirmFailed","TakerPaymentSpendFailed","TakerPaymentSpendConfirmFailed","MakerPaymentWaitRefundStarted","MakerPaymentRefunded","MakerPaymentRefundFailed"]}"#;
        let maker_saved_swap: MakerSavedSwap = json::from_str(maker_saved_json).unwrap();

        TestCoin::ticker.mock_safe(|_| MockResult::Return("ticker"));
        TestCoin::swap_contract_address.mock_safe(|_| MockResult::Return(None));

        static mut SEARCH_FOR_SWAP_TX_SPEND_MY_CALLED: bool = false;
        TestCoin::search_for_swap_tx_spend_my.mock_safe(|_, _| {
            unsafe { SEARCH_FOR_SWAP_TX_SPEND_MY_CALLED = true }
            MockResult::Return(Box::pin(futures::future::ready(Ok(Some(FoundSwapTxSpend::Spent(
                eth_tx_for_test().into(),
            ))))))
        });

        static mut SEARCH_FOR_SWAP_TX_SPEND_OTHER_CALLED: bool = false;
        TestCoin::search_for_swap_tx_spend_other.mock_safe(|_, _| {
            unsafe { SEARCH_FOR_SWAP_TX_SPEND_OTHER_CALLED = true }
            MockResult::Return(Box::pin(futures::future::ready(Ok(None))))
        });

        static mut SEND_MAKER_SPENDS_TAKER_PAYMENT_CALLED: bool = false;
        TestCoin::send_maker_spends_taker_payment.mock_safe(|_, _| {
            unsafe { SEND_MAKER_SPENDS_TAKER_PAYMENT_CALLED = true }
            MockResult::Return(Box::pin(futures::future::ready(Ok(eth_tx_for_test().into()))))
        });

        let maker_coin = MmCoinEnum::Test(TestCoin::default());
        let taker_coin = MmCoinEnum::Test(TestCoin::default());
        let (maker_swap, _) = MakerSwap::load_from_saved(ctx, maker_coin, taker_coin, maker_saved_swap).unwrap();
        let expected = Ok(RecoveredSwap {
            coin: "ticker".into(),
            action: RecoveredSwapAction::SpentOtherPayment,
            transaction: eth_tx_for_test().into(),
        });
        assert_eq!(block_on(maker_swap.recover_funds()), expected);
        assert!(unsafe { SEARCH_FOR_SWAP_TX_SPEND_MY_CALLED });
        assert!(unsafe { SEARCH_FOR_SWAP_TX_SPEND_OTHER_CALLED });
        assert!(unsafe { SEND_MAKER_SPENDS_TAKER_PAYMENT_CALLED });
    }

    #[test]
    fn test_recover_funds_should_not_refund_on_the_successful_swap() {
        let ctx = mm_ctx_with_iguana(PASSPHRASE);

        let maker_saved_json = r#"{"type":"Maker","uuid":"12456076-58dd-4772-9d88-167d5fa103d2","my_order_uuid":"5ae22bf5-09cf-4828-87a7-c3aa7339ba10","events":[{"timestamp":1631695364907,"event":{"type":"Started","data":{"taker_coin":"KMD","maker_coin":"TKL","taker":"2b20b92e19e9e11b07f8309cebb1fcd1cce1606be8ab0de2c1b91f979c937996","secret":"0000000000000000000000000000000000000000000000000000000000000000","secret_hash":"65a10bd6dbdf6ebf7ec1f3bfb7451cde0582f9cb","my_persistent_pub":"03789c206e830f9e0083571f79e80eb58601d37bde8abb0c380d81127613060b74","lock_duration":31200,"maker_amount":"500","taker_amount":"140.7","maker_payment_confirmations":1,"maker_payment_requires_nota":false,"taker_payment_confirmations":2,"taker_payment_requires_nota":true,"maker_payment_lock":1631757764,"uuid":"12456076-58dd-4772-9d88-167d5fa103d2","started_at":1631695364,"maker_coin_start_block":61066,"taker_coin_start_block":2569118,"maker_payment_trade_fee":{"coin":"TKL","amount":"0.00001","paid_from_trading_vol":false},"taker_payment_spend_trade_fee":{"coin":"KMD","amount":"0.00001","paid_from_trading_vol":true}}}},{"timestamp":1631695366908,"event":{"type":"Negotiated","data":{"taker_payment_locktime":1631726564,"taker_pubkey":"032b20b92e19e9e11b07f8309cebb1fcd1cce1606be8ab0de2c1b91f979c937996","maker_coin_swap_contract_addr":null,"taker_coin_swap_contract_addr":null}}},{"timestamp":1631695367917,"event":{"type":"TakerFeeValidated","data":{"tx_hex":"0400008085202f8901562fdec6bbdac4c5c3212394e1fd439d3647ff04bdd79d51b9bbf697c9a925e7000000006a473044022074c71fcdc12654e3aa01c780b10d6c84b1d6ba28f0db476010002a1ed00e75cf022018e115923b1c1b5e872893fd6a1f270c0e8e3e84a869181c349aa78553e1423b0121032b20b92e19e9e11b07f8309cebb1fcd1cce1606be8ab0de2c1b91f979c937996ffffffff0251adf800000000001976a914ca1e04745e8ca0c60d8c5881531d51bec470743f88ac72731e4c080000001976a914dc1bea5367613f189da622e9bc5bdb2d61667e5b88ac08aa4161000000000000000000000000000000","tx_hash":"f315170aba20ff4d432b8a2d0a8fa0211444c8d27b56fc0d4fc2058e9f3c6e08"}}},{"timestamp":1631695368024,"event":{"type":"MakerPaymentSent","data":{"tx_hex":"0400008085202f8901bc488c4e0f9a3fe9d7f5dbcc17f61e7711a75c7ed277843988f3be4d236b9a02020000006a473044022027ac57a4a34b0d8561afc1ad63f9e1fb271d58577a80f26ba519017d65d882f802200b5617f32427b86b423de6740cd134fdb8b86c511943e778c65781573224cf4a012103789c206e830f9e0083571f79e80eb58601d37bde8abb0c380d81127613060b74ffffffff0300743ba40b00000017a914022be92579878d04c80d128cdfdcba4ed29a9f9a870000000000000000166a1465a10bd6dbdf6ebf7ec1f3bfb7451cde0582f9cb6494f93503c801001976a914bde146a76acf122caf5e460d01ddaf3be714247e88ac07b24161000000000000000000000000000000","tx_hash":"8693723462ef5ee6c3014230fd4a4aefe6bcd0eaeb727e1e5b33fe1105e9f8ad"}}},{"timestamp":1631696319310,"event":{"type":"TakerPaymentReceived","data":{"tx_hex":"0400008085202f8901086e3c9f8e05c24f0dfc567bd2c8441421a08f0a2d8a2b434dff20ba0a1715f3010000006a47304402207190691940b4834394c2a9e08a32b775f1c62a47ab76737c96c08e2937173988022040229094d51acb3d948413c349e36795b888a9b425b29ed7a96ed8eb97407d050121032b20b92e19e9e11b07f8309cebb1fcd1cce1606be8ab0de2c1b91f979c937996ffffffff038029a3460300000017a9146d0db00d111fcd0b83505cb805a3255cbaa8c747870000000000000000166a1465a10bd6dbdf6ebf7ec1f3bfb7451cde0582f9cb0a467b05050000001976a914dc1bea5367613f189da622e9bc5bdb2d61667e5b88acbfad4161000000000000000000000000000000","tx_hash":"a9b97c4c12c8eb637a7016459de644eae9e307efd2d051601d7d9f615fd62461"}}},{"timestamp":1631696319310,"event":{"type":"TakerPaymentWaitConfirmStarted"}},{"timestamp":1631697459816,"event":{"type":"TakerPaymentValidatedAndConfirmed"}},{"timestamp":1631697459821,"event":{"type":"TakerPaymentSpent","data":{"tx_hex":"0400008085202f89016124d65f619f7d1d6051d0d2ef07e3e9ea44e69d4516707a63ebc8124c7cb9a900000000d84830450221008c50c144382346247d7052a32e12f4d839fa22c12064b199d589cc62ead00c99022017e88f543e181fd92ebf32e1313ca6fb12f93226fd294c808b0904601102424f012068e659c506d57d94369ca520158d641ea997b0db39fdafb1e59b07867ad4be9d004c6b6304e42b4261b17521032b20b92e19e9e11b07f8309cebb1fcd1cce1606be8ab0de2c1b91f979c937996ac6782012088a91465a10bd6dbdf6ebf7ec1f3bfb7451cde0582f9cb882103789c206e830f9e0083571f79e80eb58601d37bde8abb0c380d81127613060b74ac68ffffffff019825a346030000001976a914bde146a76acf122caf5e460d01ddaf3be714247e88ace42b4261000000000000000000000000000000","tx_hash":"8a6d65518d3a01f6f659f11e0667373052ebfc2e600f80c6592dec556bee4a39"}}},{"timestamp":1631697459822,"event":{"type":"TakerPaymentSpendConfirmStarted"}},{"timestamp":1631697489840,"event":{"type":"TakerPaymentSpendConfirmed"}},{"timestamp":1631697489841,"event":{"type":"Finished"}}],"maker_amount":"500","maker_coin":"TKL","taker_amount":"140.7","taker_coin":"KMD","gui":"TOKEL-IDO","mm_version":"41170748d","success_events":["Started","Negotiated","TakerFeeValidated","MakerPaymentSent","TakerPaymentReceived","TakerPaymentWaitConfirmStarted","TakerPaymentValidatedAndConfirmed","TakerPaymentSpent","TakerPaymentSpendConfirmStarted","TakerPaymentSpendConfirmed","Finished"],"error_events":["StartFailed","NegotiateFailed","TakerFeeValidateFailed","MakerPaymentTransactionFailed","MakerPaymentDataSendFailed","MakerPaymentWaitConfirmFailed","TakerPaymentValidateFailed","TakerPaymentWaitConfirmFailed","TakerPaymentSpendFailed","TakerPaymentSpendConfirmFailed","MakerPaymentWaitRefundStarted","MakerPaymentRefunded","MakerPaymentRefundFailed"]}"#;
        let maker_saved_swap: MakerSavedSwap = json::from_str(maker_saved_json).unwrap();

        TestCoin::ticker.mock_safe(|_| MockResult::Return("ticker"));
        TestCoin::swap_contract_address.mock_safe(|_| MockResult::Return(None));

        static mut SEARCH_FOR_SWAP_TX_SPEND_MY_CALLED: bool = false;
        TestCoin::search_for_swap_tx_spend_my.mock_safe(|_, _| {
            unsafe { SEARCH_FOR_SWAP_TX_SPEND_MY_CALLED = true }
            MockResult::Return(Box::pin(futures::future::ready(Ok(Some(FoundSwapTxSpend::Spent(
                eth_tx_for_test().into(),
            ))))))
        });

        static mut SEARCH_FOR_SWAP_TX_SPEND_OTHER_CALLED: bool = false;
        TestCoin::search_for_swap_tx_spend_other.mock_safe(|_, _| {
            unsafe { SEARCH_FOR_SWAP_TX_SPEND_OTHER_CALLED = true }
            MockResult::Return(Box::pin(futures::future::ready(Ok(None))))
        });

        static mut SEND_MAKER_REFUNDS_PAYMENT_CALLED: bool = false;
        TestCoin::send_maker_refunds_payment.mock_safe(|_, _| {
            unsafe { SEND_MAKER_REFUNDS_PAYMENT_CALLED = true }
            MockResult::Return(Box::pin(futures::future::ok(eth_tx_for_test().into())))
        });

        let maker_coin = MmCoinEnum::Test(TestCoin::default());
        let taker_coin = MmCoinEnum::Test(TestCoin::default());
        let (maker_swap, _) = MakerSwap::load_from_saved(ctx, maker_coin, taker_coin, maker_saved_swap).unwrap();
        let err = block_on(maker_swap.recover_funds()).unwrap_err();
        assert!(err.contains("Taker payment spend transaction has been sent and confirmed"));
        assert!(unsafe { !SEARCH_FOR_SWAP_TX_SPEND_MY_CALLED });
        assert!(unsafe { !SEARCH_FOR_SWAP_TX_SPEND_OTHER_CALLED });
        assert!(unsafe { !SEND_MAKER_REFUNDS_PAYMENT_CALLED });
    }

    #[test]
    fn swap_must_not_lock_funds_by_default() {
        use crate::mm2::lp_swap::get_locked_amount;

        let ctx = mm_ctx_with_iguana(PASSPHRASE);

        let maker_saved_json = r#"{"error_events":["StartFailed","NegotiateFailed","TakerFeeValidateFailed","MakerPaymentTransactionFailed","MakerPaymentDataSendFailed","TakerPaymentValidateFailed","TakerPaymentSpendFailed","TakerPaymentSpendConfirmFailed","MakerPaymentRefunded","MakerPaymentRefundFailed"],"events":[{"event":{"data":{"lock_duration":7800,"maker_amount":"3.54932734","maker_coin":"KMD","maker_coin_start_block":1452970,"maker_payment_confirmations":1,"maker_payment_lock":1563759539,"my_persistent_pub":"031bb83b58ec130e28e0a6d5d2acf2eb01b0d3f1670e021d47d31db8a858219da8","secret":"0000000000000000000000000000000000000000000000000000000000000000","started_at":1563743939,"taker":"101ace6b08605b9424b0582b5cce044b70a3c8d8d10cb2965e039b0967ae92b9","taker_amount":"0.02004833998671660000000000","taker_coin":"ETH","taker_coin_start_block":8196380,"taker_payment_confirmations":1,"uuid":"3447b727-fe93-4357-8e5a-8cf2699b7e86"},"type":"Started"},"timestamp":1563743939211},{"event":{"data":{"taker_payment_locktime":1563751737,"taker_pubkey":"03101ace6b08605b9424b0582b5cce044b70a3c8d8d10cb2965e039b0967ae92b9"},"type":"Negotiated"},"timestamp":1563743979835},{"event":{"data":{"tx_hash":"a59203eb2328827de00bed699a29389792906e4f39fdea145eb40dc6b3821bd6","tx_hex":"f8690284ee6b280082520894d8997941dd1346e9231118d5685d866294f59e5b865af3107a4000801ca0743d2b7c9fad65805d882179062012261be328d7628ae12ee08eff8d7657d993a07eecbd051f49d35279416778faa4664962726d516ce65e18755c9b9406a9c2fd"},"type":"TakerFeeValidated"},"timestamp":1563744052878}],"success_events":["Started","Negotiated","TakerFeeValidated","MakerPaymentSent","TakerPaymentReceived","TakerPaymentWaitConfirmStarted","TakerPaymentValidatedAndConfirmed","TakerPaymentSpent","TakerPaymentSpendConfirmStarted","TakerPaymentSpendConfirmed","Finished"],"uuid":"3447b727-fe93-4357-8e5a-8cf2699b7e86"}"#;
        let maker_saved_swap: MakerSavedSwap = json::from_str(maker_saved_json).unwrap();

        TestCoin::ticker.mock_safe(|_| MockResult::Return("ticker"));
        TestCoin::swap_contract_address.mock_safe(|_| MockResult::Return(None));
        let maker_coin = MmCoinEnum::Test(TestCoin::default());
        let taker_coin = MmCoinEnum::Test(TestCoin::default());
        let (_maker_swap, _) =
            MakerSwap::load_from_saved(ctx.clone(), maker_coin, taker_coin, maker_saved_swap).unwrap();

        let actual = get_locked_amount(&ctx, "ticker");
        assert_eq!(actual, MmNumber::from(0));
    }

    #[test]
    fn test_recheck_swap_contract_address_if_none() {
        let ctx = mm_ctx_with_iguana(PASSPHRASE);

        // swap file contains neither maker_coin_swap_contract_address nor taker_coin_swap_contract_address
        let maker_saved_json = r#"{"error_events":["StartFailed","NegotiateFailed","TakerFeeValidateFailed","MakerPaymentTransactionFailed","MakerPaymentDataSendFailed","TakerPaymentValidateFailed","TakerPaymentSpendFailed","TakerPaymentSpendConfirmFailed","MakerPaymentRefunded","MakerPaymentRefundFailed"],"events":[{"event":{"data":{"lock_duration":7800,"maker_amount":"3.54932734","maker_coin":"KMD","maker_coin_start_block":1452970,"maker_payment_confirmations":1,"maker_payment_lock":1563759539,"my_persistent_pub":"031bb83b58ec130e28e0a6d5d2acf2eb01b0d3f1670e021d47d31db8a858219da8","secret":"0000000000000000000000000000000000000000000000000000000000000000","started_at":1563743939,"taker":"101ace6b08605b9424b0582b5cce044b70a3c8d8d10cb2965e039b0967ae92b9","taker_amount":"0.02004833998671660000000000","taker_coin":"ETH","taker_coin_start_block":8196380,"taker_payment_confirmations":1,"uuid":"3447b727-fe93-4357-8e5a-8cf2699b7e86"},"type":"Started"},"timestamp":1563743939211},{"event":{"data":{"taker_payment_locktime":1563751737,"taker_pubkey":"03101ace6b08605b9424b0582b5cce044b70a3c8d8d10cb2965e039b0967ae92b9"},"type":"Negotiated"},"timestamp":1563743979835},{"event":{"data":{"tx_hash":"a59203eb2328827de00bed699a29389792906e4f39fdea145eb40dc6b3821bd6","tx_hex":"f8690284ee6b280082520894d8997941dd1346e9231118d5685d866294f59e5b865af3107a4000801ca0743d2b7c9fad65805d882179062012261be328d7628ae12ee08eff8d7657d993a07eecbd051f49d35279416778faa4664962726d516ce65e18755c9b9406a9c2fd"},"type":"TakerFeeValidated"},"timestamp":1563744052878}],"success_events":["Started","Negotiated","TakerFeeValidated","MakerPaymentSent","TakerPaymentReceived","TakerPaymentWaitConfirmStarted","TakerPaymentValidatedAndConfirmed","TakerPaymentSpent","TakerPaymentSpendConfirmStarted","TakerPaymentSpendConfirmed","Finished"],"uuid":"3447b727-fe93-4357-8e5a-8cf2699b7e86"}"#;
        let maker_saved_swap: MakerSavedSwap = json::from_str(maker_saved_json).unwrap();

        TestCoin::ticker.mock_safe(|_| MockResult::Return("ticker"));
        static mut SWAP_CONTRACT_ADDRESS_CALLED: usize = 0;
        TestCoin::swap_contract_address.mock_safe(|_| {
            unsafe { SWAP_CONTRACT_ADDRESS_CALLED += 1 };
            MockResult::Return(Some(BytesJson::default()))
        });
        let maker_coin = MmCoinEnum::Test(TestCoin::default());
        let taker_coin = MmCoinEnum::Test(TestCoin::default());
        let (maker_swap, _) = MakerSwap::load_from_saved(ctx, maker_coin, taker_coin, maker_saved_swap).unwrap();

        assert_eq!(unsafe { SWAP_CONTRACT_ADDRESS_CALLED }, 2);
        assert_eq!(
            maker_swap.r().data.maker_coin_swap_contract_address,
            Some(BytesJson::default())
        );
        assert_eq!(
            maker_swap.r().data.taker_coin_swap_contract_address,
            Some(BytesJson::default())
        );
    }

    #[test]
    fn test_recheck_only_one_swap_contract_address() {
        let ctx = mm_ctx_with_iguana(PASSPHRASE);

        // swap file contains only maker_coin_swap_contract_address
        let maker_saved_json = r#"{"type":"Maker","uuid":"c52659d7-4e13-41f5-9c1a-30cc2f646033","events":[{"timestamp":1608541830095,"event":{"type":"Started","data":{"taker_coin":"JST","maker_coin":"ETH","taker":"031d4256c4bc9f99ac88bf3dba21773132281f65f9bf23a59928bce08961e2f3","secret":"dc45c1d22028970d8d30d1ddacbfc50eb92403b0d6076c94f2216c4c44512b41","secret_hash":"943e11f7c74e2d6493ef8ad01a06ef2ce9bd1fb3","my_persistent_pub":"03c6a78589e18b482aea046975e6d0acbdea7bf7dbf04d9d5bd67fda917815e3ed","lock_duration":7800,"maker_amount":"0.1","taker_amount":"0.1","maker_payment_confirmations":1,"maker_payment_requires_nota":false,"taker_payment_confirmations":1,"taker_payment_requires_nota":false,"maker_payment_lock":1608557429,"uuid":"c52659d7-4e13-41f5-9c1a-30cc2f646033","started_at":1608541829,"maker_coin_start_block":14353,"taker_coin_start_block":14353,"maker_coin_swap_contract_address":"eA6D65434A15377081495a9E7C5893543E7c32cB"}}},{"timestamp":1608541830399,"event":{"type":"Negotiated","data":{"taker_payment_locktime":1608549629,"taker_pubkey":"02031d4256c4bc9f99ac88bf3dba21773132281f65f9bf23a59928bce08961e2f3"}}},{"timestamp":1608541831810,"event":{"type":"TakerFeeValidated","data":{"tx_hex":"f8a7821fb58083033450942b294f029fde858b2c62184e8390591755521d8e80b844a9059cbb000000000000000000000000d8997941dd1346e9231118d5685d866294f59e5b0000000000000000000000000000000000000000000000000000750d557426e01ba06ddad2dfe6933b8d70d5739beb3005c8f367bc72eac4e5609b81c2f8e5843cd9a07fa695cc42f8c6b6a7b10f6ae9e4dca3e750e37f64a85b54dec736236790f05e","tx_hash":"b13c3428f70b46d8c1d7f5863af020a27c380a8ede0927554beabf234998bcc8"}}},{"timestamp":1608541832884,"event":{"type":"MakerPaymentSent","data":{"tx_hex":"f8ef82021980830249f094a09ad3cd7e96586ebd05a2607ee56b56fb2db8fd88016345785d8a0000b884152cf3af7c7ce37fac65bd995eae3d58ccdc367d79f3a10e6ca55f609e6dcefac960982b000000000000000000000000bab36286672fbdc7b250804bf6d14be0df69fa29943e11f7c74e2d6493ef8ad01a06ef2ce9bd1fb3000000000000000000000000000000000000000000000000000000000000000000000000000000005fe0a3751ca03ab6306b8b8875c7d2cbaa71a3991eb8e7ae44e192dc9974cecc1f9dcfe5e4d6a04ec2808db06fe7b246134997fcce81ca201ced1257f1f8e93cacadd6554ca653","tx_hash":"ceba36dff0b2c7aec69cb2d5be7055858e09889959ba63f7957b45a15dceade4"}}},{"timestamp":1608541835207,"event":{"type":"TakerPaymentReceived","data":{"tx_hex":"f90127821fb680830249f094a09ad3cd7e96586ebd05a2607ee56b56fb2db8fd80b8c49b415b2a64bdf61f195a1767f547bb0886ed697f3c1a063ce928ff9a47222c0b5d099200000000000000000000000000000000000000000000000000016345785d8a00000000000000000000000000002b294f029fde858b2c62184e8390591755521d8e0000000000000000000000004b2d0d6c2c785217457b69b922a2a9cea98f71e9943e11f7c74e2d6493ef8ad01a06ef2ce9bd1fb3000000000000000000000000000000000000000000000000000000000000000000000000000000005fe084fd1ba0a5b6ef54217c5a03a588d01410ef1187ce6107bdb075306ced06a06e25a50984a03f541f1f392079ae2590d0f48f2065f8721a8b46c44a060ae53f00bfb5160118","tx_hash":"1247a1be3da89f3612ca33d83d493808388775e2897036f640c0efe69c3b162f"}}},{"timestamp":1608541835208,"event":{"type":"TakerPaymentWaitConfirmStarted"}},{"timestamp":1608541836196,"event":{"type":"TakerPaymentValidatedAndConfirmed"}},{"timestamp":1608541837173,"event":{"type":"TakerPaymentSpent","data":{"tx_hex":"f9010782021a80830249f094a09ad3cd7e96586ebd05a2607ee56b56fb2db8fd80b8a402ed292b64bdf61f195a1767f547bb0886ed697f3c1a063ce928ff9a47222c0b5d099200000000000000000000000000000000000000000000000000016345785d8a0000dc45c1d22028970d8d30d1ddacbfc50eb92403b0d6076c94f2216c4c44512b410000000000000000000000002b294f029fde858b2c62184e8390591755521d8e000000000000000000000000bab36286672fbdc7b250804bf6d14be0df69fa291ba053af89feb4ab066b26e76de9788c85ec1bf14ae6dcbdd7ff53e561e48e1b822ca043796d45bd4233500a120a1571b3fee95a34e8cc6b616c69552da4352c0d8e39","tx_hash":"d9a839c6eead3fbf538eca0a4ec39e28647104920a5c8b9c107524287dd90165"}}},{"timestamp":1608541837175,"event":{"type":"TakerPaymentSpendConfirmStarted"}},{"timestamp":1608541837612,"event":{"type":"TakerPaymentSpendConfirmed"}},{"timestamp":1608541837614,"event":{"type":"Finished"}}],"maker_amount":"0.1","maker_coin":"ETH","taker_amount":"0.1","taker_coin":"JST","gui":"nogui","mm_version":"1a6082121","success_events":["Started","Negotiated","TakerFeeValidated","MakerPaymentSent","TakerPaymentReceived","TakerPaymentWaitConfirmStarted","TakerPaymentValidatedAndConfirmed","TakerPaymentSpent","TakerPaymentSpendConfirmStarted","TakerPaymentSpendConfirmed","Finished"],"error_events":["StartFailed","NegotiateFailed","TakerFeeValidateFailed","MakerPaymentTransactionFailed","MakerPaymentDataSendFailed","MakerPaymentWaitConfirmFailed","TakerPaymentValidateFailed","TakerPaymentWaitConfirmFailed","TakerPaymentSpendFailed","TakerPaymentSpendConfirmFailed","MakerPaymentWaitRefundStarted","MakerPaymentRefunded","MakerPaymentRefundFailed"]}"#;
        let maker_saved_swap: MakerSavedSwap = json::from_str(maker_saved_json).unwrap();

        TestCoin::ticker.mock_safe(|_| MockResult::Return("ticker"));
        static mut SWAP_CONTRACT_ADDRESS_CALLED: usize = 0;
        TestCoin::swap_contract_address.mock_safe(|_| {
            unsafe { SWAP_CONTRACT_ADDRESS_CALLED += 1 };
            MockResult::Return(Some(BytesJson::default()))
        });
        let maker_coin = MmCoinEnum::Test(TestCoin::default());
        let taker_coin = MmCoinEnum::Test(TestCoin::default());
        let (maker_swap, _) = MakerSwap::load_from_saved(ctx, maker_coin, taker_coin, maker_saved_swap).unwrap();

        assert_eq!(unsafe { SWAP_CONTRACT_ADDRESS_CALLED }, 1);
        let expected_addr = addr_from_str(ETH_SEPOLIA_SWAP_CONTRACT).unwrap();
        let expected = BytesJson::from(expected_addr.0.as_ref());
        assert_eq!(maker_swap.r().data.maker_coin_swap_contract_address, Some(expected));
        assert_eq!(
            maker_swap.r().data.taker_coin_swap_contract_address,
            Some(BytesJson::default())
        );
    }

    #[test]
    fn test_maker_swap_event_should_ban() {
        let event = MakerSwapEvent::TakerPaymentWaitConfirmFailed("err".into());
        assert!(!event.should_ban_taker());

        let event = MakerSwapEvent::MakerPaymentWaitConfirmFailed("err".into());
        assert!(!event.should_ban_taker());

        let event = MakerSwapEvent::TakerFeeValidateFailed("err".into());
        assert!(event.should_ban_taker());

        let event = MakerSwapEvent::TakerPaymentValidateFailed("err".into());
        assert!(event.should_ban_taker());
    }
}<|MERGE_RESOLUTION|>--- conflicted
+++ resolved
@@ -1418,25 +1418,15 @@
                     return ERR!(
                         "Taker payment was already spent by {} tx {:02x}",
                         selfi.taker_coin.ticker(),
-<<<<<<< HEAD
-                        tx.tx_hash()
+                        tx.tx_hash_as_bytes()
                     );
-=======
-                        tx.tx_hash_as_bytes()
-                    )
->>>>>>> fa71adb8
                 },
                 Ok(Some(FoundSwapTxSpend::Refunded(tx))) => {
                     return ERR!(
                         "Taker payment was already refunded by {} tx {:02x}",
                         selfi.taker_coin.ticker(),
-<<<<<<< HEAD
-                        tx.tx_hash()
+                        tx.tx_hash_as_bytes()
                     );
-=======
-                        tx.tx_hash_as_bytes()
-                    )
->>>>>>> fa71adb8
                 },
                 Err(e) => return ERR!("Error {} when trying to find taker payment spend", e),
                 Ok(None) => (), // payment is not spent, continue
