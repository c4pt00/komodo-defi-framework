--- conflicted
+++ resolved
@@ -28,11 +28,7 @@
 use mm2_core::mm_ctx::MmArc;
 use mm2_metrics::MetricsOps;
 use mm2_number::construct_detailed;
-<<<<<<< HEAD
 use mm2_rpc::data::legacy::{BalanceResponse, CancelBy, CoinInitResponse, Mm2RpcResult, MmVersionResponse, Status};
-=======
-use mm2_rpc::data::legacy::{BalanceResponse, CoinInitResponse, Mm2RpcResult, MmVersionResponse, Status};
->>>>>>> 08bfef7c
 use serde_json::{self as json, Value as Json};
 use std::borrow::Cow;
 use std::collections::HashSet;
@@ -148,11 +144,11 @@
     let coin: MmCoinEnum = try_s!(lp_coininit(&ctx, &ticker, &req).await);
     let balance = try_s!(coin.my_balance().compat().await);
     let res = CoinInitResponse {
-        result: "success".into(),
+        result: "success".into(), // TODO: @rozhkovdmitrii check if it's right
         address: try_s!(coin.my_address()),
         balance: balance.spendable,
         unspendable_balance: balance.unspendable,
-        coin: coin.ticker().into(),
+        coin: coin.ticker().into(), // TODO: check if it's pressing
         required_confirmations: coin.required_confirmations(),
         requires_notarization: coin.requires_notarization(),
         mature_confirmations: coin.mature_confirmations(),
