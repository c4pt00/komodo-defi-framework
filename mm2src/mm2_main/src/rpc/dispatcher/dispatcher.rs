--- conflicted
+++ resolved
@@ -7,13 +7,8 @@
 use crate::mm2::rpc::rate_limiter::{process_rate_limit, RateLimitContext};
 use crate::{mm2::lp_stats::{add_node_to_version_stat, remove_node_from_version_stat, start_version_stat_collection,
                             stop_version_stat_collection, update_version_stat_collection},
-<<<<<<< HEAD
-            mm2::lp_swap::{recreate_swap_data, trade_preimage_rpc},
+            mm2::lp_swap::{get_locked_amount_rpc, max_maker_vol, recreate_swap_data, trade_preimage_rpc},
             mm2::rpc::lp_commands::{get_public_key, get_public_key_hash, get_shared_db_id}};
-=======
-            mm2::lp_swap::{get_locked_amount_rpc, max_maker_vol, recreate_swap_data, trade_preimage_rpc},
-            mm2::rpc::lp_commands::{get_public_key, get_public_key_hash}};
->>>>>>> 89f72075
 use coins::eth::EthCoin;
 use coins::my_tx_history_v2::my_tx_history_v2_rpc;
 use coins::rpc_command::{account_balance::account_balance,
