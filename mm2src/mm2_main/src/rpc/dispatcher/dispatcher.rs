use super::{DispatcherError, DispatcherResult, PUBLIC_METHODS};
use crate::mm2::lp_native_dex::init_hw::{cancel_init_trezor, init_trezor, init_trezor_status, init_trezor_user_action};
#[cfg(target_arch = "wasm32")]
use crate::mm2::lp_native_dex::init_metamask::{cancel_connect_metamask, connect_metamask, connect_metamask_status};
use crate::mm2::lp_ordermatch::{best_orders_rpc_v2, orderbook_rpc_v2, start_simple_market_maker_bot,
                                stop_simple_market_maker_bot};
use crate::mm2::lp_swap::swap_v2_rpcs::{active_swaps_rpc, my_recent_swaps_rpc, my_swap_status_rpc};
use crate::mm2::rpc::rate_limiter::{process_rate_limit, RateLimitContext};
use crate::{mm2::lp_stats::{add_node_to_version_stat, remove_node_from_version_stat, start_version_stat_collection,
                            stop_version_stat_collection, update_version_stat_collection},
            mm2::lp_swap::{get_locked_amount_rpc, max_maker_vol, recreate_swap_data, trade_preimage_rpc},
            mm2::rpc::lp_commands::{get_public_key, get_public_key_hash, get_shared_db_id, trezor_connection_status}};
use coins::eth::EthCoin;
use coins::my_tx_history_v2::my_tx_history_v2_rpc;
use coins::rpc_command::tendermint::{ibc_chains, ibc_transfer_channels, ibc_withdraw};
use coins::rpc_command::{account_balance::account_balance,
                         get_current_mtp::get_current_mtp_rpc,
                         get_enabled_coins::get_enabled_coins,
                         get_new_address::{cancel_get_new_address, get_new_address, init_get_new_address,
                                           init_get_new_address_status, init_get_new_address_user_action},
                         init_account_balance::{cancel_account_balance, init_account_balance,
                                                init_account_balance_status},
                         init_create_account::{cancel_create_new_account, init_create_new_account,
                                               init_create_new_account_status, init_create_new_account_user_action},
                         init_scan_for_new_addresses::{cancel_scan_for_new_addresses, init_scan_for_new_addresses,
                                                       init_scan_for_new_addresses_status},
                         init_withdraw::{cancel_withdraw, init_withdraw, withdraw_status, withdraw_user_action}};
use coins::sia::SiaCoin;
use coins::tendermint::{TendermintCoin, TendermintToken};
use coins::utxo::bch::BchCoin;
use coins::utxo::qtum::QtumCoin;
use coins::utxo::slp::SlpToken;
use coins::utxo::utxo_standard::UtxoStandardCoin;
use coins::z_coin::ZCoin;
use coins::{add_delegation, get_my_address, get_raw_transaction, get_staking_infos, nft, remove_delegation,
            sign_message, sign_raw_transaction, verify_message, withdraw};
#[cfg(all(
    feature = "enable-solana",
    not(target_os = "ios"),
    not(target_os = "android"),
    not(target_arch = "wasm32")
))]
use coins::{SolanaCoin, SplToken};
use coins_activation::{cancel_init_l2, cancel_init_standalone_coin, enable_platform_coin_with_tokens, enable_token,
                       init_l2, init_l2_status, init_l2_user_action, init_standalone_coin,
                       init_standalone_coin_status, init_standalone_coin_user_action};
use common::log::{error, warn};
use common::HttpStatusCode;
use futures::Future as Future03;
use http::Response;
use mm2_core::mm_ctx::MmArc;
use mm2_err_handle::prelude::*;
use mm2_rpc::mm_protocol::{MmRpcBuilder, MmRpcRequest, MmRpcVersion};
use nft::{clear_nft_db, get_nft_list, get_nft_metadata, get_nft_transfers, refresh_nft_metadata, update_nft,
          withdraw_nft};
use serde::de::DeserializeOwned;
use serde_json::{self as json, Value as Json};
use std::net::SocketAddr;

cfg_native! {
    use coins::lightning::LightningCoin;
}

pub async fn process_single_request(
    ctx: MmArc,
    req: Json,
    client: SocketAddr,
    local_only: bool,
) -> DispatcherResult<Response<Vec<u8>>> {
    let request: MmRpcRequest = json::from_value(req)?;

    // https://github.com/artemii235/SuperNET/issues/368
    let method_name = Some(request.method.as_str());
    if local_only && !client.ip().is_loopback() && !PUBLIC_METHODS.contains(&method_name) {
        return MmError::err(DispatcherError::LocalHostOnly);
    }

    let rate_limit_ctx = RateLimitContext::from_ctx(&ctx).unwrap();
    if rate_limit_ctx.is_banned(client.ip()).await {
        return MmError::err(DispatcherError::Banned);
    }

    auth(&request, &ctx, &client).await?;
    match request.mmrpc {
        MmRpcVersion::V2 => dispatcher_v2(request, ctx).await,
    }
}

/// # Examples
///
/// ```rust
/// async fn withdraw(request: WithdrawRequest) -> Result<TransactionDetails, MmError<WithdrawError>>
/// ```
///
/// where
///     `Request` = `WithdrawRequest`,
///     `T` = `TransactionDetails`,
///     `E` = `WithdrawError`
async fn handle_mmrpc<Handler, Fut, Request, T, E>(
    ctx: MmArc,
    request: MmRpcRequest,
    handler: Handler,
) -> DispatcherResult<Response<Vec<u8>>>
where
    Handler: FnOnce(MmArc, Request) -> Fut,
    Fut: Future03<Output = Result<T, MmError<E>>>,
    Request: DeserializeOwned,
    T: serde::Serialize + 'static,
    E: SerMmErrorType + HttpStatusCode + 'static,
{
    let params = json::from_value(request.params)?;
    let result = handler(ctx, params).await;
    if let Err(ref e) = result {
        error!("RPC error response: {}", e);
    }

    let response = MmRpcBuilder::from_result(result)
        .version(request.mmrpc)
        .id(request.id)
        .build();
    Ok(response.serialize_http_response())
}

async fn auth(request: &MmRpcRequest, ctx: &MmArc, client: &SocketAddr) -> DispatcherResult<()> {
    if PUBLIC_METHODS.contains(&Some(request.method.as_str())) {
        return Ok(());
    }

    let rpc_password = ctx.conf["rpc_password"].as_str().unwrap_or_else(|| {
        warn!("'rpc_password' is not set in the config");
        ""
    });
    match request.userpass {
        Some(ref userpass) if userpass == rpc_password => Ok(()),
        Some(_) => Err(process_rate_limit(ctx, client).await),
        None => MmError::err(DispatcherError::UserpassIsNotSet),
    }
}

async fn dispatcher_v2(request: MmRpcRequest, ctx: MmArc) -> DispatcherResult<Response<Vec<u8>>> {
    if let Some(task_method) = request.method.strip_prefix("task::") {
        let task_method = task_method.to_string();
        return rpc_task_dispatcher(request, ctx, task_method).await;
    }
    if let Some(gui_storage_method) = request.method.strip_prefix("gui_storage::") {
        let gui_storage_method = gui_storage_method.to_owned();
        return gui_storage_dispatcher(request, ctx, &gui_storage_method).await;
    }

    #[cfg(not(target_arch = "wasm32"))]
    if let Some(lightning_method) = request.method.strip_prefix("lightning::") {
        let lightning_method = lightning_method.to_owned();
        return lightning_dispatcher(request, ctx, &lightning_method).await;
    }

    match request.method.as_str() {
        "account_balance" => handle_mmrpc(ctx, request, account_balance).await,
        "active_swaps" => handle_mmrpc(ctx, request, active_swaps_rpc).await,
        "add_delegation" => handle_mmrpc(ctx, request, add_delegation).await,
        "add_node_to_version_stat" => handle_mmrpc(ctx, request, add_node_to_version_stat).await,
        "best_orders" => handle_mmrpc(ctx, request, best_orders_rpc_v2).await,
        "clear_nft_db" => handle_mmrpc(ctx, request, clear_nft_db).await,
        "enable_bch_with_tokens" => handle_mmrpc(ctx, request, enable_platform_coin_with_tokens::<BchCoin>).await,
        "enable_slp" => handle_mmrpc(ctx, request, enable_token::<SlpToken>).await,
        "enable_eth_with_tokens" => handle_mmrpc(ctx, request, enable_platform_coin_with_tokens::<EthCoin>).await,
        "enable_erc20" => handle_mmrpc(ctx, request, enable_token::<EthCoin>).await,
        "enable_nft" => handle_mmrpc(ctx, request, enable_token::<EthCoin>).await,
        "enable_tendermint_with_assets" => {
            handle_mmrpc(ctx, request, enable_platform_coin_with_tokens::<TendermintCoin>).await
        },
        "enable_tendermint_token" => handle_mmrpc(ctx, request, enable_token::<TendermintToken>).await,
        "get_current_mtp" => handle_mmrpc(ctx, request, get_current_mtp_rpc).await,
        "get_enabled_coins" => handle_mmrpc(ctx, request, get_enabled_coins).await,
        "get_locked_amount" => handle_mmrpc(ctx, request, get_locked_amount_rpc).await,
        "get_my_address" => handle_mmrpc(ctx, request, get_my_address).await,
        "get_new_address" => handle_mmrpc(ctx, request, get_new_address).await,
        "get_nft_list" => handle_mmrpc(ctx, request, get_nft_list).await,
        "get_nft_metadata" => handle_mmrpc(ctx, request, get_nft_metadata).await,
        "get_nft_transfers" => handle_mmrpc(ctx, request, get_nft_transfers).await,
        "get_public_key" => handle_mmrpc(ctx, request, get_public_key).await,
        "get_public_key_hash" => handle_mmrpc(ctx, request, get_public_key_hash).await,
        "get_raw_transaction" => handle_mmrpc(ctx, request, get_raw_transaction).await,
        "get_shared_db_id" => handle_mmrpc(ctx, request, get_shared_db_id).await,
        "get_staking_infos" => handle_mmrpc(ctx, request, get_staking_infos).await,
        "max_maker_vol" => handle_mmrpc(ctx, request, max_maker_vol).await,
        "my_recent_swaps" => handle_mmrpc(ctx, request, my_recent_swaps_rpc).await,
        "my_swap_status" => handle_mmrpc(ctx, request, my_swap_status_rpc).await,
        "my_tx_history" => handle_mmrpc(ctx, request, my_tx_history_v2_rpc).await,
        "orderbook" => handle_mmrpc(ctx, request, orderbook_rpc_v2).await,
        "recreate_swap_data" => handle_mmrpc(ctx, request, recreate_swap_data).await,
        "refresh_nft_metadata" => handle_mmrpc(ctx, request, refresh_nft_metadata).await,
        "remove_delegation" => handle_mmrpc(ctx, request, remove_delegation).await,
        "remove_node_from_version_stat" => handle_mmrpc(ctx, request, remove_node_from_version_stat).await,
        "sign_message" => handle_mmrpc(ctx, request, sign_message).await,
        "sign_raw_transaction" => handle_mmrpc(ctx, request, sign_raw_transaction).await,
        "start_simple_market_maker_bot" => handle_mmrpc(ctx, request, start_simple_market_maker_bot).await,
        "start_version_stat_collection" => handle_mmrpc(ctx, request, start_version_stat_collection).await,
        "stop_simple_market_maker_bot" => handle_mmrpc(ctx, request, stop_simple_market_maker_bot).await,
        "stop_version_stat_collection" => handle_mmrpc(ctx, request, stop_version_stat_collection).await,
        "trade_preimage" => handle_mmrpc(ctx, request, trade_preimage_rpc).await,
        "trezor_connection_status" => handle_mmrpc(ctx, request, trezor_connection_status).await,
        "update_nft" => handle_mmrpc(ctx, request, update_nft).await,
        "update_version_stat_collection" => handle_mmrpc(ctx, request, update_version_stat_collection).await,
        "verify_message" => handle_mmrpc(ctx, request, verify_message).await,
        "withdraw" => handle_mmrpc(ctx, request, withdraw).await,
        "ibc_withdraw" => handle_mmrpc(ctx, request, ibc_withdraw).await,
        "ibc_chains" => handle_mmrpc(ctx, request, ibc_chains).await,
        "ibc_transfer_channels" => handle_mmrpc(ctx, request, ibc_transfer_channels).await,
        "withdraw_nft" => handle_mmrpc(ctx, request, withdraw_nft).await,
        #[cfg(not(target_arch = "wasm32"))]
        native_only_methods => match native_only_methods {
            #[cfg(all(feature = "enable-solana", not(target_os = "ios"), not(target_os = "android")))]
            "enable_solana_with_tokens" => {
                handle_mmrpc(ctx, request, enable_platform_coin_with_tokens::<SolanaCoin>).await
            },
            #[cfg(all(feature = "enable-solana", not(target_os = "ios"), not(target_os = "android")))]
            "enable_spl" => handle_mmrpc(ctx, request, enable_token::<SplToken>).await,
            "z_coin_tx_history" => handle_mmrpc(ctx, request, coins::my_tx_history_v2::z_coin_tx_history_rpc).await,
            _ => MmError::err(DispatcherError::NoSuchMethod),
        },
        #[cfg(target_arch = "wasm32")]
        _ => MmError::err(DispatcherError::NoSuchMethod),
    }
}

/// `task` dispatcher.
/// The full path is expected to be `task::method::action`.
/// For example, `task::withdraw::init`, `task::create_new_account::init` etc.
///
/// # Note
///
/// `task_method` is a method name with the `task::` prefix removed.
async fn rpc_task_dispatcher(
    request: MmRpcRequest,
    ctx: MmArc,
    task_method: String,
) -> DispatcherResult<Response<Vec<u8>>> {
    match task_method.as_str() {
        "account_balance::cancel" => handle_mmrpc(ctx, request, cancel_account_balance).await,
        "account_balance::init" => handle_mmrpc(ctx, request, init_account_balance).await,
        "account_balance::status" => handle_mmrpc(ctx, request, init_account_balance_status).await,
        "create_new_account::cancel" => handle_mmrpc(ctx, request, cancel_create_new_account).await,
        "create_new_account::init" => handle_mmrpc(ctx, request, init_create_new_account).await,
        "create_new_account::status" => handle_mmrpc(ctx, request, init_create_new_account_status).await,
        "create_new_account::user_action" => handle_mmrpc(ctx, request, init_create_new_account_user_action).await,
        "enable_qtum::cancel" => handle_mmrpc(ctx, request, cancel_init_standalone_coin::<QtumCoin>).await,
        "enable_qtum::init" => handle_mmrpc(ctx, request, init_standalone_coin::<QtumCoin>).await,
        "enable_qtum::status" => handle_mmrpc(ctx, request, init_standalone_coin_status::<QtumCoin>).await,
        "enable_qtum::user_action" => handle_mmrpc(ctx, request, init_standalone_coin_user_action::<QtumCoin>).await,
        "enable_utxo::cancel" => handle_mmrpc(ctx, request, cancel_init_standalone_coin::<UtxoStandardCoin>).await,
        "enable_utxo::init" => handle_mmrpc(ctx, request, init_standalone_coin::<UtxoStandardCoin>).await,
        "enable_utxo::status" => handle_mmrpc(ctx, request, init_standalone_coin_status::<UtxoStandardCoin>).await,
        "enable_utxo::user_action" => {
            handle_mmrpc(ctx, request, init_standalone_coin_user_action::<UtxoStandardCoin>).await
        },
        "get_new_address::cancel" => handle_mmrpc(ctx, request, cancel_get_new_address).await,
        "get_new_address::init" => handle_mmrpc(ctx, request, init_get_new_address).await,
        "get_new_address::status" => handle_mmrpc(ctx, request, init_get_new_address_status).await,
        "get_new_address::user_action" => handle_mmrpc(ctx, request, init_get_new_address_user_action).await,
        "scan_for_new_addresses::cancel" => handle_mmrpc(ctx, request, cancel_scan_for_new_addresses).await,
        "scan_for_new_addresses::init" => handle_mmrpc(ctx, request, init_scan_for_new_addresses).await,
        "scan_for_new_addresses::status" => handle_mmrpc(ctx, request, init_scan_for_new_addresses_status).await,
        "init_trezor::cancel" => handle_mmrpc(ctx, request, cancel_init_trezor).await,
        "init_trezor::init" => handle_mmrpc(ctx, request, init_trezor).await,
        "init_trezor::status" => handle_mmrpc(ctx, request, init_trezor_status).await,
        "init_trezor::user_action" => handle_mmrpc(ctx, request, init_trezor_user_action).await,
        "withdraw::cancel" => handle_mmrpc(ctx, request, cancel_withdraw).await,
        "withdraw::init" => handle_mmrpc(ctx, request, init_withdraw).await,
        "withdraw::status" => handle_mmrpc(ctx, request, withdraw_status).await,
        "withdraw::user_action" => handle_mmrpc(ctx, request, withdraw_user_action).await,
<<<<<<< HEAD
        //"enable_sia::cancel" => handle_mmrpc(ctx, request, cancel_init_standalone_coin::<SiaCoin>).await,
        "enable_sia::init" => handle_mmrpc(ctx, request, init_standalone_coin::<SiaCoin>).await,
        "enable_sia::status" => handle_mmrpc(ctx, request, init_standalone_coin_status::<SiaCoin>).await,
        //"enable_sia::user_action" => handle_mmrpc(ctx, request, init_standalone_coin_user_action::<SiaCoin>).await,
=======
        "enable_z_coin::init" => handle_mmrpc(ctx, request, init_standalone_coin::<ZCoin>).await,
        "enable_z_coin::cancel" => handle_mmrpc(ctx, request, cancel_init_standalone_coin::<ZCoin>).await,
        "enable_z_coin::status" => handle_mmrpc(ctx, request, init_standalone_coin_status::<ZCoin>).await,
        "enable_z_coin::user_action" => handle_mmrpc(ctx, request, init_standalone_coin_user_action::<ZCoin>).await,
>>>>>>> 96fac7c8
        #[cfg(not(target_arch = "wasm32"))]
        native_only_methods => match native_only_methods {
            "enable_lightning::cancel" => handle_mmrpc(ctx, request, cancel_init_l2::<LightningCoin>).await,
            "enable_lightning::init" => handle_mmrpc(ctx, request, init_l2::<LightningCoin>).await,
            "enable_lightning::status" => handle_mmrpc(ctx, request, init_l2_status::<LightningCoin>).await,
            "enable_lightning::user_action" => handle_mmrpc(ctx, request, init_l2_user_action::<LightningCoin>).await,
            _ => MmError::err(DispatcherError::NoSuchMethod),
        },
        #[cfg(target_arch = "wasm32")]
        wasm_only_methods => match wasm_only_methods {
            "connect_metamask::cancel" => handle_mmrpc(ctx, request, cancel_connect_metamask).await,
            "connect_metamask::init" => handle_mmrpc(ctx, request, connect_metamask).await,
            "connect_metamask::status" => handle_mmrpc(ctx, request, connect_metamask_status).await,
            _ => MmError::err(DispatcherError::NoSuchMethod),
        },
    }
}

/// `gui_storage` dispatcher.
///
/// # Note
///
/// `gui_storage_method` is a method name with the `gui_storage::` prefix removed.
async fn gui_storage_dispatcher(
    request: MmRpcRequest,
    ctx: MmArc,
    gui_storage_method: &str,
) -> DispatcherResult<Response<Vec<u8>>> {
    use mm2_gui_storage::rpc_commands as gui_storage_rpc;

    match gui_storage_method {
        "activate_coins" => handle_mmrpc(ctx, request, gui_storage_rpc::activate_coins).await,
        "add_account" => handle_mmrpc(ctx, request, gui_storage_rpc::add_account).await,
        "deactivate_coins" => handle_mmrpc(ctx, request, gui_storage_rpc::deactivate_coins).await,
        "delete_account" => handle_mmrpc(ctx, request, gui_storage_rpc::delete_account).await,
        "enable_account" => handle_mmrpc(ctx, request, gui_storage_rpc::enable_account).await,
        "get_accounts" => handle_mmrpc(ctx, request, gui_storage_rpc::get_accounts).await,
        "get_account_coins" => handle_mmrpc(ctx, request, gui_storage_rpc::get_account_coins).await,
        "get_enabled_account" => handle_mmrpc(ctx, request, gui_storage_rpc::get_enabled_account).await,
        "set_account_balance" => handle_mmrpc(ctx, request, gui_storage_rpc::set_account_balance).await,
        "set_account_description" => handle_mmrpc(ctx, request, gui_storage_rpc::set_account_description).await,
        "set_account_name" => handle_mmrpc(ctx, request, gui_storage_rpc::set_account_name).await,
        _ => MmError::err(DispatcherError::NoSuchMethod),
    }
}

/// `lightning` dispatcher.
///
/// # Note
///
/// `lightning_method` is a method name with the `lightning::` prefix removed.
#[cfg(not(target_arch = "wasm32"))]
async fn lightning_dispatcher(
    request: MmRpcRequest,
    ctx: MmArc,
    lightning_method: &str,
) -> DispatcherResult<Response<Vec<u8>>> {
    use coins::rpc_command::lightning::{channels, nodes, payments};

    match lightning_method {
        "channels::close_channel" => handle_mmrpc(ctx, request, channels::close_channel).await,
        "channels::get_channel_details" => handle_mmrpc(ctx, request, channels::get_channel_details).await,
        "channels::get_claimable_balances" => handle_mmrpc(ctx, request, channels::get_claimable_balances).await,
        "channels::list_closed_channels_by_filter" => {
            handle_mmrpc(ctx, request, channels::list_closed_channels_by_filter).await
        },
        "channels::list_open_channels_by_filter" => {
            handle_mmrpc(ctx, request, channels::list_open_channels_by_filter).await
        },
        "channels::open_channel" => handle_mmrpc(ctx, request, channels::open_channel).await,
        "channels::update_channel" => handle_mmrpc(ctx, request, channels::update_channel).await,
        "nodes::add_trusted_node" => handle_mmrpc(ctx, request, nodes::add_trusted_node).await,
        "nodes::connect_to_node" => handle_mmrpc(ctx, request, nodes::connect_to_node).await,
        "nodes::list_trusted_nodes" => handle_mmrpc(ctx, request, nodes::list_trusted_nodes).await,
        "nodes::remove_trusted_node" => handle_mmrpc(ctx, request, nodes::remove_trusted_node).await,
        "payments::generate_invoice" => handle_mmrpc(ctx, request, payments::generate_invoice).await,
        "payments::get_payment_details" => handle_mmrpc(ctx, request, payments::get_payment_details).await,
        "payments::list_payments_by_filter" => handle_mmrpc(ctx, request, payments::list_payments_by_filter).await,
        "payments::send_payment" => handle_mmrpc(ctx, request, payments::send_payment).await,
        _ => MmError::err(DispatcherError::NoSuchMethod),
    }
}<|MERGE_RESOLUTION|>--- conflicted
+++ resolved
@@ -268,17 +268,14 @@
         "withdraw::init" => handle_mmrpc(ctx, request, init_withdraw).await,
         "withdraw::status" => handle_mmrpc(ctx, request, withdraw_status).await,
         "withdraw::user_action" => handle_mmrpc(ctx, request, withdraw_user_action).await,
-<<<<<<< HEAD
         //"enable_sia::cancel" => handle_mmrpc(ctx, request, cancel_init_standalone_coin::<SiaCoin>).await,
         "enable_sia::init" => handle_mmrpc(ctx, request, init_standalone_coin::<SiaCoin>).await,
         "enable_sia::status" => handle_mmrpc(ctx, request, init_standalone_coin_status::<SiaCoin>).await,
         //"enable_sia::user_action" => handle_mmrpc(ctx, request, init_standalone_coin_user_action::<SiaCoin>).await,
-=======
         "enable_z_coin::init" => handle_mmrpc(ctx, request, init_standalone_coin::<ZCoin>).await,
         "enable_z_coin::cancel" => handle_mmrpc(ctx, request, cancel_init_standalone_coin::<ZCoin>).await,
         "enable_z_coin::status" => handle_mmrpc(ctx, request, init_standalone_coin_status::<ZCoin>).await,
         "enable_z_coin::user_action" => handle_mmrpc(ctx, request, init_standalone_coin_user_action::<ZCoin>).await,
->>>>>>> 96fac7c8
         #[cfg(not(target_arch = "wasm32"))]
         native_only_methods => match native_only_methods {
             "enable_lightning::cancel" => handle_mmrpc(ctx, request, cancel_init_l2::<LightningCoin>).await,
