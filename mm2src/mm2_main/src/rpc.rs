/******************************************************************************
 * Copyright © 2023 Pampex LTD and TillyHK LTD                                *
 *                                                                            *
 * See the CONTRIBUTOR-LICENSE-AGREEMENT, COPYING, LICENSE-COPYRIGHT-NOTICE   *
 * and DEVELOPER-CERTIFICATE-OF-ORIGIN files in the LEGAL directory in        *
 * the top-level directory of this distribution for the individual copyright  *
 * holder information and the developer policies on copyright and licensing.  *
 *                                                                            *
 * Unless otherwise agreed in a custom licensing agreement, no part of the    *
 * Komodo DeFi Framework software, including this file may be copied, modified, propagated*
 * or distributed except according to the terms contained in the              *
 * LICENSE-COPYRIGHT-NOTICE file.                                             *
 *                                                                            *
 * Removal or modification of this copyright notice is prohibited.            *
 *                                                                            *
 ******************************************************************************/
//
//  rpc.rs
//
//  Copyright © 2023 Pampex LTD and TillyHK LTD. All rights reserved.
//

use crate::rpc::rate_limiter::RateLimitError;
use common::log::{error, info};
use common::{err_to_rpc_json_string, err_tp_rpc_json, HttpStatusCode, APPLICATION_JSON};
use derive_more::Display;
use futures::future::{join_all, FutureExt};
use http::header::{HeaderValue, ACCESS_CONTROL_ALLOW_ORIGIN, CONTENT_TYPE};
use http::request::Parts;
use http::{Method, Request, Response, StatusCode};
use lazy_static::lazy_static;
use mm2_core::mm_ctx::MmArc;
use mm2_err_handle::prelude::*;
use mm2_rpc::mm_protocol::{MmRpcBuilder, MmRpcResponse, MmRpcVersion};
use regex::Regex;
use serde::Serialize;
use serde_json::{self as json, Value as Json};
use std::borrow::Cow;
use std::net::SocketAddr;

cfg_native! {
    use hyper::{self, Body, Server};
    use mm2_net::sse_handler::{handle_sse, SSE_ENDPOINT};
}

#[path = "rpc/dispatcher/dispatcher.rs"] mod dispatcher;
#[path = "rpc/dispatcher/dispatcher_legacy.rs"]
mod dispatcher_legacy;
#[path = "rpc/lp_commands/lp_commands.rs"] pub mod lp_commands;
#[path = "rpc/lp_commands/lp_commands_legacy.rs"]
pub mod lp_commands_legacy;
<<<<<<< HEAD
#[path = "rpc/rate_limiter.rs"] mod rate_limiter;
#[path = "rpc/streaming_activations/mod.rs"]
mod streaming_activations;
=======
mod rate_limiter;
>>>>>>> 932669ae

/// Lists the RPC method not requiring the "userpass" authentication.  
/// None is also public to skip auth and display proper error in case of method is missing
const PUBLIC_METHODS: &[Option<&str>] = &[
    // Sorted alphanumerically (on the first letter) for readability.
    Some("fundvalue"),
    Some("getprice"),
    Some("getpeers"),
    Some("getcoins"),
    Some("help"),
    Some("metrics"),
    Some("notify"), // Manually checks the peer's public key.
    Some("orderbook"),
    Some("passphrase"), // Manually checks the "passphrase".
    Some("pricearray"),
    Some("psock"),
    Some("statsdisp"),
    Some("stats_swap_status"),
    Some("tradesarray"),
    Some("ticker"),
    Some("version"),
    None,
];

pub type DispatcherResult<T> = Result<T, MmError<DispatcherError>>;

#[derive(Display, Serialize, SerializeErrorType)]
#[serde(tag = "error_type", content = "error_data")]
pub enum DispatcherError {
    #[display(fmt = "Your ip is banned.")]
    Banned,
    #[display(fmt = "No such method")]
    NoSuchMethod,
    #[display(fmt = "Error parsing request: {}", _0)]
    InvalidRequest(String),
    #[display(fmt = "Selected method can be called from localhost only!")]
    LocalHostOnly,
    #[display(fmt = "Userpass is not set!")]
    UserpassIsNotSet,
    #[display(fmt = "Userpass is invalid! - {}", _0)]
    UserpassIsInvalid(RateLimitError),
    #[display(fmt = "Error parsing mmrpc version: {}", _0)]
    InvalidMmRpcVersion(String),
}

impl HttpStatusCode for DispatcherError {
    fn status_code(&self) -> StatusCode {
        match self {
            DispatcherError::NoSuchMethod
            | DispatcherError::InvalidRequest(_)
            | DispatcherError::InvalidMmRpcVersion(_) => StatusCode::BAD_REQUEST,
            DispatcherError::LocalHostOnly
            | DispatcherError::UserpassIsNotSet
            | DispatcherError::UserpassIsInvalid(_)
            | DispatcherError::Banned => StatusCode::FORBIDDEN,
        }
    }
}

impl From<serde_json::Error> for DispatcherError {
    fn from(e: serde_json::Error) -> Self { DispatcherError::InvalidRequest(e.to_string()) }
}

#[allow(unused_macros)]
macro_rules! unwrap_or_err_response {
    ($e:expr, $($args:tt)*) => {
        match $e {
            Ok(ok) => ok,
            Err(err) => return rpc_err_response(500, &ERRL!("{}", err)),
        }
    };
}

async fn process_json_batch_requests(ctx: MmArc, requests: &[Json], client: SocketAddr) -> Result<Json, String> {
    let mut futures = Vec::with_capacity(requests.len());
    for request in requests {
        futures.push(process_single_request(ctx.clone(), request.clone(), client));
    }
    let results = join_all(futures).await;
    let responses: Vec<_> = results
        .into_iter()
        .map(|resp| match resp {
            Ok(r) => match json::from_slice(r.body()) {
                Ok(j) => j,
                Err(e) => {
                    error!("Response {:?} is not a valid JSON, error: {}", r, e);
                    Json::Null
                },
            },
            Err(e) => err_tp_rpc_json(e),
        })
        .collect();
    Ok(Json::Array(responses))
}

#[cfg(target_arch = "wasm32")]
async fn process_json_request(ctx: MmArc, req_json: Json, client: SocketAddr) -> Result<Json, String> {
    if let Some(requests) = req_json.as_array() {
        return process_json_batch_requests(ctx, requests, client)
            .await
            .map_err(|e| ERRL!("{}", e));
    }

    let r = try_s!(process_single_request(ctx, req_json, client).await);
    json::from_slice(r.body()).map_err(|e| ERRL!("Response {:?} is not a valid JSON, error: {}", r, e))
}

#[cfg(not(target_arch = "wasm32"))]
async fn process_json_request(ctx: MmArc, req_json: Json, client: SocketAddr) -> Result<Response<Vec<u8>>, String> {
    if let Some(requests) = req_json.as_array() {
        let response = try_s!(process_json_batch_requests(ctx, requests, client).await);
        let res = try_s!(json::to_vec(&response));
        return Ok(try_s!(Response::builder().body(res)));
    }

    process_single_request(ctx, req_json, client).await
}

fn response_from_dispatcher_error(
    error: MmError<DispatcherError>,
    version: MmRpcVersion,
    id: Option<usize>,
) -> Response<Vec<u8>> {
    error!("RPC dispatcher error: {}", error);
    let response: MmRpcResponse<(), _> = MmRpcBuilder::err(error).version(version).id(id).build();
    response.serialize_http_response()
}

pub fn escape_answer<'a, S: Into<Cow<'a, str>>>(input: S) -> Cow<'a, str> {
    lazy_static! {
        static ref REGEX: Regex = Regex::new("[<>&]").unwrap();
    }

    let input = input.into();
    let mut last_match = 0;

    if REGEX.is_match(&input) {
        let matches = REGEX.find_iter(&input);
        let mut output = String::with_capacity(input.len());
        for mat in matches {
            let (begin, end) = (mat.start(), mat.end());
            output.push_str(&input[last_match..begin]);
            match &input[begin..end] {
                "<" => output.push_str("&lt;"),
                ">" => output.push_str("&gt;"),
                "&" => output.push_str("&amp;"),
                _ => unreachable!(),
            }
            last_match = end;
        }
        output.push_str(&input[last_match..]);
        Cow::Owned(output)
    } else {
        input
    }
}

async fn process_single_request(ctx: MmArc, req: Json, client: SocketAddr) -> Result<Response<Vec<u8>>, String> {
    let local_only = ctx.conf["rpc_local_only"].as_bool().unwrap_or(true);
    if req["mmrpc"].is_null() {
        return dispatcher_legacy::process_single_request(ctx, req, client, local_only)
            .await
            .map_err(|e| ERRL!("{}", e));
    }

    let id = req["id"].as_u64().map(|id| id as usize);
    let version: MmRpcVersion = match json::from_value(req["mmrpc"].clone()) {
        Ok(v) => v,
        Err(e) => {
            let error = MmError::new(DispatcherError::InvalidMmRpcVersion(e.to_string()));
            // use the latest `MmRpcVersion` if the version is not recognized
            return Ok(response_from_dispatcher_error(error, MmRpcVersion::V2, id));
        },
    };

    match dispatcher::process_single_request(ctx, req, client, local_only).await {
        Ok(response) => Ok(response),
        Err(e) => {
            // return always serialized response
            Ok(response_from_dispatcher_error(e, version, id))
        },
    }
}

#[cfg(not(target_arch = "wasm32"))]
async fn rpc_service(req: Request<Body>, ctx_h: u32, client: SocketAddr) -> Response<Body> {
    const NON_ALLOWED_CHARS: &[char] = &['<', '>', '&'];

    /// Unwraps a result or propagates its error 500 response with the specified headers (if they are present).
    macro_rules! try_sf {
        ($value: expr $(, $header_key:expr => $header_val:expr)*) => {
            match $value {
                Ok(ok) => ok,
                Err(err) => {
                    error!("RPC error response: {}", err);
                    let ebody = err_to_rpc_json_string(&err.to_string());
                    // generate a `Response` with the headers specified in `$header_key` and `$header_val`
                    let response = Response::builder().status(500) $(.header($header_key, $header_val))* .body(Body::from(ebody)).unwrap();
                    return response;
                },
            }
        };
    }

    async fn process_rpc_request(
        ctx: MmArc,
        req: Parts,
        req_json: Json,
        client: SocketAddr,
    ) -> Result<Response<Vec<u8>>, String> {
        if req.method != Method::POST {
            return ERR!("Only POST requests are supported!");
        }

        process_json_request(ctx, req_json, client).await
    }

    let ctx = try_sf!(MmArc::from_ffi_handle(ctx_h));
    // https://github.com/artemii235/SuperNET/issues/219
    let rpc_cors = match ctx.conf["rpccors"].as_str() {
        Some(s) => try_sf!(HeaderValue::from_str(s)),
        None => {
            if ctx.is_https() {
                HeaderValue::from_static("https://localhost:3000")
            } else {
                HeaderValue::from_static("http://localhost:3000")
            }
        },
    };

    // Convert the native Hyper stream into a portable stream of `Bytes`.
    let (req, req_body) = req.into_parts();

    if req.method == Method::OPTIONS {
        return Response::builder()
            .status(StatusCode::OK)
            .header(ACCESS_CONTROL_ALLOW_ORIGIN, rpc_cors)
            .header("Access-Control-Allow-Methods", "POST, OPTIONS")
            .header("Access-Control-Allow-Headers", "Content-Type")
            .header("Access-Control-Max-Age", "3600")
            .body(Body::empty())
            .unwrap();
    }

    let req_json = {
        let req_bytes = try_sf!(hyper::body::to_bytes(req_body).await, ACCESS_CONTROL_ALLOW_ORIGIN => rpc_cors);
        let req_str = String::from_utf8_lossy(req_bytes.as_ref());
        let is_invalid_input = req_str.chars().any(|c| NON_ALLOWED_CHARS.contains(&c));
        if is_invalid_input {
            return Response::builder()
                .status(500)
                .header(ACCESS_CONTROL_ALLOW_ORIGIN, rpc_cors)
                .header(CONTENT_TYPE, APPLICATION_JSON)
                .body(Body::from(err_to_rpc_json_string(&format!(
                    "Invalid input: contains one or more of the following non-allowed characters: {:?}",
                    NON_ALLOWED_CHARS
                ))))
                .unwrap();
        }
        try_sf!(json::from_slice(&req_bytes), ACCESS_CONTROL_ALLOW_ORIGIN => rpc_cors)
    };

    let res = try_sf!(process_rpc_request(ctx, req, req_json, client).await, ACCESS_CONTROL_ALLOW_ORIGIN => rpc_cors);
    let (mut parts, body) = res.into_parts();
    let body_escaped = {
        let body_utf8 = match std::str::from_utf8(&body) {
            Ok(body_utf8) => body_utf8,
            Err(_) => {
                return Response::builder()
                    .status(500)
                    .header(ACCESS_CONTROL_ALLOW_ORIGIN, rpc_cors)
                    .header(CONTENT_TYPE, APPLICATION_JSON)
                    .body(Body::from(err_to_rpc_json_string("Non UTF-8 output")))
                    .unwrap();
            },
        };
        let escaped = escape_answer(body_utf8);
        escaped.as_bytes().to_vec()
    };
    parts.headers.insert(ACCESS_CONTROL_ALLOW_ORIGIN, rpc_cors);
    Response::from_parts(parts, Body::from(body_escaped))
}

// TODO: This should exclude TCP internals, as including them results in having to
// handle various protocols within this function.
#[cfg(not(target_arch = "wasm32"))]
pub extern "C" fn spawn_rpc(ctx_h: u32) {
    use common::now_sec;
    use common::wio::CORE;
    use hyper::server::conn::{AddrIncoming, AddrStream};
    use hyper::service::{make_service_fn, service_fn};
    use mm2_net::native_tls::{TlsAcceptor, TlsStream};
    use rcgen::{generate_simple_self_signed, RcgenError};
    use rustls::{Certificate, PrivateKey};
    use rustls_pemfile as pemfile;
    use std::convert::Infallible;
    use std::env;
    use std::fs::File;
    use std::io::{self, BufReader};

    // Reads a certificate and a key from the specified files.
    fn read_certificate_and_key(
        cert_file: &File,
        cert_key_path: &str,
    ) -> Result<(Vec<Certificate>, PrivateKey), io::Error> {
        let cert_file = &mut BufReader::new(cert_file);
        let cert_chain = pemfile::certs(cert_file)?.into_iter().map(Certificate).collect();
        let key_file = &mut BufReader::new(File::open(cert_key_path)?);
        let key = pemfile::read_all(key_file)?
            .into_iter()
            .find_map(|item| match item {
                pemfile::Item::RSAKey(key) | pemfile::Item::PKCS8Key(key) | pemfile::Item::ECKey(key) => Some(key),
                _ => None,
            })
            .ok_or_else(|| io::Error::new(io::ErrorKind::InvalidInput, "No private key found"))?;
        Ok((cert_chain, PrivateKey(key)))
    }

    // Generates a self-signed certificate
    fn generate_self_signed_cert(subject_alt_names: Vec<String>) -> Result<(Vec<Certificate>, PrivateKey), RcgenError> {
        // Generate the certificate
        let cert = generate_simple_self_signed(subject_alt_names)?;
        let cert_der = cert.serialize_der()?;
        let privkey = PrivateKey(cert.serialize_private_key_der());
        let cert = Certificate(cert_der);
        let cert_chain = vec![cert];
        Ok((cert_chain, privkey))
    }

    // NB: We need to manually handle the incoming connections in order to get the remote IP address,
    // cf. https://github.com/hyperium/hyper/issues/1410#issuecomment-419510220.
    // Although if the ability to access the remote IP address is solved by the Hyper in the future
    // then we might want to refactor into starting it ideomatically in order to benefit from a more graceful shutdown,
    // cf. https://github.com/hyperium/hyper/pull/1640.

    let ctx = MmArc::from_ffi_handle(ctx_h).expect("No context");

    let make_svc_fut = move |remote_addr: SocketAddr| async move {
        Ok::<_, Infallible>(service_fn(move |req: Request<Body>| async move {
            if req.uri().path() == SSE_ENDPOINT {
                let res = handle_sse(req, ctx_h).await?;
                return Ok::<_, Infallible>(res);
            }

            let res = rpc_service(req, ctx_h, remote_addr).await;
            Ok::<_, Infallible>(res)
        }))
    };

    //The `make_svc` macro creates a `make_service_fn` for a specified socket type.
    // `$socket_type`: The socket type with a `remote_addr` method that returns a `SocketAddr`.
    macro_rules! make_svc {
        ($socket_type:ty) => {
            make_service_fn(move |socket: &$socket_type| {
                let remote_addr = socket.remote_addr();
                make_svc_fut(remote_addr)
            })
        };
    }

    // The `get_shutdown_future` macro registers a graceful shutdown listener by calling the `register_listener`
    // method of `GracefulShutdownRegistry`.
    // If the `register_listener` method fails, it implies that the application is already in a shutdown state.
    // In this case, the macro logs an error and immediately returns.
    macro_rules! get_shutdown_future {
        ($ctx:expr) => {
            match $ctx.graceful_shutdown_registry.register_listener() {
                Ok(shutdown_fut) => shutdown_fut,
                Err(e) => {
                    error!("MmCtx seems to be stopped already: {e}");
                    return;
                },
            }
        };
    }

    // Macro for spawning a server with error handling and logging
    macro_rules! spawn_server {
        ($server:expr, $ctx:expr, $ip:expr, $port:expr) => {
            {
                let server = $server.then(|r| {
                    if let Err(err) = r {
                        error!("{}", err);
                    };
                    futures::future::ready(())
                });

                // As it's said in the [issue](https://github.com/hyperium/tonic/issues/330):
                //
                // Aborting the server future will forcefully cancel all connections and not perform a proper drain/shutdown.
                // While using the special shutdown methods on the server will allow hyper to gracefully drain all connections
                // and gracefully close connections.
                common::executor::spawn({
                    log_tag!(
                        $ctx,
                        "😉";
                        fmt = ">>>>>>>>>> DEX stats {}:{} DEX stats API enabled at unixtime.{} <<<<<<<<<",
                        $ip,
                        $port,
                        now_sec()
                    );
                    let _ = $ctx.rpc_started.pin(true);
                    server
                });
            }
        };
    }

    let rpc_ip_port = ctx
        .rpc_ip_port()
        .unwrap_or_else(|err| panic!("Invalid RPC port: {}", err));
    // By entering the context, we tie `tokio::spawn` to this executor.
    let _runtime_guard = CORE.0.enter();

    if ctx.is_https() {
        let cert_path = env::var("MM_CERT_PATH").unwrap_or_else(|_| "cert.pem".to_string());
        let (cert_chain, privkey) = match File::open(cert_path.clone()) {
            Ok(cert_file) => {
                let cert_key_path = env::var("MM_CERT_KEY_PATH").unwrap_or_else(|_| "key.pem".to_string());
                read_certificate_and_key(&cert_file, &cert_key_path)
                    .unwrap_or_else(|err| panic!("Can't read certificate and/or key from {:?}: {}", cert_path, err))
            },
            Err(ref err) if err.kind() == io::ErrorKind::NotFound => {
                info!(
                    "No certificate found at {:?}, generating a self-signed certificate",
                    cert_path
                );
                let subject_alt_names = ctx
                    .alt_names()
                    .unwrap_or_else(|err| panic!("Invalid `alt_names` config: {}", err));
                generate_self_signed_cert(subject_alt_names)
                    .unwrap_or_else(|err| panic!("Can't generate self-signed certificate: {}", err))
            },
            Err(err) => panic!("Can't open {:?}: {}", cert_path, err),
        };

        // Create a TcpListener
        let incoming =
            AddrIncoming::bind(&rpc_ip_port).unwrap_or_else(|err| panic!("Can't bind on {}: {}", rpc_ip_port, err));
        let acceptor = TlsAcceptor::builder()
            .with_single_cert(cert_chain, privkey)
            .unwrap_or_else(|err| panic!("Can't set certificate for TlsAcceptor: {}", err))
            .with_all_versions_alpn()
            .with_incoming(incoming);

        let server = Server::builder(acceptor)
            .http1_half_close(false)
            .serve(make_svc!(TlsStream))
            .with_graceful_shutdown(get_shutdown_future!(ctx));

        spawn_server!(server, ctx, rpc_ip_port.ip(), rpc_ip_port.port());
    } else {
        let server = Server::try_bind(&rpc_ip_port)
            .unwrap_or_else(|err| panic!("Can't bind on {}: {}", rpc_ip_port, err))
            .http1_half_close(false)
            .serve(make_svc!(AddrStream))
            .with_graceful_shutdown(get_shutdown_future!(ctx));

        spawn_server!(server, ctx, rpc_ip_port.ip(), rpc_ip_port.port());
    }
}

#[cfg(target_arch = "wasm32")]
pub fn spawn_rpc(ctx_h: u32) {
    use common::executor::SpawnFuture;
    use futures::StreamExt;
    use mm2_rpc::wasm_rpc;
    use std::sync::Mutex;

    let ctx = MmArc::from_ffi_handle(ctx_h).expect("No context");
    if ctx.wasm_rpc.is_some() {
        error!("RPC is initialized already");
        return;
    }

    let client: SocketAddr = "127.0.0.1:1"
        .parse()
        .expect("'127.0.0.1:1' must be valid socket address");

    let (request_tx, mut request_rx) = wasm_rpc::channel();
    let ctx_weak = ctx.weak();
    let fut = async move {
        while let Some((request_json, response_tx)) = request_rx.next().await {
            let ctx = match MmArc::from_weak(&ctx_weak) {
                Some(ctx) => ctx,
                None => break,
            };

            let spawner = ctx.spawner();
            let request_fut = async move {
                let response = process_json_request(ctx, request_json, client).await;
                if let Err(e) = response_tx.send(response) {
                    error!("Response is not processed: {:?}", e);
                }
            };
            // Spawn the `request_fut` so the requests can be processed asynchronously.
            // Fixes: https://github.com/KomodoPlatform/atomicDEX-API/issues/1616
            spawner.spawn(request_fut);
        }
    };
    ctx.spawner().spawn(fut);

    // even if the [`MmCtx::wasm_rpc`] is initialized already, the spawned future above will be shutdown
    if let Err(e) = ctx.wasm_rpc.pin(request_tx) {
        error!("'MmCtx::wasm_rpc' is initialized already: {}", e);
        return;
    };
    if let Err(e) = ctx.rpc_started.pin(true) {
        error!("'MmCtx::rpc_started' is set already: {}", e);
        return;
    }

    log_tag!(
        ctx,
        "😉";
        fmt = ">>>>>>>>>> DEX stats API enabled at unixtime.{}  <<<<<<<<<",
        common::now_ms() / 1000
    );
}<|MERGE_RESOLUTION|>--- conflicted
+++ resolved
@@ -49,13 +49,8 @@
 #[path = "rpc/lp_commands/lp_commands.rs"] pub mod lp_commands;
 #[path = "rpc/lp_commands/lp_commands_legacy.rs"]
 pub mod lp_commands_legacy;
-<<<<<<< HEAD
-#[path = "rpc/rate_limiter.rs"] mod rate_limiter;
-#[path = "rpc/streaming_activations/mod.rs"]
+mod rate_limiter;
 mod streaming_activations;
-=======
-mod rate_limiter;
->>>>>>> 932669ae
 
 /// Lists the RPC method not requiring the "userpass" authentication.  
 /// None is also public to skip auth and display proper error in case of method is missing
