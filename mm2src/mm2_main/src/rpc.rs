--- conflicted
+++ resolved
@@ -37,12 +37,8 @@
 
 cfg_native! {
     use hyper::{self, Body, Server};
-<<<<<<< HEAD
+    use futures::channel::oneshot;
     use mm2_net::event_streaming::sse_handler::{handle_sse, SSE_ENDPOINT};
-=======
-    use futures::channel::oneshot;
-    use mm2_net::sse_handler::{handle_sse, SSE_ENDPOINT};
->>>>>>> a538a027
 }
 
 #[path = "rpc/dispatcher/dispatcher.rs"] mod dispatcher;
@@ -54,7 +50,7 @@
 mod rate_limiter;
 mod streaming_activations;
 
-/// Lists the RPC method not requiring the "userpass" authentication.  
+/// Lists the RPC method not requiring the "userpass" authentication.
 /// None is also public to skip auth and display proper error in case of method is missing
 const PUBLIC_METHODS: &[Option<&str>] = &[
     // Sorted alphanumerically (on the first letter) for readability.
@@ -344,13 +340,13 @@
         req: Request<Body>,
         remote_addr: SocketAddr,
         ctx_h: u32,
-        is_event_stream_enabled: bool,
     ) -> Result<Response<Body>, Infallible> {
         let (tx, rx) = oneshot::channel();
         // We execute the request in a separate task to avoid it being left uncompleted if the client disconnects.
-        // So what's inside the spawn here will complete till completion (or panic).
+        // So what's inside the spawn here will run till completion (or panic).
         common::executor::spawn(async move {
-            if is_event_stream_enabled && req.uri().path() == SSE_ENDPOINT {
+            if req.uri().path() == SSE_ENDPOINT {
+                // FIXME: THIS SHOULD BE AUTHENTICATED!!!
                 tx.send(handle_sse(req, ctx_h).await).ok();
             } else {
                 tx.send(rpc_service(req, ctx_h, remote_addr).await).ok();
@@ -374,23 +370,6 @@
     // cf. https://github.com/hyperium/hyper/pull/1640.
 
     let ctx = MmArc::from_ffi_handle(ctx_h).expect("No context");
-<<<<<<< HEAD
-
-    let make_svc_fut = move |remote_addr: SocketAddr| async move {
-        Ok::<_, Infallible>(service_fn(move |req: Request<Body>| async move {
-            // FIXME: THIS SHOULD BE AUTHENTICATED!!!
-            if req.uri().path() == SSE_ENDPOINT {
-                let res = handle_sse(req, ctx_h).await?;
-                return Ok::<_, Infallible>(res);
-            }
-
-            let res = rpc_service(req, ctx_h, remote_addr).await;
-            Ok::<_, Infallible>(res)
-        }))
-    };
-=======
-    let is_event_stream_enabled = ctx.event_stream_configuration.is_some();
->>>>>>> a538a027
 
     //The `make_svc` macro creates a `make_service_fn` for a specified socket type.
     // `$socket_type`: The socket type with a `remote_addr` method that returns a `SocketAddr`.
@@ -400,7 +379,7 @@
                 let remote_addr = socket.remote_addr();
                 async move {
                     Ok::<_, Infallible>(service_fn(move |req: Request<Body>| {
-                        handle_request(req, remote_addr, ctx_h, is_event_stream_enabled)
+                        handle_request(req, remote_addr, ctx_h)
                     }))
                 }
             })
