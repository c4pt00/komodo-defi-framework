//! Atomic swap loops and states
//!
//! # A note on the terminology used
//!
//! Alice = Buyer = Liquidity receiver = Taker
//! ("*The process of an atomic swap begins with the person who makes the initial request — this is the liquidity receiver*" - Komodo Whitepaper).
//!
//! Bob = Seller = Liquidity provider = Market maker
//! ("*On the other side of the atomic swap, we have the liquidity provider — we call this person, Bob*" - Komodo Whitepaper).
//!
//! # Algorithm updates
//!
//! At the end of 2018 most UTXO coins have BIP65 (https://github.com/bitcoin/bips/blob/master/bip-0065.mediawiki).
//! The previous swap protocol discussions took place at 2015-2016 when there were just a few
//! projects that implemented CLTV opcode support:
//! https://bitcointalk.org/index.php?topic=1340621.msg13828271#msg13828271
//! https://bitcointalk.org/index.php?topic=1364951
//! So the Tier Nolan approach is a bit outdated, the main purpose was to allow swapping of a coin
//! that doesn't have CLTV at least as Alice side (as APayment is 2of2 multisig).
//! Nowadays the protocol can be simplified to the following (UTXO coins, BTC and forks):
//!
//! 1. AFee: OP_DUP OP_HASH160 FEE_RMD160 OP_EQUALVERIFY OP_CHECKSIG
//!
//! 2. BPayment:
//! OP_IF
//! <now + LOCKTIME*2> OP_CLTV OP_DROP <bob_pub> OP_CHECKSIG
//! OP_ELSE
//! OP_SIZE 32 OP_EQUALVERIFY OP_HASH160 <hash(bob_privN)> OP_EQUALVERIFY <alice_pub> OP_CHECKSIG
//! OP_ENDIF
//!
//! 3. APayment:
//! OP_IF
//! <now + LOCKTIME> OP_CLTV OP_DROP <alice_pub> OP_CHECKSIG
//! OP_ELSE
//! OP_SIZE 32 OP_EQUALVERIFY OP_HASH160 <hash(bob_privN)> OP_EQUALVERIFY <bob_pub> OP_CHECKSIG
//! OP_ENDIF
//!

/******************************************************************************
 * Copyright © 2023 Pampex LTD and TillyHK LTD                                *
 *                                                                            *
 * See the CONTRIBUTOR-LICENSE-AGREEMENT, COPYING, LICENSE-COPYRIGHT-NOTICE   *
 * and DEVELOPER-CERTIFICATE-OF-ORIGIN files in the LEGAL directory in        *
 * the top-level directory of this distribution for the individual copyright  *
 * holder information and the developer policies on copyright and licensing.  *
 *                                                                            *
 * Unless otherwise agreed in a custom licensing agreement, no part of the    *
 * Komodo DeFi Framework software, including this file may be copied, modified, propagated*
 * or distributed except according to the terms contained in the              *
 * LICENSE-COPYRIGHT-NOTICE file.                                             *
 *                                                                            *
 * Removal or modification of this copyright notice is prohibited.            *
 *                                                                            *
 ******************************************************************************/
//
//  lp_swap.rs
//  marketmaker
//

use super::lp_network::P2PRequestResult;
use crate::lp_network::{broadcast_p2p_msg, Libp2pPeerId, P2PProcessError, P2PProcessResult, P2PRequestError};
use crate::lp_swap::maker_swap_v2::{MakerSwapStateMachine, MakerSwapStorage};
use crate::lp_swap::taker_swap_v2::{TakerSwapStateMachine, TakerSwapStorage};
use bitcrypto::{dhash160, sha256};
use coins::{find_unique_account_ids_active, find_unique_account_ids_any, lp_coinfind, lp_coinfind_or_err,
            CoinFindError, DexFee, MmCoin, MmCoinEnum, TradeFee, TransactionEnum};
use common::log::{debug, warn};
use common::now_sec;
use common::time_cache::DuplicateCache;
use common::{bits256, calc_total_pages,
             executor::{spawn_abortable, AbortOnDropHandle, SpawnFuture, Timer},
             log::{error, info},
             var, HttpStatusCode, PagingOptions, StatusCode};
use derive_more::Display;
use http::Response;
use mm2_core::mm_ctx::{from_ctx, MmArc};
use mm2_err_handle::prelude::*;
use mm2_libp2p::{decode_signed, encode_and_sign, pub_sub_topic, PeerId, TopicPrefix};
use mm2_number::{BigDecimal, BigRational, MmNumber, MmNumberMultiRepr};
use mm2_state_machine::storable_state_machine::StateMachineStorage;
use parking_lot::Mutex as PaMutex;
use rpc::v1::types::{Bytes as BytesJson, H256 as H256Json};
use secp256k1::{PublicKey, SecretKey, Signature};
use serde::Serialize;
use serde_json::{self as json, Value as Json};
use std::collections::{HashMap, HashSet};
use std::convert::TryFrom;
use std::num::NonZeroUsize;
use std::path::PathBuf;
use std::str::FromStr;
use std::sync::{Arc, Mutex, Weak};
use std::time::Duration;
use uuid::Uuid;

#[cfg(feature = "custom-swap-locktime")]
use std::sync::atomic::{AtomicU64, Ordering};

mod check_balance;
mod maker_swap;
pub mod maker_swap_v2;
mod max_maker_vol_rpc;
mod my_swaps_storage;
mod pubkey_banning;
mod recreate_swap_data;
mod saved_swap;
mod swap_lock;
#[path = "lp_swap/komodefi.swap_v2.pb.rs"]
#[rustfmt::skip]
mod swap_v2_pb;
mod swap_v2_common;
pub(crate) mod swap_v2_rpcs;
pub(crate) mod swap_watcher;
pub(crate) mod taker_restart;
pub(crate) mod taker_swap;
pub mod taker_swap_v2;
mod trade_preimage;

#[cfg(target_arch = "wasm32")] mod swap_wasm_db;

pub use check_balance::{check_other_coin_balance_for_swap, CheckBalanceError, CheckBalanceResult};
use coins::utxo::utxo_standard::UtxoStandardCoin;
use crypto::CryptoCtx;
use keys::{KeyPair, SECP_SIGN, SECP_VERIFY};
use maker_swap::MakerSwapEvent;
pub use maker_swap::{calc_max_maker_vol, check_balance_for_maker_swap, get_max_maker_vol, maker_swap_trade_preimage,
                     run_maker_swap, CoinVolumeInfo, MakerSavedEvent, MakerSavedSwap, MakerSwap,
                     MakerSwapStatusChanged, MakerTradePreimage, RunMakerSwapInput, MAKER_PAYMENT_SENT_LOG};
pub use max_maker_vol_rpc::max_maker_vol;
use my_swaps_storage::{MySwapsOps, MySwapsStorage};
use pubkey_banning::BanReason;
pub use pubkey_banning::{ban_pubkey_rpc, is_pubkey_banned, list_banned_pubkeys_rpc, unban_pubkeys_rpc};
pub use recreate_swap_data::recreate_swap_data;
pub use saved_swap::{SavedSwap, SavedSwapError, SavedSwapIo, SavedSwapResult};
use swap_v2_common::{get_unfinished_swaps_uuids, swap_kickstart_handler, ActiveSwapV2Info};
use swap_v2_pb::*;
use swap_v2_rpcs::{get_maker_swap_data_for_rpc, get_swap_type, get_taker_swap_data_for_rpc};
pub use swap_watcher::{process_watcher_msg, watcher_topic, TakerSwapWatcherData, MAKER_PAYMENT_SPEND_FOUND_LOG,
                       MAKER_PAYMENT_SPEND_SENT_LOG, TAKER_PAYMENT_REFUND_SENT_LOG, TAKER_SWAP_ENTRY_TIMEOUT_SEC,
                       WATCHER_PREFIX};
use taker_swap::TakerSwapEvent;
pub use taker_swap::{calc_max_taker_vol, check_balance_for_taker_swap, max_taker_vol, max_taker_vol_from_available,
                     run_taker_swap, taker_swap_trade_preimage, RunTakerSwapInput, TakerSavedSwap, TakerSwap,
                     TakerSwapData, TakerSwapPreparedParams, TakerTradePreimage, MAKER_PAYMENT_SPENT_BY_WATCHER_LOG,
                     REFUND_TEST_FAILURE_LOG, WATCHER_MESSAGE_SENT_LOG};
pub use trade_preimage::trade_preimage_rpc;

pub const SWAP_PREFIX: TopicPrefix = "swap";
pub const SWAP_V2_PREFIX: TopicPrefix = "swapv2";
pub const SWAP_FINISHED_LOG: &str = "Swap finished: ";
pub const TX_HELPER_PREFIX: TopicPrefix = "txhlp";

pub(crate) const LEGACY_SWAP_TYPE: u8 = 0;
pub(crate) const MAKER_SWAP_V2_TYPE: u8 = 1;
pub(crate) const TAKER_SWAP_V2_TYPE: u8 = 2;
const MAX_STARTED_AT_DIFF: u64 = 60;

const NEGOTIATE_SEND_INTERVAL: f64 = 30.;

/// If a certain P2P message is not received, swap will be aborted after this time expires.
const NEGOTIATION_TIMEOUT_SEC: u64 = 90;

cfg_wasm32! {
    use mm2_db::indexed_db::{ConstructibleDb, DbLocked};
    use saved_swap::migrate_swaps_data;
    use swap_wasm_db::{InitDbResult, InitDbError, SwapDb};

    pub type SwapDbLocked = DbLocked<SwapDb>;
}

#[derive(Clone, Debug, Eq, Deserialize, PartialEq, Serialize)]
pub enum SwapMsg {
    Negotiation(NegotiationDataMsg),
    NegotiationReply(NegotiationDataMsg),
    Negotiated(bool),
    TakerFee(SwapTxDataMsg),
    MakerPayment(SwapTxDataMsg),
    TakerPayment(Vec<u8>),
}

#[derive(Debug, Default)]
pub struct SwapMsgStore {
    negotiation: Option<NegotiationDataMsg>,
    negotiation_reply: Option<NegotiationDataMsg>,
    negotiated: Option<bool>,
    taker_fee: Option<SwapTxDataMsg>,
    maker_payment: Option<SwapTxDataMsg>,
    taker_payment: Option<Vec<u8>>,
    accept_only_from: bits256,
}

impl SwapMsgStore {
    pub fn new(accept_only_from: bits256) -> Self {
        SwapMsgStore {
            accept_only_from,
            ..Default::default()
        }
    }
}

/// Storage for P2P messages, which are exchanged during SwapV2 protocol execution.
#[derive(Debug)]
pub struct SwapV2MsgStore {
    maker_negotiation: Option<MakerNegotiation>,
    taker_negotiation: Option<TakerNegotiation>,
    maker_negotiated: Option<MakerNegotiated>,
    taker_funding: Option<TakerFundingInfo>,
    maker_payment: Option<MakerPaymentInfo>,
    taker_payment: Option<TakerPaymentInfo>,
    taker_payment_spend_preimage: Option<TakerPaymentSpendPreimage>,
    accept_only_from: PublicKey,
}

impl SwapV2MsgStore {
    /// Creates new SwapV2MsgStore
    pub fn new(accept_only_from: PublicKey) -> Self {
        SwapV2MsgStore {
            maker_negotiation: None,
            taker_negotiation: None,
            maker_negotiated: None,
            taker_funding: None,
            maker_payment: None,
            taker_payment: None,
            taker_payment_spend_preimage: None,
            accept_only_from,
        }
    }
}

/// Returns key-pair for signing P2P messages and an optional `PeerId` if it should be used forcibly
/// instead of local peer ID.
///
/// # Panic
///
/// This function panics if `CryptoCtx` hasn't been initialized yet.
pub fn p2p_keypair_and_peer_id_to_broadcast(ctx: &MmArc, p2p_privkey: Option<&KeyPair>) -> (KeyPair, Option<PeerId>) {
    match p2p_privkey {
        Some(keypair) => (*keypair, Some(keypair.libp2p_peer_id())),
        None => {
            let crypto_ctx = CryptoCtx::from_ctx(ctx).expect("CryptoCtx must be initialized already");
            (*crypto_ctx.mm2_internal_key_pair(), None)
        },
    }
}

/// Returns private key for signing P2P messages and an optional `PeerId` if it should be used forcibly
/// instead of local peer ID.
///
/// # Panic
///
/// This function panics if `CryptoCtx` hasn't been initialized yet.
pub fn p2p_private_and_peer_id_to_broadcast(ctx: &MmArc, p2p_privkey: Option<&KeyPair>) -> ([u8; 32], Option<PeerId>) {
    match p2p_privkey {
        Some(keypair) => (keypair.private_bytes(), Some(keypair.libp2p_peer_id())),
        None => {
            let crypto_ctx = CryptoCtx::from_ctx(ctx).expect("CryptoCtx must be initialized already");
            (crypto_ctx.mm2_internal_privkey_secret().take(), None)
        },
    }
}

/// Spawns the loop that broadcasts message every `interval` seconds returning the AbortOnDropHandle
/// to stop it
pub fn broadcast_swap_msg_every<T: 'static + Serialize + Clone + Send>(
    ctx: MmArc,
    topic: String,
    msg: T,
    interval_sec: f64,
    p2p_privkey: Option<KeyPair>,
) -> AbortOnDropHandle {
    let fut = async move {
        loop {
            broadcast_swap_message(&ctx, topic.clone(), msg.clone(), &p2p_privkey);
            Timer::sleep(interval_sec).await;
        }
    };
    spawn_abortable(fut)
}

/// Spawns the loop that broadcasts message every `interval` seconds returning the AbortOnDropHandle
/// to stop it. This function waits for interval seconds first before starting the broadcast.
pub fn broadcast_swap_msg_every_delayed<T: 'static + Serialize + Clone + Send>(
    ctx: MmArc,
    topic: String,
    msg: T,
    interval_sec: f64,
    p2p_privkey: Option<KeyPair>,
) -> AbortOnDropHandle {
    let fut = async move {
        loop {
            Timer::sleep(interval_sec).await;
            broadcast_swap_message(&ctx, topic.clone(), msg.clone(), &p2p_privkey);
        }
    };
    spawn_abortable(fut)
}

/// Broadcast the swap message once
pub fn broadcast_swap_message<T: Serialize>(ctx: &MmArc, topic: String, msg: T, p2p_privkey: &Option<KeyPair>) {
    let (p2p_private, from) = p2p_private_and_peer_id_to_broadcast(ctx, p2p_privkey.as_ref());
    let encoded_msg = match encode_and_sign(&msg, &p2p_private) {
        Ok(m) => m,
        Err(e) => {
            error!("Error encoding and signing swap message: {}", e);
            return;
        },
    };
    broadcast_p2p_msg(ctx, topic, encoded_msg, from);
}

/// Broadcast the tx message once
pub fn broadcast_p2p_tx_msg(ctx: &MmArc, topic: String, msg: &TransactionEnum, p2p_privkey: &Option<KeyPair>) {
    if !msg.supports_tx_helper() {
        return;
    }

    let (p2p_private, from) = p2p_private_and_peer_id_to_broadcast(ctx, p2p_privkey.as_ref());
    let encoded_msg = match encode_and_sign(&msg.tx_hex(), &p2p_private) {
        Ok(m) => m,
        Err(e) => {
            error!("Error encoding and signing tx message: {}", e);
            return;
        },
    };
    broadcast_p2p_msg(ctx, topic, encoded_msg, from);
}

pub async fn process_swap_msg(ctx: MmArc, topic: &str, msg: &[u8]) -> P2PRequestResult<()> {
    let uuid = Uuid::from_str(topic).map_to_mm(|e| P2PRequestError::DecodeError(e.to_string()))?;

    let msg = match decode_signed::<SwapMsg>(msg) {
        Ok(m) => m,
        Err(swap_msg_err) => {
            #[cfg(not(target_arch = "wasm32"))]
            return match json::from_slice::<SwapStatus>(msg) {
                Ok(mut status) => {
                    status.data.fetch_and_set_usd_prices().await;
                    if let Err(e) = save_stats_swap(&ctx, &status.data).await {
                        error!("Error saving the swap {} status: {}", status.data.uuid(), e);
                    }
                    Ok(())
                },
                Err(swap_status_err) => {
                    let error = format!(
                        "Couldn't deserialize swap msg to either 'SwapMsg': {} or to 'SwapStatus': {}",
                        swap_msg_err, swap_status_err
                    );
                    MmError::err(P2PRequestError::DecodeError(error))
                },
            };

            #[cfg(target_arch = "wasm32")]
            return MmError::err(P2PRequestError::DecodeError(format!(
                "Couldn't deserialize 'SwapMsg': {}",
                swap_msg_err
            )));
        },
    };

    debug!("Processing swap msg {:?} for uuid {}", msg, uuid);
    let swap_ctx = SwapsContext::from_ctx(&ctx).unwrap();
    let mut msgs = swap_ctx.swap_msgs.lock().unwrap();
    if let Some(msg_store) = msgs.get_mut(&uuid) {
        if msg_store.accept_only_from.bytes == msg.2.unprefixed() {
            match msg.0 {
                SwapMsg::Negotiation(data) => msg_store.negotiation = Some(data),
                SwapMsg::NegotiationReply(data) => msg_store.negotiation_reply = Some(data),
                SwapMsg::Negotiated(negotiated) => msg_store.negotiated = Some(negotiated),
                SwapMsg::TakerFee(data) => msg_store.taker_fee = Some(data),
                SwapMsg::MakerPayment(data) => msg_store.maker_payment = Some(data),
                SwapMsg::TakerPayment(taker_payment) => msg_store.taker_payment = Some(taker_payment),
            }
        } else {
            warn!("Received message from unexpected sender for swap {}", uuid);
        }
    };

    Ok(())
}

pub fn swap_topic(uuid: &Uuid) -> String { pub_sub_topic(SWAP_PREFIX, &uuid.to_string()) }

/// Formats and returns a topic format for `txhlp`.
///
/// # Usage
/// ```ignore
/// let topic = tx_helper_topic("BTC");
/// // Returns topic format `txhlp/BTC` as String type.
/// ```
#[inline(always)]
pub fn tx_helper_topic(coin: &str) -> String { pub_sub_topic(TX_HELPER_PREFIX, coin) }

async fn recv_swap_msg<T>(
    ctx: MmArc,
    mut getter: impl FnMut(&mut SwapMsgStore) -> Option<T>,
    uuid: &Uuid,
    timeout: u64,
) -> Result<T, String> {
    let started = now_sec();
    let timeout = BASIC_COMM_TIMEOUT + timeout;
    let wait_until = started + timeout;
    loop {
        Timer::sleep(1.).await;
        let swap_ctx = SwapsContext::from_ctx(&ctx).unwrap();
        let mut msgs = swap_ctx.swap_msgs.lock().unwrap();
        if let Some(msg_store) = msgs.get_mut(uuid) {
            if let Some(msg) = getter(msg_store) {
                return Ok(msg);
            }
        }
        let now = now_sec();
        if now > wait_until {
            return ERR!("Timeout ({} > {})", now - started, timeout);
        }
    }
}

/// Includes the grace time we add to the "normal" timeouts
/// in order to give different and/or heavy communication channels a chance.
const BASIC_COMM_TIMEOUT: u64 = 90;

#[cfg(not(feature = "custom-swap-locktime"))]
/// Default atomic swap payment locktime, in seconds.
/// Maker sends payment with LOCKTIME * 2
/// Taker sends payment with LOCKTIME
const PAYMENT_LOCKTIME: u64 = 3600 * 2 + 300 * 2;

#[cfg(feature = "custom-swap-locktime")]
/// Default atomic swap payment locktime, in seconds.
/// Maker sends payment with LOCKTIME * 2
/// Taker sends payment with LOCKTIME
pub(crate) static PAYMENT_LOCKTIME: AtomicU64 = AtomicU64::new(super::CUSTOM_PAYMENT_LOCKTIME_DEFAULT);

#[inline]
/// Returns `PAYMENT_LOCKTIME`
pub fn get_payment_locktime() -> u64 {
    #[cfg(not(feature = "custom-swap-locktime"))]
    return PAYMENT_LOCKTIME;
    #[cfg(feature = "custom-swap-locktime")]
    PAYMENT_LOCKTIME.load(Ordering::Relaxed)
}

#[inline]
pub fn taker_payment_spend_duration(locktime: u64) -> u64 { (locktime * 4) / 5 }

#[inline]
pub fn taker_payment_spend_deadline(swap_started_at: u64, locktime: u64) -> u64 {
    swap_started_at + taker_payment_spend_duration(locktime)
}

#[inline]
pub fn wait_for_maker_payment_conf_duration(locktime: u64) -> u64 { (locktime * 2) / 5 }

#[inline]
pub fn wait_for_maker_payment_conf_until(swap_started_at: u64, locktime: u64) -> u64 {
    swap_started_at + wait_for_maker_payment_conf_duration(locktime)
}

const _SWAP_DEFAULT_NUM_CONFIRMS: u32 = 1;
const _SWAP_DEFAULT_MAX_CONFIRMS: u32 = 6;
/// MM2 checks that swap payment is confirmed every WAIT_CONFIRM_INTERVAL seconds
const WAIT_CONFIRM_INTERVAL_SEC: u64 = 15;

#[derive(Debug, PartialEq, Serialize)]
pub enum RecoveredSwapAction {
    RefundedMyPayment,
    SpentOtherPayment,
}

#[derive(Debug, PartialEq)]
pub struct RecoveredSwap {
    action: RecoveredSwapAction,
    coin: String,
    transaction: TransactionEnum,
}

/// Represents the amount of a coin locked by ongoing swap
#[derive(Debug)]
pub struct LockedAmount {
    coin: String,
    amount: MmNumber,
    trade_fee: Option<TradeFee>,
}

pub trait AtomicSwap: Send + Sync {
    fn locked_amount(&self) -> Vec<LockedAmount>;

    fn uuid(&self) -> &Uuid;

    fn maker_coin(&self) -> &str;

    fn taker_coin(&self) -> &str;

    fn unique_swap_data(&self) -> Vec<u8>;
}

#[derive(Serialize)]
#[serde(tag = "type", content = "event")]
pub enum SwapEvent {
    Maker(MakerSwapEvent),
    Taker(TakerSwapEvent),
}

impl From<MakerSwapEvent> for SwapEvent {
    fn from(maker_event: MakerSwapEvent) -> Self { SwapEvent::Maker(maker_event) }
}

impl From<TakerSwapEvent> for SwapEvent {
    fn from(taker_event: TakerSwapEvent) -> Self { SwapEvent::Taker(taker_event) }
}

struct LockedAmountInfo {
    swap_uuid: Uuid,
    locked_amount: LockedAmount,
}

struct SwapsContext {
    running_swaps: Mutex<Vec<Weak<dyn AtomicSwap>>>,
    active_swaps_v2_infos: Mutex<HashMap<Uuid, ActiveSwapV2Info>>,
    banned_pubkeys: Mutex<HashMap<H256Json, BanReason>>,
    swap_msgs: Mutex<HashMap<Uuid, SwapMsgStore>>,
    swap_v2_msgs: Mutex<HashMap<Uuid, SwapV2MsgStore>>,
    taker_swap_watchers: PaMutex<DuplicateCache<Vec<u8>>>,
    locked_amounts: Mutex<HashMap<String, Vec<LockedAmountInfo>>>,
    #[cfg(target_arch = "wasm32")]
    swap_db: ConstructibleDb<SwapDb>,
}

impl SwapsContext {
    /// Obtains a reference to this crate context, creating it if necessary.
    #[allow(unused_variables)]
    fn from_ctx(ctx: &MmArc) -> Result<Arc<SwapsContext>, String> {
        Ok(try_s!(from_ctx(&ctx.swaps_ctx, move || {
            Ok(SwapsContext {
                running_swaps: Mutex::new(vec![]),
                active_swaps_v2_infos: Mutex::new(HashMap::new()),
                banned_pubkeys: Mutex::new(HashMap::new()),
                swap_msgs: Mutex::new(HashMap::new()),
                swap_v2_msgs: Mutex::new(HashMap::new()),
                taker_swap_watchers: PaMutex::new(DuplicateCache::new(Duration::from_secs(
                    TAKER_SWAP_ENTRY_TIMEOUT_SEC,
                ))),
                locked_amounts: Mutex::new(HashMap::new()),
                // Using None for db_id here won't matter much since calling `SwapsContext::swap_db(db_id)` will use the provided db_id.
                #[cfg(target_arch = "wasm32")]
                swap_db: ConstructibleDb::new(ctx, None),
            })
        })))
    }

    pub fn init_msg_store(&self, uuid: Uuid, accept_only_from: bits256) {
        let store = SwapMsgStore::new(accept_only_from);
        self.swap_msgs.lock().unwrap().insert(uuid, store);
    }

    /// Initializes storage for the swap with specific uuid.
    pub fn init_msg_v2_store(&self, uuid: Uuid, accept_only_from: PublicKey) {
        let store = SwapV2MsgStore::new(accept_only_from);
        self.swap_v2_msgs.lock().unwrap().insert(uuid, store);
    }

    /// Removes storage for the swap with specific uuid.
    pub fn remove_msg_v2_store(&self, uuid: &Uuid) { self.swap_v2_msgs.lock().unwrap().remove(uuid); }

    #[cfg(target_arch = "wasm32")]
    pub async fn swap_db(&self, db_id: Option<&str>) -> InitDbResult<SwapDbLocked> {
        self.swap_db.get_or_initialize(db_id).await
    }
}

#[derive(Debug, Deserialize)]
pub struct GetLockedAmountReq {
    coin: String,
}

#[derive(Serialize)]
pub struct GetLockedAmountResp {
    coin: String,
    locked_amount: MmNumberMultiRepr,
}

#[derive(Debug, Display, Serialize, SerializeErrorType)]
#[serde(tag = "error_type", content = "error_data")]
pub enum GetLockedAmountRpcError {
    #[display(fmt = "No such coin: {}", coin)]
    NoSuchCoin { coin: String },
}

impl HttpStatusCode for GetLockedAmountRpcError {
    fn status_code(&self) -> StatusCode {
        match self {
            GetLockedAmountRpcError::NoSuchCoin { .. } => StatusCode::INTERNAL_SERVER_ERROR,
        }
    }
}

impl From<CoinFindError> for GetLockedAmountRpcError {
    fn from(e: CoinFindError) -> Self {
        match e {
            CoinFindError::NoSuchCoin { coin } => GetLockedAmountRpcError::NoSuchCoin { coin },
        }
    }
}

pub async fn get_locked_amount_rpc(
    ctx: MmArc,
    req: GetLockedAmountReq,
) -> Result<GetLockedAmountResp, MmError<GetLockedAmountRpcError>> {
    lp_coinfind_or_err(&ctx, &req.coin).await?;
    let locked_amount = get_locked_amount(&ctx, &req.coin);

    Ok(GetLockedAmountResp {
        coin: req.coin,
        locked_amount: locked_amount.into(),
    })
}

/// Get total amount of selected coin locked by all currently ongoing swaps
pub fn get_locked_amount(ctx: &MmArc, coin: &str) -> MmNumber {
    let swap_ctx = SwapsContext::from_ctx(ctx).unwrap();
    let swap_lock = swap_ctx.running_swaps.lock().unwrap();

    let mut locked = swap_lock
        .iter()
        .filter_map(|swap| swap.upgrade())
        .flat_map(|swap| swap.locked_amount())
        .fold(MmNumber::from(0), |mut total_amount, locked| {
            if locked.coin == coin {
                total_amount += locked.amount;
            }
            if let Some(trade_fee) = locked.trade_fee {
                if trade_fee.coin == coin && !trade_fee.paid_from_trading_vol {
                    total_amount += trade_fee.amount;
                }
            }
            total_amount
        });
    drop(swap_lock);

    let locked_amounts = swap_ctx.locked_amounts.lock().unwrap();
    if let Some(locked_for_coin) = locked_amounts.get(coin) {
        locked += locked_for_coin
            .iter()
            .fold(MmNumber::from(0), |mut total_amount, locked| {
                total_amount += &locked.locked_amount.amount;
                if let Some(trade_fee) = &locked.locked_amount.trade_fee {
                    if trade_fee.coin == coin && !trade_fee.paid_from_trading_vol {
                        total_amount += &trade_fee.amount;
                    }
                }
                total_amount
            });
    }

    locked
}

/// Get number of currently running swaps
pub fn running_swaps_num(ctx: &MmArc) -> u64 {
    let swap_ctx = SwapsContext::from_ctx(ctx).unwrap();
    let swaps = swap_ctx.running_swaps.lock().unwrap();
    swaps.iter().fold(0, |total, swap| match swap.upgrade() {
        Some(_) => total + 1,
        None => total,
    })
}

/// Get total amount of selected coin locked by all currently ongoing swaps except the one with selected uuid
fn get_locked_amount_by_other_swaps(ctx: &MmArc, except_uuid: &Uuid, coin: &str) -> MmNumber {
    let swap_ctx = SwapsContext::from_ctx(ctx).unwrap();
    let swap_lock = swap_ctx.running_swaps.lock().unwrap();

    swap_lock
        .iter()
        .filter_map(|swap| swap.upgrade())
        .filter(|swap| swap.uuid() != except_uuid)
        .flat_map(|swap| swap.locked_amount())
        .fold(MmNumber::from(0), |mut total_amount, locked| {
            if locked.coin == coin {
                total_amount += locked.amount;
            }
            if let Some(trade_fee) = locked.trade_fee {
                if trade_fee.coin == coin && !trade_fee.paid_from_trading_vol {
                    total_amount += trade_fee.amount;
                }
            }
            total_amount
        })
}

pub fn active_swaps_using_coins(ctx: &MmArc, coins: &HashSet<String>) -> Result<Vec<Uuid>, String> {
    let swap_ctx = try_s!(SwapsContext::from_ctx(ctx));
    let swaps = try_s!(swap_ctx.running_swaps.lock());
    let mut uuids = vec![];
    for swap in swaps.iter() {
        if let Some(swap) = swap.upgrade() {
            if coins.contains(&swap.maker_coin().to_string()) || coins.contains(&swap.taker_coin().to_string()) {
                uuids.push(*swap.uuid())
            }
        }
    }
    drop(swaps);

    let swaps_v2 = try_s!(swap_ctx.active_swaps_v2_infos.lock());
    for (uuid, info) in swaps_v2.iter() {
        if coins.contains(&info.maker_coin) || coins.contains(&info.taker_coin) {
            uuids.push(*uuid);
        }
    }
    Ok(uuids)
}

pub fn active_swaps(ctx: &MmArc) -> Result<Vec<(Uuid, u8)>, String> {
    let swap_ctx = try_s!(SwapsContext::from_ctx(ctx));
    let swaps = swap_ctx.running_swaps.lock().unwrap();
    let mut uuids = vec![];
    for swap in swaps.iter() {
        if let Some(swap) = swap.upgrade() {
            uuids.push((*swap.uuid(), LEGACY_SWAP_TYPE))
        }
    }

    drop(swaps);

    let swaps_v2 = swap_ctx.active_swaps_v2_infos.lock().unwrap();
    uuids.extend(swaps_v2.iter().map(|(uuid, info)| (*uuid, info.swap_type)));
    Ok(uuids)
}

#[derive(Clone, Copy, Debug, Deserialize, Serialize)]
pub struct SwapConfirmationsSettings {
    pub maker_coin_confs: u64,
    pub maker_coin_nota: bool,
    pub taker_coin_confs: u64,
    pub taker_coin_nota: bool,
}

impl SwapConfirmationsSettings {
    pub fn requires_notarization(&self) -> bool { self.maker_coin_nota || self.taker_coin_nota }
}

fn coin_with_4x_locktime(ticker: &str) -> bool { matches!(ticker, "BCH" | "BTG" | "SBTC") }

#[derive(Debug)]
pub enum AtomicLocktimeVersion {
    V1,
    V2 {
        my_conf_settings: SwapConfirmationsSettings,
        other_conf_settings: SwapConfirmationsSettings,
    },
}

pub fn lp_atomic_locktime_v1(maker_coin: &str, taker_coin: &str) -> u64 {
    if maker_coin == "BTC" || taker_coin == "BTC" {
        get_payment_locktime() * 10
    } else if coin_with_4x_locktime(maker_coin) || coin_with_4x_locktime(taker_coin) {
        get_payment_locktime() * 4
    } else {
        get_payment_locktime()
    }
}

pub fn lp_atomic_locktime_v2(
    maker_coin: &str,
    taker_coin: &str,
    my_conf_settings: &SwapConfirmationsSettings,
    other_conf_settings: &SwapConfirmationsSettings,
) -> u64 {
    if taker_coin.contains("-lightning") {
        // A good value for lightning taker locktime is about 24 hours to find a good 3 hop or less path for the payment
        get_payment_locktime() * 12
    } else if maker_coin == "BTC"
        || taker_coin == "BTC"
        || coin_with_4x_locktime(maker_coin)
        || coin_with_4x_locktime(taker_coin)
        || my_conf_settings.requires_notarization()
        || other_conf_settings.requires_notarization()
    {
        get_payment_locktime() * 4
    } else {
        get_payment_locktime()
    }
}

/// Some coins are "slow" (block time is high - e.g. BTC average block time is ~10 minutes).
/// https://bitinfocharts.com/comparison/bitcoin-confirmationtime.html
/// We need to increase payment locktime accordingly when at least 1 side of swap uses "slow" coin.
pub fn lp_atomic_locktime(maker_coin: &str, taker_coin: &str, version: AtomicLocktimeVersion) -> u64 {
    match version {
        AtomicLocktimeVersion::V1 => lp_atomic_locktime_v1(maker_coin, taker_coin),
        AtomicLocktimeVersion::V2 {
            my_conf_settings,
            other_conf_settings,
        } => lp_atomic_locktime_v2(maker_coin, taker_coin, &my_conf_settings, &other_conf_settings),
    }
}

fn dex_fee_rate(base: &str, rel: &str) -> MmNumber {
    let fee_discount_tickers: &[&str] = if var("MYCOIN_FEE_DISCOUNT").is_ok() {
        &["KMD", "MYCOIN"]
    } else {
        &["KMD"]
    };
    if fee_discount_tickers.contains(&base) || fee_discount_tickers.contains(&rel) {
        // 1/777 - 10%
        BigRational::new(9.into(), 7770.into()).into()
    } else {
        BigRational::new(1.into(), 777.into()).into()
    }
}

pub fn dex_fee_amount(base: &str, rel: &str, trade_amount: &MmNumber, min_tx_amount: &MmNumber) -> DexFee {
    let rate = dex_fee_rate(base, rel);
    let fee = trade_amount * &rate;

    if &fee <= min_tx_amount {
        return DexFee::Standard(min_tx_amount.clone());
    }

    if base == "KMD" {
        // Drop the fee by 25%, which will be burned during the taker fee payment.
        //
        // This cut will be dropped before return if the final amount is less than
        // the minimum transaction amount.

        // Fee with 25% cut
        let new_fee = &fee * &MmNumber::from("0.75");

        let (fee, burn) = if &new_fee >= min_tx_amount {
            // Use the max burn value, which is 25%.
            let burn_amount = &fee - &new_fee;

            (new_fee, burn_amount)
        } else {
            // Burn only the exceed amount because fee after 25% cut is less
            // than `min_tx_amount`.
            let burn_amount = &fee - min_tx_amount;

            (min_tx_amount.clone(), burn_amount)
        };

        return DexFee::with_burn(fee, burn);
    }

    DexFee::Standard(fee)
}

/// Calculates DEX fee with a threshold based on min tx amount of the taker coin.
pub fn dex_fee_amount_from_taker_coin(taker_coin: &dyn MmCoin, maker_coin: &str, trade_amount: &MmNumber) -> DexFee {
    let min_tx_amount = MmNumber::from(taker_coin.min_tx_amount());
    dex_fee_amount(taker_coin.ticker(), maker_coin, trade_amount, &min_tx_amount)
}

#[derive(Clone, Debug, Eq, Deserialize, PartialEq, Serialize)]
pub struct NegotiationDataV1 {
    started_at: u64,
    payment_locktime: u64,
    secret_hash: [u8; 20],
    persistent_pubkey: Vec<u8>,
}

#[derive(Clone, Debug, Eq, Deserialize, PartialEq, Serialize)]
pub struct NegotiationDataV2 {
    started_at: u64,
    payment_locktime: u64,
    secret_hash: Vec<u8>,
    persistent_pubkey: Vec<u8>,
    maker_coin_swap_contract: Vec<u8>,
    taker_coin_swap_contract: Vec<u8>,
}

#[derive(Clone, Debug, Eq, Deserialize, PartialEq, Serialize)]
pub struct NegotiationDataV3 {
    started_at: u64,
    payment_locktime: u64,
    secret_hash: Vec<u8>,
    maker_coin_swap_contract: Vec<u8>,
    taker_coin_swap_contract: Vec<u8>,
    maker_coin_htlc_pub: Vec<u8>,
    taker_coin_htlc_pub: Vec<u8>,
}

#[derive(Clone, Debug, Eq, Deserialize, PartialEq, Serialize)]
#[serde(untagged)]
pub enum NegotiationDataMsg {
    V1(NegotiationDataV1),
    V2(NegotiationDataV2),
    V3(NegotiationDataV3),
}

impl NegotiationDataMsg {
    pub fn started_at(&self) -> u64 {
        match self {
            NegotiationDataMsg::V1(v1) => v1.started_at,
            NegotiationDataMsg::V2(v2) => v2.started_at,
            NegotiationDataMsg::V3(v3) => v3.started_at,
        }
    }

    pub fn payment_locktime(&self) -> u64 {
        match self {
            NegotiationDataMsg::V1(v1) => v1.payment_locktime,
            NegotiationDataMsg::V2(v2) => v2.payment_locktime,
            NegotiationDataMsg::V3(v3) => v3.payment_locktime,
        }
    }

    pub fn secret_hash(&self) -> &[u8] {
        match self {
            NegotiationDataMsg::V1(v1) => &v1.secret_hash,
            NegotiationDataMsg::V2(v2) => &v2.secret_hash,
            NegotiationDataMsg::V3(v3) => &v3.secret_hash,
        }
    }

    pub fn maker_coin_htlc_pub(&self) -> &[u8] {
        match self {
            NegotiationDataMsg::V1(v1) => &v1.persistent_pubkey,
            NegotiationDataMsg::V2(v2) => &v2.persistent_pubkey,
            NegotiationDataMsg::V3(v3) => &v3.maker_coin_htlc_pub,
        }
    }

    pub fn taker_coin_htlc_pub(&self) -> &[u8] {
        match self {
            NegotiationDataMsg::V1(v1) => &v1.persistent_pubkey,
            NegotiationDataMsg::V2(v2) => &v2.persistent_pubkey,
            NegotiationDataMsg::V3(v3) => &v3.taker_coin_htlc_pub,
        }
    }

    pub fn maker_coin_swap_contract(&self) -> Option<&[u8]> {
        match self {
            NegotiationDataMsg::V1(_) => None,
            NegotiationDataMsg::V2(v2) => Some(&v2.maker_coin_swap_contract),
            NegotiationDataMsg::V3(v3) => Some(&v3.maker_coin_swap_contract),
        }
    }

    pub fn taker_coin_swap_contract(&self) -> Option<&[u8]> {
        match self {
            NegotiationDataMsg::V1(_) => None,
            NegotiationDataMsg::V2(v2) => Some(&v2.taker_coin_swap_contract),
            NegotiationDataMsg::V3(v3) => Some(&v3.taker_coin_swap_contract),
        }
    }
}

#[derive(Clone, Debug, Eq, Deserialize, PartialEq, Serialize)]
pub struct PaymentWithInstructions {
    data: Vec<u8>,
    // Next step instructions for the other side whether taker or maker.
    // An example for this is a maker/taker sending the taker/maker a lightning invoice to be payed.
    next_step_instructions: Vec<u8>,
}

#[derive(Clone, Debug, Eq, Deserialize, PartialEq, Serialize)]
#[serde(untagged)]
pub enum SwapTxDataMsg {
    Regular(Vec<u8>),
    WithInstructions(PaymentWithInstructions),
}

impl SwapTxDataMsg {
    #[inline]
    pub fn data(&self) -> &[u8] {
        match self {
            SwapTxDataMsg::Regular(data) => data,
            SwapTxDataMsg::WithInstructions(p) => &p.data,
        }
    }

    #[inline]
    pub fn instructions(&self) -> Option<&[u8]> {
        match self {
            SwapTxDataMsg::Regular(_) => None,
            SwapTxDataMsg::WithInstructions(p) => Some(&p.next_step_instructions),
        }
    }

    #[inline]
    pub fn new(data: Vec<u8>, instructions: Option<Vec<u8>>) -> Self {
        match instructions {
            Some(next_step_instructions) => SwapTxDataMsg::WithInstructions(PaymentWithInstructions {
                data,
                next_step_instructions,
            }),
            None => SwapTxDataMsg::Regular(data),
        }
    }
}

#[derive(Clone, Debug, Deserialize, PartialEq, Serialize)]
pub struct TransactionIdentifier {
    /// Raw bytes of signed transaction in hexadecimal string, this should be sent as is to send_raw_transaction RPC to broadcast the transaction.
    /// Some payments like lightning payments don't have a tx_hex, for such payments tx_hex will be equal to tx_hash.
    tx_hex: BytesJson,
    /// Transaction hash in hexadecimal format
    tx_hash: BytesJson,
}

#[cfg(not(target_arch = "wasm32"))]
pub fn my_swaps_dir(ctx: &MmArc, db_id: Option<&str>) -> PathBuf { ctx.dbdir(db_id).join("SWAPS").join("MY") }

#[cfg(not(target_arch = "wasm32"))]
pub fn my_swap_file_path(ctx: &MmArc, db_id: Option<&str>, uuid: &Uuid) -> PathBuf {
    my_swaps_dir(ctx, db_id).join(format!("{}.json", uuid))
}

pub async fn insert_new_swap_to_db(
    ctx: MmArc,
    my_coin: &str,
    other_coin: &str,
    uuid: Uuid,
    started_at: u64,
    swap_type: u8,
    db_id: Option<&str>,
) -> Result<(), String> {
    MySwapsStorage::new(ctx)
        .save_new_swap(my_coin, other_coin, uuid, started_at, swap_type, db_id)
        .await
        .map_err(|e| ERRL!("{}", e))
}

#[cfg(not(target_arch = "wasm32"))]
<<<<<<< HEAD
fn add_swap_to_db_index(ctx: &MmArc, swap: &SavedSwap, db_id: Option<&str>) {
    let swap = swap.clone();
    ctx.run_sql_query(db_id, move |conn| {
        crate::mm2::database::stats_swaps::add_swap_to_index(&conn, &swap)
    });
=======
fn add_swap_to_db_index(ctx: &MmArc, swap: &SavedSwap) {
    if let Some(conn) = ctx.sqlite_conn_opt() {
        crate::database::stats_swaps::add_swap_to_index(&conn, swap)
    }
>>>>>>> 079ea5e4
}

#[cfg(not(target_arch = "wasm32"))]
async fn save_stats_swap(ctx: &MmArc, swap: &SavedSwap) -> Result<(), String> {
    let db_id = swap.account_db_id().await;
    try_s!(swap.save_to_stats_db(ctx, db_id.as_deref()).await);
    add_swap_to_db_index(ctx, swap, db_id.as_deref());
    Ok(())
}

/// The helper structure that makes easier to parse the response for GUI devs
/// They won't have to parse the events themselves handling possible errors, index out of bounds etc.
#[derive(Debug, Serialize, Deserialize)]
pub struct MySwapInfo {
    pub my_coin: String,
    pub other_coin: String,
    pub my_amount: BigDecimal,
    pub other_amount: BigDecimal,
    pub started_at: u64,
}

#[derive(Clone, Debug, Default, Deserialize, PartialEq, Eq, Serialize)]
pub struct SavedTradeFee {
    coin: String,
    amount: BigDecimal,
    #[serde(default)]
    paid_from_trading_vol: bool,
}

impl From<SavedTradeFee> for TradeFee {
    fn from(orig: SavedTradeFee) -> Self {
        // used to calculate locked amount so paid_from_trading_vol doesn't matter here
        TradeFee {
            coin: orig.coin,
            amount: orig.amount.into(),
            paid_from_trading_vol: orig.paid_from_trading_vol,
        }
    }
}

impl From<TradeFee> for SavedTradeFee {
    fn from(orig: TradeFee) -> Self {
        SavedTradeFee {
            coin: orig.coin,
            amount: orig.amount.into(),
            paid_from_trading_vol: orig.paid_from_trading_vol,
        }
    }
}

#[derive(Clone, Debug, Deserialize, PartialEq, Eq, Serialize)]
pub struct SwapError {
    error: String,
}

impl From<String> for SwapError {
    fn from(error: String) -> Self { SwapError { error } }
}

impl From<&str> for SwapError {
    fn from(e: &str) -> Self { SwapError { error: e.to_owned() } }
}

#[derive(Serialize)]
struct MySwapStatusResponse {
    #[serde(flatten)]
    swap: SavedSwap,
    my_info: Option<MySwapInfo>,
    recoverable: bool,
    is_finished: bool,
}

impl From<SavedSwap> for MySwapStatusResponse {
    fn from(mut swap: SavedSwap) -> MySwapStatusResponse {
        swap.hide_secrets();
        MySwapStatusResponse {
            my_info: swap.get_my_info(),
            recoverable: swap.is_recoverable(),
            is_finished: swap.is_finished(),
            swap,
        }
    }
}

/// Returns the status of swap performed on `my` node
pub async fn my_swap_status(ctx: MmArc, req: Json) -> Result<Response<Vec<u8>>, String> {
    let uuid: Uuid = try_s!(json::from_value(req["params"]["uuid"].clone()));
    let db_ids = find_unique_account_ids_any(&ctx).await?;
    let mut last_error = None;

    for db_id in db_ids.iter() {
        match get_swap_type(&ctx, &uuid, Some(db_id)).await {
            Ok(Some(LEGACY_SWAP_TYPE)) => {
                let status = match SavedSwap::load_my_swap_from_db(&ctx, Some(db_id), uuid).await {
                    Ok(Some(status)) => status,
                    Ok(None) => {
                        last_error = Some("swap data is not found".to_owned());
                        continue;
                    },
                    Err(e) => {
                        last_error = Some(format!("{}", e));
                        continue;
                    },
                };

                let res_js = json!({ "result": MySwapStatusResponse::from(status) });
                let res = try_s!(json::to_vec(&res_js));
                return Ok(try_s!(Response::builder().body(res)));
            },
            Ok(Some(MAKER_SWAP_V2_TYPE)) => {
                let swap_data = match get_maker_swap_data_for_rpc(&ctx, &uuid, Some(db_id)).await {
                    Ok(data) => data,
                    Err(e) => {
                        last_error = Some(format!("{}", e));
                        continue;
                    },
                };

                let res_js = json!({ "result": swap_data });
                let res = try_s!(json::to_vec(&res_js));
                return Ok(try_s!(Response::builder().body(res)));
            },
            Ok(Some(TAKER_SWAP_V2_TYPE)) => {
                let swap_data = match get_taker_swap_data_for_rpc(&ctx, &uuid, Some(db_id)).await {
                    Ok(data) => data,
                    Err(e) => {
                        last_error = Some(format!("{}", e));
                        continue;
                    },
                };

                let res_js = json!({ "result": swap_data });
                let res = try_s!(json::to_vec(&res_js));
                return Ok(try_s!(Response::builder().body(res)));
            },
            Ok(Some(unsupported_type)) => {
                last_error = Some(format!("Got unsupported swap type from DB: {}", unsupported_type));
                continue;
            },
            Ok(None) => {
                last_error = Some(format!("No swap type found for uuid {}", uuid));
                continue;
            },
            Err(e) => {
                last_error = Some(format!("{}", e));
                continue;
            },
        }
    }

    Err(last_error.unwrap_or_else(|| format!("swap_status not found for {uuid:?}")))
}

#[cfg(target_arch = "wasm32")]
pub async fn stats_swap_status(_ctx: MmArc, _req: Json) -> Result<Response<Vec<u8>>, String> {
    ERR!("'stats_swap_status' is only supported in native mode")
}

/// Returns the status of requested swap, typically performed by other nodes and saved by `save_stats_swap_status`
#[cfg(not(target_arch = "wasm32"))]
pub async fn stats_swap_status(ctx: MmArc, req: Json) -> Result<Response<Vec<u8>>, String> {
    let uuid: Uuid = try_s!(json::from_value(req["params"]["uuid"].clone()));
    let db_id: Option<String> = try_s!(json::from_value(req["params"]["db_id"].clone()));

    let maker_status = try_s!(SavedSwap::load_from_maker_stats_db(&ctx, db_id.as_deref(), uuid).await);
    let taker_status = try_s!(SavedSwap::load_from_taker_stats_db(&ctx, db_id.as_deref(), uuid).await);

    if maker_status.is_none() && taker_status.is_none() {
        return ERR!("swap data is not found");
    }

    let res_js = json!({
        "result": {
            "maker": maker_status,
            "taker": taker_status,
        }
    });
    let res = try_s!(json::to_vec(&res_js));
    Ok(try_s!(Response::builder().body(res)))
}

#[derive(Debug, Deserialize, Serialize)]
struct SwapStatus {
    method: String,
    data: SavedSwap,
}

/// Broadcasts `my` swap status to P2P network
async fn broadcast_my_swap_status(ctx: &MmArc, uuid: Uuid, db_id: Option<&str>) -> Result<(), String> {
    let mut status = match try_s!(SavedSwap::load_my_swap_from_db(ctx, db_id, uuid).await) {
        Some(status) => status,
        None => return ERR!("swap data is not found"),
    };
    status.hide_secrets();

    #[cfg(not(target_arch = "wasm32"))]
    try_s!(save_stats_swap(ctx, &status).await);

    let status = SwapStatus {
        method: "swapstatus".into(),
        data: status,
    };
    let msg = json::to_vec(&status).expect("Swap status ser should never fail");
    broadcast_p2p_msg(ctx, swap_topic(&uuid), msg, None);
    Ok(())
}

#[derive(Clone, Debug, Deserialize)]
pub struct MySwapsFilter {
    pub my_coin: Option<String>,
    pub other_coin: Option<String>,
    pub from_timestamp: Option<u64>,
    pub to_timestamp: Option<u64>,
}

// TODO: Should return the result from SQL like in order history. So it can be clear the exact started_at time
// and the coins if they are not included in the filter request
/// Returns *all* uuids of swaps, which match the selected filter.
pub async fn all_swaps_uuids_by_filter(ctx: MmArc, req: Json) -> Result<Response<Vec<u8>>, String> {
    let filter: MySwapsFilter = try_s!(json::from_value(req));
    let db_ids = try_s!(find_unique_account_ids_active(&ctx).await);
    let mut res_js = vec![];

    for db_id in db_ids {
        let db_result = try_s!(
            MySwapsStorage::new(ctx.clone())
                .my_recent_swaps_with_filters(&filter, None, &db_id)
                .await
        );
        let res = json!({
            "result": {
                "found_records": db_result.uuids_and_types.len(),
                "uuids": db_result.uuids_and_types.into_iter().map(|(uuid, _)| uuid).collect::<Vec<_>>(),
                "my_coin": filter.my_coin,
                "other_coin": filter.other_coin,
                "from_timestamp": filter.from_timestamp,
                "to_timestamp": filter.to_timestamp,
                "pubkey": db_result.pubkey
            },
        });

        res_js.push(res);
    }

    let res = try_s!(json::to_vec(&res_js));
    Ok(try_s!(Response::builder().body(res)))
}

#[derive(Debug, Deserialize)]
pub struct MyRecentSwapsReq {
    #[serde(flatten)]
    pub paging_options: PagingOptions,
    #[serde(flatten)]
    pub filter: MySwapsFilter,
}

#[derive(Debug, Default, PartialEq)]
pub struct MyRecentSwapsUuids {
    /// Pubkey which swaps belongs to.
    pub pubkey: String,
    /// UUIDs and types of swaps matching the query
    pub uuids_and_types: Vec<(Uuid, u8)>,
    /// Total count of swaps matching the query
    pub total_count: usize,
    /// The number of skipped UUIDs
    pub skipped: usize,
}

#[derive(Debug, Display, Deserialize, Serialize, SerializeErrorType)]
#[serde(tag = "error_type", content = "error_data")]
pub enum LatestSwapsErr {
    #[display(fmt = "No such swap with the uuid '{}'", _0)]
    UUIDNotPresentInDb(Uuid),
    UnableToLoadSavedSwaps(SavedSwapError),
    #[display(fmt = "Unable to query swaps storage")]
    UnableToQuerySwapStorage,
    #[display(fmt = "No active coin pubkey not found")]
    CoinNotFound,
}

// pub async fn get_account_db_id(ctx: &MmArc, coin: &str) -> Result<Option<String>, String> {
//     let db_id = try_s!(lp_coinfind_any(&ctx, &coin).await);
//     let db_id = if let Some(id) = db_id {
//         try_s!(id.inner.account_db_id())
//     } else {
//         None
//     };

//     Ok(db_id)
// }

pub async fn latest_swaps_for_pair(
    ctx: MmArc,
    my_coin: String,
    other_coin: String,
    limit: usize,
) -> Result<Vec<SavedSwap>, MmError<LatestSwapsErr>> {
    let db_ids = find_unique_account_ids_active(&ctx)
        .await
        .map_to_mm(|_| LatestSwapsErr::CoinNotFound)?;
    let mut swaps = vec![];

    for db_id in db_ids {
        let filter = MySwapsFilter {
            my_coin: Some(my_coin.clone()),
            other_coin: Some(other_coin.clone()),
            from_timestamp: None,
            to_timestamp: None,
        };

        let paging_options = PagingOptions {
            limit,
            page_number: NonZeroUsize::new(1).expect("1 > 0"),
            from_uuid: None,
        };

        let db_result = match MySwapsStorage::new(ctx.clone())
            .my_recent_swaps_with_filters(&filter, Some(&paging_options), &db_id)
            .await
        {
            Ok(x) => x,
            Err(_) => return Err(MmError::new(LatestSwapsErr::UnableToQuerySwapStorage)),
        };

        for (uuid, _) in db_result.uuids_and_types.iter() {
            let swap = match SavedSwap::load_my_swap_from_db(&ctx, Some(&db_result.pubkey), *uuid).await {
                Ok(Some(swap)) => swap,
                Ok(None) => {
                    error!("No such swap with the uuid '{}'", uuid);
                    continue;
                },
                Err(e) => return Err(MmError::new(LatestSwapsErr::UnableToLoadSavedSwaps(e.into_inner()))),
            };
            swaps.push(swap);
        }
    }

    Ok(swaps)
}

/// Returns the data of recent swaps of `my` node.
pub async fn my_recent_swaps_rpc(ctx: MmArc, req: Json) -> Result<Response<Vec<u8>>, String> {
    let req: MyRecentSwapsReq = try_s!(json::from_value(req));
    let db_ids = try_s!(find_unique_account_ids_any(&ctx).await);

    let mut res_js = vec![];
    for db_id in db_ids {
        let db_result = try_s!(
            MySwapsStorage::new(ctx.clone())
                .my_recent_swaps_with_filters(&req.filter, Some(&req.paging_options), &db_id)
                .await
        );

        // iterate over uuids trying to parse the corresponding files content and add to result vector
        let mut swaps = vec![];
        for (uuid, swap_type) in db_result.uuids_and_types.iter() {
            match *swap_type {
                LEGACY_SWAP_TYPE => match SavedSwap::load_my_swap_from_db(&ctx, Some(&db_result.pubkey), *uuid).await {
                    Ok(Some(swap)) => {
                        let swap_json = try_s!(json::to_value(MySwapStatusResponse::from(swap)));
                        swaps.push(swap_json)
                    },
                    Ok(None) => warn!("No such swap with the uuid '{}'", uuid),
                    Err(e) => error!(
                        "Error loading a swap with the uuid '{}': {} for db_id=({db_id})",
                        uuid, e
                    ),
                },
                MAKER_SWAP_V2_TYPE => match get_maker_swap_data_for_rpc(&ctx, uuid, Some(&db_result.pubkey)).await {
                    Ok(data) => {
                        let swap_json = try_s!(json::to_value(data));
                        swaps.push(swap_json);
                    },
                    Err(e) => error!(
                        "Error loading a swap with the uuid '{}': {} for db_id=({db_id})",
                        uuid, e
                    ),
                },
                TAKER_SWAP_V2_TYPE => match get_taker_swap_data_for_rpc(&ctx, uuid, Some(&db_result.pubkey)).await {
                    Ok(data) => {
                        let swap_json = try_s!(json::to_value(data));
                        swaps.push(swap_json);
                    },
                    Err(e) => error!(
                        "Error loading a swap with the uuid '{}': {} for db_id=({db_id})",
                        uuid, e
                    ),
                },
                unknown_type => error!("Swap with the uuid '{}' has unknown type {}", uuid, unknown_type),
            }
        }

        if !swaps.is_empty() {
            res_js.push(json!({
                "swaps": swaps,
                "from_uuid": req.paging_options.from_uuid,
                "skipped": db_result.skipped,
                "limit": req.paging_options.limit,
                "total": db_result.total_count,
                "page_number": req.paging_options.page_number,
                "total_pages": calc_total_pages(db_result.total_count, req.paging_options.limit),
                "found_records": db_result.uuids_and_types.len(),
                "pubkey": db_result.pubkey
            }));
        }
    }

    let res_js = json!({ "result": res_js });
    let res = try_s!(json::to_vec(&res_js));
    Ok(try_s!(Response::builder().body(res)))
}

/// Find out the swaps that need to be kick-started, continue from the point where swap was interrupted
/// Return the tickers of coins that must be enabled for swaps to continue
pub async fn swap_kick_starts(ctx: MmArc, db_id: Option<&str>) -> Result<HashSet<String>, String> {
    let mut coins = HashSet::new();
    #[cfg(target_arch = "wasm32")]
    try_s!(migrate_swaps_data(&ctx, db_id).await);

    let legacy_unfinished_uuids = try_s!(get_unfinished_swaps_uuids(ctx.clone(), LEGACY_SWAP_TYPE, db_id).await);
    for uuid in legacy_unfinished_uuids {
        let swap = match SavedSwap::load_my_swap_from_db(&ctx, db_id, uuid).await {
            Ok(Some(s)) => s,
            Ok(None) => {
                warn!("Swap {} is indexed, but doesn't exist in DB", uuid);
                continue;
            },
            Err(e) => {
                error!("Error {} on getting swap {} data from DB", e, uuid);
                continue;
            },
        };
        info!("Kick starting the swap {}", swap.uuid());
        let maker_coin_ticker = match swap.maker_coin_ticker() {
            Ok(t) => t,
            Err(e) => {
                error!("Error {} getting maker coin of swap: {}", e, swap.uuid());
                continue;
            },
        };
        let taker_coin_ticker = match swap.taker_coin_ticker() {
            Ok(t) => t,
            Err(e) => {
                error!("Error {} getting taker coin of swap {}", e, swap.uuid());
                continue;
            },
        };
        coins.insert(maker_coin_ticker.clone());
        coins.insert(taker_coin_ticker.clone());

        let fut = kickstart_thread_handler(ctx.clone(), swap, maker_coin_ticker, taker_coin_ticker);
        ctx.spawner().spawn(fut);
    }

    let maker_swap_storage = MakerSwapStorage::new(ctx.clone(), db_id);
    let unfinished_maker_uuids = try_s!(maker_swap_storage.get_unfinished().await);
    for maker_uuid in unfinished_maker_uuids {
        info!("Trying to kickstart maker swap {}", maker_uuid);
        let maker_swap_repr = match maker_swap_storage.get_repr(maker_uuid).await {
            Ok(repr) => repr,
            Err(e) => {
                error!("Error {} getting DB repr of maker swap {}", e, maker_uuid);
                continue;
            },
        };
        debug!("Got maker swap repr {:?}", maker_swap_repr);

        coins.insert(maker_swap_repr.maker_coin.clone());
        coins.insert(maker_swap_repr.taker_coin.clone());

        let fut = swap_kickstart_handler::<MakerSwapStateMachine<UtxoStandardCoin, UtxoStandardCoin>>(
            ctx.clone(),
            maker_swap_repr,
            maker_swap_storage.clone(),
            maker_uuid,
        );
        ctx.spawner().spawn(fut);
    }

    let taker_swap_storage = TakerSwapStorage::new(ctx.clone(), db_id);
    let unfinished_taker_uuids = try_s!(taker_swap_storage.get_unfinished().await);
    for taker_uuid in unfinished_taker_uuids {
        info!("Trying to kickstart taker swap {}", taker_uuid);
        let taker_swap_repr = match taker_swap_storage.get_repr(taker_uuid).await {
            Ok(repr) => repr,
            Err(e) => {
                error!("Error {} getting DB repr of taker swap {}", e, taker_uuid);
                continue;
            },
        };
        debug!("Got taker swap repr {:?}", taker_swap_repr);

        coins.insert(taker_swap_repr.maker_coin.clone());
        coins.insert(taker_swap_repr.taker_coin.clone());

        let fut = swap_kickstart_handler::<TakerSwapStateMachine<UtxoStandardCoin, UtxoStandardCoin>>(
            ctx.clone(),
            taker_swap_repr,
            taker_swap_storage.clone(),
            taker_uuid,
        );
        ctx.spawner().spawn(fut);
    }

    Ok(coins)
}

async fn kickstart_thread_handler(ctx: MmArc, swap: SavedSwap, maker_coin_ticker: String, taker_coin_ticker: String) {
    let taker_coin_account_id = match &swap {
        SavedSwap::Maker(swap) => swap.taker_coin_account_id.as_deref(),
        SavedSwap::Taker(swap) => swap.taker_coin_account_id.as_deref(),
    };
    let taker_coin = loop {
        match lp_coinfind(&ctx, &taker_coin_ticker).await {
            Ok(Some(c)) => {
                if taker_coin_account_id == c.account_db_id().await.as_deref() {
                    break c;
                };
                info!(
                    "Can't kickstart the swap {} until the coin {} is activated with pubkey: {}",
                    swap.uuid(),
                    taker_coin_ticker,
                    taker_coin_account_id.unwrap_or(&ctx.rmd160.to_string())
                );
                Timer::sleep(5.).await;
            },
            Ok(None) => {
                info!(
                    "Can't kickstart the swap {} until the coin {} is activated",
                    swap.uuid(),
                    taker_coin_ticker
                );
                Timer::sleep(5.).await;
            },
            Err(e) => {
                error!("Error {} on {} find attempt", e, taker_coin_ticker);
                return;
            },
        };
    };

    let maker_coin_account_id = match &swap {
        SavedSwap::Maker(swap) => swap.maker_coin_account_id.as_deref(),
        SavedSwap::Taker(swap) => swap.maker_coin_account_id.as_deref(),
    };
    let maker_coin = loop {
        match lp_coinfind(&ctx, &maker_coin_ticker).await {
            Ok(Some(c)) => {
                if maker_coin_account_id == c.account_db_id().await.as_deref() {
                    break c;
                };
                info!(
                    "Can't kickstart the swap {} until the coin {} is activated with pubkey: {}",
                    swap.uuid(),
                    maker_coin_ticker,
                    maker_coin_account_id.unwrap_or(&ctx.rmd160.to_string())
                );
                Timer::sleep(5.).await;
            },
            Ok(None) => {
                info!(
                    "Can't kickstart the swap {} until the coin {} is activated",
                    swap.uuid(),
                    maker_coin_ticker
                );
                Timer::sleep(5.).await;
            },
            Err(e) => {
                error!("Error {} on {} find attempt", e, maker_coin_ticker);
                return;
            },
        };
    };
    match swap {
        SavedSwap::Maker(saved_swap) => {
            run_maker_swap(
                RunMakerSwapInput::KickStart {
                    maker_coin,
                    taker_coin,
                    swap_uuid: saved_swap.uuid,
                },
                ctx,
            )
            .await;
        },
        SavedSwap::Taker(saved_swap) => {
            run_taker_swap(
                RunTakerSwapInput::KickStart {
                    maker_coin,
                    taker_coin,
                    swap_uuid: saved_swap.uuid,
                },
                ctx,
            )
            .await;
        },
    }
}

pub async fn coins_needed_for_kick_start(ctx: MmArc) -> Result<Response<Vec<u8>>, String> {
    let res = try_s!(json::to_vec(&json!({
        "result": *(try_s!(ctx.coins_needed_for_kick_start.lock()))
    })));
    Ok(try_s!(Response::builder().body(res)))
}

pub async fn recover_funds_of_swap(ctx: MmArc, req: Json) -> Result<Response<Vec<u8>>, String> {
    let uuid: Uuid = try_s!(json::from_value(req["params"]["uuid"].clone()));
    let swap = match SavedSwap::load_my_swap_from_db(&ctx, None, uuid).await {
        Ok(Some(swap)) => swap,
        Ok(None) => return ERR!("swap data is not found"),
        Err(e) => return ERR!("{}", e),
    };

    let recover_data = try_s!(swap.recover_funds(ctx).await);
    let res = try_s!(json::to_vec(&json!({
        "result": {
            "action": recover_data.action,
            "coin": recover_data.coin,
            "tx_hash": recover_data.transaction.tx_hash_as_bytes(),
            "tx_hex": BytesJson::from(recover_data.transaction.tx_hex()),
        }
    })));
    Ok(try_s!(Response::builder().body(res)))
}

pub async fn import_swaps(ctx: MmArc, req: Json) -> Result<Response<Vec<u8>>, String> {
    let swaps: Vec<SavedSwap> = try_s!(json::from_value(req["swaps"].clone()));
    let mut imported = vec![];
    let mut skipped = HashMap::new();
    for swap in swaps {
        let accound_id = swap.account_db_id().await;
        match swap.save_to_db(&ctx, accound_id.as_deref()).await {
            Ok(_) => {
                if let Some(info) = swap.get_my_info() {
                    if let Err(e) = insert_new_swap_to_db(
                        ctx.clone(),
                        &info.my_coin,
                        &info.other_coin,
                        *swap.uuid(),
                        info.started_at,
                        LEGACY_SWAP_TYPE,
                        accound_id.as_deref(),
                    )
                    .await
                    {
                        error!("Error {} on new swap insertion", e);
                    }
                }
                imported.push(swap.uuid().to_owned());
            },
            Err(e) => {
                skipped.insert(swap.uuid().to_owned(), ERRL!("{}", e));
            },
        }
    }
    let res = try_s!(json::to_vec(&json!({
        "result": {
            "imported": imported,
            "skipped": skipped,
        }
    })));
    Ok(try_s!(Response::builder().body(res)))
}

#[derive(Deserialize)]
struct ActiveSwapsReq {
    #[serde(default)]
    include_status: bool,
}

#[derive(Serialize)]
struct ActiveSwapsRes {
    uuids: Vec<Uuid>,
    statuses: Option<HashMap<Uuid, SavedSwap>>,
}

/// This RPC does not support including statuses of v2 (Trading Protocol Upgrade) swaps.
/// It returns only uuids for these.
pub async fn active_swaps_rpc(ctx: MmArc, req: Json) -> Result<Response<Vec<u8>>, String> {
    let req: ActiveSwapsReq = try_s!(json::from_value(req));
    let uuids_with_types = try_s!(active_swaps(&ctx));
    let statuses = if req.include_status {
        let mut map = HashMap::new();
        for (uuid, swap_type) in uuids_with_types.iter() {
            match *swap_type {
                LEGACY_SWAP_TYPE => {
                    let status = match SavedSwap::load_my_swap_from_db(&ctx, None, *uuid).await {
                        Ok(Some(status)) => status,
                        Ok(None) => continue,
                        Err(e) => {
                            error!("Error on loading_from_db: {}", e);
                            continue;
                        },
                    };
                    map.insert(*uuid, status);
                },
                unsupported_type => {
                    error!("active_swaps_rpc doesn't support swap type {}", unsupported_type);
                    continue;
                },
            }
        }
        Some(map)
    } else {
        None
    };
    let result = ActiveSwapsRes {
        uuids: uuids_with_types
            .into_iter()
            .map(|uuid_with_type| uuid_with_type.0)
            .collect(),
        statuses,
    };
    let res = try_s!(json::to_vec(&result));
    Ok(try_s!(Response::builder().body(res)))
}

/// Algorithm used to hash swap secret.
#[derive(Clone, Copy, Debug, Deserialize, Serialize, Default)]
pub enum SecretHashAlgo {
    /// ripemd160(sha256(secret))
    #[default]
    DHASH160 = 1,
    /// sha256(secret)
    SHA256 = 2,
}

#[derive(Debug, Display)]
pub struct UnsupportedSecretHashAlgo(u8);

impl std::error::Error for UnsupportedSecretHashAlgo {}

impl TryFrom<u8> for SecretHashAlgo {
    type Error = UnsupportedSecretHashAlgo;

    fn try_from(value: u8) -> Result<Self, Self::Error> {
        match value {
            1 => Ok(SecretHashAlgo::DHASH160),
            2 => Ok(SecretHashAlgo::SHA256),
            unsupported => Err(UnsupportedSecretHashAlgo(unsupported)),
        }
    }
}

impl SecretHashAlgo {
    fn hash_secret(&self, secret: &[u8]) -> Vec<u8> {
        match self {
            SecretHashAlgo::DHASH160 => dhash160(secret).take().into(),
            SecretHashAlgo::SHA256 => sha256(secret).take().into(),
        }
    }
}

// Todo: Maybe add a secret_hash_algo method to the SwapOps trait instead
/// Selects secret hash algorithm depending on types of coins being swapped
#[cfg(not(target_arch = "wasm32"))]
pub fn detect_secret_hash_algo(maker_coin: &MmCoinEnum, taker_coin: &MmCoinEnum) -> SecretHashAlgo {
    match (maker_coin, taker_coin) {
        (MmCoinEnum::Tendermint(_) | MmCoinEnum::TendermintToken(_) | MmCoinEnum::LightningCoin(_), _) => {
            SecretHashAlgo::SHA256
        },
        #[cfg(all(feature = "enable-solana", not(target_arch = "wasm32")))]
        (MmCoinEnum::SolanaCoin(_), _) => SecretHashAlgo::SHA256,
        // If taker is lightning coin the SHA256 of the secret will be sent as part of the maker signed invoice
        (_, MmCoinEnum::Tendermint(_) | MmCoinEnum::TendermintToken(_)) => SecretHashAlgo::SHA256,
        #[cfg(all(feature = "enable-solana", not(target_arch = "wasm32")))]
        (_, MmCoinEnum::SolanaCoin(_)) => SecretHashAlgo::SHA256,
        (_, _) => SecretHashAlgo::DHASH160,
    }
}

/// Selects secret hash algorithm depending on types of coins being swapped
#[cfg(target_arch = "wasm32")]
pub fn detect_secret_hash_algo(maker_coin: &MmCoinEnum, taker_coin: &MmCoinEnum) -> SecretHashAlgo {
    match (maker_coin, taker_coin) {
        (MmCoinEnum::Tendermint(_) | MmCoinEnum::TendermintToken(_), _) => SecretHashAlgo::SHA256,
        (_, MmCoinEnum::Tendermint(_) | MmCoinEnum::TendermintToken(_)) => SecretHashAlgo::SHA256,
        (_, _) => SecretHashAlgo::DHASH160,
    }
}

pub struct SwapPubkeys {
    pub maker: String,
    pub taker: String,
}

/// P2P topic used to broadcast messages during execution of the upgraded swap protocol.
pub fn swap_v2_topic(uuid: &Uuid) -> String { pub_sub_topic(SWAP_V2_PREFIX, &uuid.to_string()) }

/// Broadcast the swap v2 message once
pub fn broadcast_swap_v2_message<T: prost::Message>(
    ctx: &MmArc,
    topic: String,
    msg: &T,
    p2p_privkey: &Option<KeyPair>,
) {
    use prost::Message;

    let (p2p_private, from) = p2p_private_and_peer_id_to_broadcast(ctx, p2p_privkey.as_ref());
    let encoded_msg = msg.encode_to_vec();

    let secp_secret = SecretKey::from_slice(&p2p_private).expect("valid secret key");
    let secp_message =
        secp256k1::Message::from_slice(sha256(&encoded_msg).as_slice()).expect("sha256 is 32 bytes hash");
    let signature = SECP_SIGN.sign(&secp_message, &secp_secret);

    let signed_message = SignedMessage {
        from: PublicKey::from_secret_key(&*SECP_SIGN, &secp_secret).serialize().into(),
        signature: signature.serialize_compact().into(),
        payload: encoded_msg,
    };
    broadcast_p2p_msg(ctx, topic, signed_message.encode_to_vec(), from);
}

/// Spawns the loop that broadcasts message every `interval` seconds returning the AbortOnDropHandle
/// to stop it
pub fn broadcast_swap_v2_msg_every<T: prost::Message + 'static>(
    ctx: MmArc,
    topic: String,
    msg: T,
    interval_sec: f64,
    p2p_privkey: Option<KeyPair>,
) -> AbortOnDropHandle {
    let fut = async move {
        loop {
            broadcast_swap_v2_message(&ctx, topic.clone(), &msg, &p2p_privkey);
            Timer::sleep(interval_sec).await;
        }
    };
    spawn_abortable(fut)
}

/// Processes messages received during execution of the upgraded swap protocol.
pub fn process_swap_v2_msg(ctx: MmArc, topic: &str, msg: &[u8]) -> P2PProcessResult<()> {
    use prost::Message;

    let uuid = Uuid::from_str(topic).map_to_mm(|e| P2PProcessError::DecodeError(e.to_string()))?;

    let swap_ctx = SwapsContext::from_ctx(&ctx).unwrap();
    let mut msgs = swap_ctx.swap_v2_msgs.lock().unwrap();
    if let Some(msg_store) = msgs.get_mut(&uuid) {
        let signed_message = SignedMessage::decode(msg).map_to_mm(|e| P2PProcessError::DecodeError(e.to_string()))?;

        let pubkey =
            PublicKey::from_slice(&signed_message.from).map_to_mm(|e| P2PProcessError::DecodeError(e.to_string()))?;
        if pubkey != msg_store.accept_only_from {
            return MmError::err(P2PProcessError::UnexpectedSender(pubkey.to_string()));
        }

        let signature = Signature::from_compact(&signed_message.signature)
            .map_to_mm(|e| P2PProcessError::DecodeError(e.to_string()))?;
        let secp_message = secp256k1::Message::from_slice(sha256(&signed_message.payload).as_slice())
            .expect("sha256 is 32 bytes hash");

        SECP_VERIFY
            .verify(&secp_message, &signature, &pubkey)
            .map_to_mm(|e| P2PProcessError::InvalidSignature(e.to_string()))?;

        let swap_message = SwapMessage::decode(signed_message.payload.as_slice())
            .map_to_mm(|e| P2PProcessError::DecodeError(e.to_string()))?;

        let uuid_from_message =
            Uuid::from_slice(&swap_message.swap_uuid).map_to_mm(|e| P2PProcessError::DecodeError(e.to_string()))?;

        if uuid_from_message != uuid {
            return MmError::err(P2PProcessError::ValidationFailed(format!(
                "uuid from message {} doesn't match uuid from topic {}",
                uuid_from_message, uuid,
            )));
        }

        debug!("Processing swap v2 msg {:?} for uuid {}", swap_message, uuid);
        match swap_message.inner {
            Some(swap_message::Inner::MakerNegotiation(maker_negotiation)) => {
                msg_store.maker_negotiation = Some(maker_negotiation)
            },
            Some(swap_message::Inner::TakerNegotiation(taker_negotiation)) => {
                msg_store.taker_negotiation = Some(taker_negotiation)
            },
            Some(swap_message::Inner::MakerNegotiated(maker_negotiated)) => {
                msg_store.maker_negotiated = Some(maker_negotiated)
            },
            Some(swap_message::Inner::TakerFundingInfo(taker_funding)) => msg_store.taker_funding = Some(taker_funding),
            Some(swap_message::Inner::MakerPaymentInfo(maker_payment)) => msg_store.maker_payment = Some(maker_payment),
            Some(swap_message::Inner::TakerPaymentInfo(taker_payment)) => msg_store.taker_payment = Some(taker_payment),
            Some(swap_message::Inner::TakerPaymentSpendPreimage(preimage)) => {
                msg_store.taker_payment_spend_preimage = Some(preimage)
            },
            None => return MmError::err(P2PProcessError::DecodeError("swap_message.inner is None".into())),
        }
    }
    Ok(())
}

async fn recv_swap_v2_msg<T>(
    ctx: MmArc,
    mut getter: impl FnMut(&mut SwapV2MsgStore) -> Option<T>,
    uuid: &Uuid,
    timeout: u64,
) -> Result<T, String> {
    let started = now_sec();
    let timeout = BASIC_COMM_TIMEOUT + timeout;
    let wait_until = started + timeout;
    loop {
        Timer::sleep(1.).await;
        let swap_ctx = SwapsContext::from_ctx(&ctx).unwrap();
        let mut msgs = swap_ctx.swap_v2_msgs.lock().unwrap();
        if let Some(msg_store) = msgs.get_mut(uuid) {
            if let Some(msg) = getter(msg_store) {
                return Ok(msg);
            }
        }
        let now = now_sec();
        if now > wait_until {
            return ERR!("Timeout ({} > {})", now - started, timeout);
        }
    }
}

pub fn generate_secret() -> Result<[u8; 32], rand::Error> {
    let mut sec = [0u8; 32];
    common::os_rng(&mut sec)?;
    Ok(sec)
}

/// Add refund fee to calculate maximum available balance for a swap (including possible refund)
pub(crate) const INCLUDE_REFUND_FEE: bool = true;
/// Do not add refund fee to calculate fee needed only to make a successful swap
pub(crate) const NO_REFUND_FEE: bool = false;

#[cfg(all(test, not(target_arch = "wasm32")))]
mod lp_swap_tests {
    use super::*;
    use crate::lp_native_dex::{fix_directories, init_p2p};
    use coins::hd_wallet::HDPathAccountToAddressId;
    use coins::utxo::rpc_clients::ElectrumRpcRequest;
    use coins::utxo::utxo_standard::utxo_standard_coin_with_priv_key;
    use coins::utxo::{UtxoActivationParams, UtxoRpcMode};
    use coins::MarketCoinOps;
    use coins::PrivKeyActivationPolicy;
    use common::{block_on, new_uuid};
    use mm2_core::mm_ctx::MmCtxBuilder;
    use mm2_core::sql_connection_pool::SqliteConnPool;
    use mm2_test_helpers::for_tests::{morty_conf, rick_conf, MORTY_ELECTRUM_ADDRS, RICK_ELECTRUM_ADDRS};

    #[test]
    fn test_dex_fee_amount() {
        let min_tx_amount = MmNumber::from("0.0001");

        let base = "BTC";
        let rel = "ETH";
        let amount = 1.into();
        let actual_fee = dex_fee_amount(base, rel, &amount, &min_tx_amount);
        let expected_fee = DexFee::Standard(amount / 777u64.into());
        assert_eq!(expected_fee, actual_fee);

        let base = "KMD";
        let rel = "ETH";
        let amount = 1.into();
        let actual_fee = dex_fee_amount(base, rel, &amount, &min_tx_amount);
        let expected_fee = amount.clone() * (9, 7770).into() * MmNumber::from("0.75");
        let expected_burn_amount = amount * (9, 7770).into() * MmNumber::from("0.25");
        assert_eq!(DexFee::with_burn(expected_fee, expected_burn_amount), actual_fee);

        // check the case when KMD taker fee is close to dust
        let base = "KMD";
        let rel = "BTC";
        let amount = (1001 * 777, 90000000).into();
        let min_tx_amount = "0.00001".into();
        let actual_fee = dex_fee_amount(base, rel, &amount, &min_tx_amount);
        assert_eq!(
            DexFee::WithBurn {
                fee_amount: "0.00001".into(),
                burn_amount: "0.00000001".into(),
            },
            actual_fee
        );

        let base = "BTC";
        let rel = "KMD";
        let amount = 1.into();
        let actual_fee = dex_fee_amount(base, rel, &amount, &min_tx_amount);
        let expected_fee = DexFee::Standard(amount * (9, 7770).into());
        assert_eq!(expected_fee, actual_fee);

        let base = "BTC";
        let rel = "KMD";
        let amount: MmNumber = "0.001".parse::<BigDecimal>().unwrap().into();
        let actual_fee = dex_fee_amount(base, rel, &amount, &min_tx_amount);
        assert_eq!(DexFee::Standard(min_tx_amount), actual_fee);
    }

    #[test]
    fn test_lp_atomic_locktime() {
        let maker_coin = "KMD";
        let taker_coin = "DEX";
        let my_conf_settings = SwapConfirmationsSettings {
            maker_coin_confs: 2,
            maker_coin_nota: true,
            taker_coin_confs: 2,
            taker_coin_nota: true,
        };
        let other_conf_settings = SwapConfirmationsSettings {
            maker_coin_confs: 1,
            maker_coin_nota: false,
            taker_coin_confs: 1,
            taker_coin_nota: false,
        };
        let expected = get_payment_locktime() * 4;
        let version = AtomicLocktimeVersion::V2 {
            my_conf_settings,
            other_conf_settings,
        };
        let actual = lp_atomic_locktime(maker_coin, taker_coin, version);
        assert_eq!(expected, actual);

        let maker_coin = "KMD";
        let taker_coin = "DEX";
        let my_conf_settings = SwapConfirmationsSettings {
            maker_coin_confs: 2,
            maker_coin_nota: true,
            taker_coin_confs: 2,
            taker_coin_nota: false,
        };
        let other_conf_settings = SwapConfirmationsSettings {
            maker_coin_confs: 1,
            maker_coin_nota: false,
            taker_coin_confs: 1,
            taker_coin_nota: false,
        };
        let expected = get_payment_locktime() * 4;
        let version = AtomicLocktimeVersion::V2 {
            my_conf_settings,
            other_conf_settings,
        };
        let actual = lp_atomic_locktime(maker_coin, taker_coin, version);
        assert_eq!(expected, actual);

        let maker_coin = "KMD";
        let taker_coin = "DEX";
        let my_conf_settings = SwapConfirmationsSettings {
            maker_coin_confs: 2,
            maker_coin_nota: false,
            taker_coin_confs: 2,
            taker_coin_nota: true,
        };
        let other_conf_settings = SwapConfirmationsSettings {
            maker_coin_confs: 1,
            maker_coin_nota: false,
            taker_coin_confs: 1,
            taker_coin_nota: false,
        };
        let expected = get_payment_locktime() * 4;
        let version = AtomicLocktimeVersion::V2 {
            my_conf_settings,
            other_conf_settings,
        };
        let actual = lp_atomic_locktime(maker_coin, taker_coin, version);
        assert_eq!(expected, actual);

        let maker_coin = "KMD";
        let taker_coin = "DEX";
        let my_conf_settings = SwapConfirmationsSettings {
            maker_coin_confs: 2,
            maker_coin_nota: false,
            taker_coin_confs: 2,
            taker_coin_nota: false,
        };
        let other_conf_settings = SwapConfirmationsSettings {
            maker_coin_confs: 1,
            maker_coin_nota: false,
            taker_coin_confs: 1,
            taker_coin_nota: false,
        };
        let expected = get_payment_locktime();
        let version = AtomicLocktimeVersion::V2 {
            my_conf_settings,
            other_conf_settings,
        };
        let actual = lp_atomic_locktime(maker_coin, taker_coin, version);
        assert_eq!(expected, actual);

        let maker_coin = "BTC";
        let taker_coin = "DEX";
        let my_conf_settings = SwapConfirmationsSettings {
            maker_coin_confs: 2,
            maker_coin_nota: false,
            taker_coin_confs: 2,
            taker_coin_nota: false,
        };
        let other_conf_settings = SwapConfirmationsSettings {
            maker_coin_confs: 1,
            maker_coin_nota: false,
            taker_coin_confs: 1,
            taker_coin_nota: false,
        };
        let expected = get_payment_locktime() * 4;
        let version = AtomicLocktimeVersion::V2 {
            my_conf_settings,
            other_conf_settings,
        };
        let actual = lp_atomic_locktime(maker_coin, taker_coin, version);
        assert_eq!(expected, actual);

        let maker_coin = "KMD";
        let taker_coin = "BTC";
        let my_conf_settings = SwapConfirmationsSettings {
            maker_coin_confs: 2,
            maker_coin_nota: false,
            taker_coin_confs: 2,
            taker_coin_nota: false,
        };
        let other_conf_settings = SwapConfirmationsSettings {
            maker_coin_confs: 1,
            maker_coin_nota: false,
            taker_coin_confs: 1,
            taker_coin_nota: false,
        };
        let expected = get_payment_locktime() * 4;
        let version = AtomicLocktimeVersion::V2 {
            my_conf_settings,
            other_conf_settings,
        };
        let actual = lp_atomic_locktime(maker_coin, taker_coin, version);
        assert_eq!(expected, actual);

        let maker_coin = "KMD";
        let taker_coin = "DEX";
        let expected = get_payment_locktime();
        let actual = lp_atomic_locktime(maker_coin, taker_coin, AtomicLocktimeVersion::V1);
        assert_eq!(expected, actual);

        let maker_coin = "KMD";
        let taker_coin = "DEX";
        let expected = get_payment_locktime();
        let actual = lp_atomic_locktime(maker_coin, taker_coin, AtomicLocktimeVersion::V1);
        assert_eq!(expected, actual);

        let maker_coin = "KMD";
        let taker_coin = "DEX";
        let expected = get_payment_locktime();
        let actual = lp_atomic_locktime(maker_coin, taker_coin, AtomicLocktimeVersion::V1);
        assert_eq!(expected, actual);

        let maker_coin = "KMD";
        let taker_coin = "DEX";
        let expected = get_payment_locktime();
        let actual = lp_atomic_locktime(maker_coin, taker_coin, AtomicLocktimeVersion::V1);
        assert_eq!(expected, actual);

        let maker_coin = "BTC";
        let taker_coin = "DEX";
        let expected = get_payment_locktime() * 10;
        let actual = lp_atomic_locktime(maker_coin, taker_coin, AtomicLocktimeVersion::V1);
        assert_eq!(expected, actual);

        let maker_coin = "KMD";
        let taker_coin = "BTC";
        let expected = get_payment_locktime() * 10;
        let actual = lp_atomic_locktime(maker_coin, taker_coin, AtomicLocktimeVersion::V1);
        assert_eq!(expected, actual);
    }

    #[test]
    fn check_negotiation_data_serde() {
        // old message format should be deserialized to NegotiationDataMsg::V1
        let v1 = NegotiationDataV1 {
            started_at: 0,
            payment_locktime: 0,
            secret_hash: [0; 20],
            persistent_pubkey: vec![1; 33],
        };

        let expected = NegotiationDataMsg::V1(NegotiationDataV1 {
            started_at: 0,
            payment_locktime: 0,
            secret_hash: [0; 20],
            persistent_pubkey: vec![1; 33],
        });

        let serialized = rmp_serde::to_vec_named(&v1).unwrap();

        let deserialized: NegotiationDataMsg = rmp_serde::from_slice(serialized.as_slice()).unwrap();

        assert_eq!(deserialized, expected);

        // new message format should be deserialized to old
        let v2 = NegotiationDataMsg::V2(NegotiationDataV2 {
            started_at: 0,
            payment_locktime: 0,
            secret_hash: vec![0; 20],
            persistent_pubkey: vec![1; 33],
            maker_coin_swap_contract: vec![1; 20],
            taker_coin_swap_contract: vec![1; 20],
        });

        let expected = NegotiationDataV1 {
            started_at: 0,
            payment_locktime: 0,
            secret_hash: [0; 20],
            persistent_pubkey: vec![1; 33],
        };

        let serialized = rmp_serde::to_vec_named(&v2).unwrap();

        let deserialized: NegotiationDataV1 = rmp_serde::from_slice(serialized.as_slice()).unwrap();

        assert_eq!(deserialized, expected);

        // new message format should be deserialized to new
        let v2 = NegotiationDataMsg::V2(NegotiationDataV2 {
            started_at: 0,
            payment_locktime: 0,
            secret_hash: vec![0; 20],
            persistent_pubkey: vec![1; 33],
            maker_coin_swap_contract: vec![1; 20],
            taker_coin_swap_contract: vec![1; 20],
        });

        let serialized = rmp_serde::to_vec(&v2).unwrap();

        let deserialized: NegotiationDataMsg = rmp_serde::from_slice(serialized.as_slice()).unwrap();

        assert_eq!(deserialized, v2);

        let v3 = NegotiationDataMsg::V3(NegotiationDataV3 {
            started_at: 0,
            payment_locktime: 0,
            secret_hash: vec![0; 20],
            maker_coin_swap_contract: vec![1; 20],
            taker_coin_swap_contract: vec![1; 20],
            maker_coin_htlc_pub: vec![1; 33],
            taker_coin_htlc_pub: vec![1; 33],
        });

        // v3 must be deserialized to v3, backward compatibility is not required
        let serialized = rmp_serde::to_vec(&v3).unwrap();

        let deserialized: NegotiationDataMsg = rmp_serde::from_slice(serialized.as_slice()).unwrap();

        assert_eq!(deserialized, v3);
    }

    #[test]
    fn check_payment_data_serde() {
        const MSG_DATA_INSTRUCTIONS: [u8; 300] = [1; 300];

        #[derive(Clone, Debug, Eq, Deserialize, PartialEq, Serialize)]
        enum SwapMsgOld {
            Negotiation(NegotiationDataMsg),
            NegotiationReply(NegotiationDataMsg),
            Negotiated(bool),
            TakerFee(Vec<u8>),
            MakerPayment(Vec<u8>),
            TakerPayment(Vec<u8>),
        }

        // old message format should be deserialized to PaymentDataMsg::Regular
        let old = SwapMsgOld::MakerPayment(MSG_DATA_INSTRUCTIONS.to_vec());

        let expected = SwapMsg::MakerPayment(SwapTxDataMsg::Regular(MSG_DATA_INSTRUCTIONS.to_vec()));

        let serialized = rmp_serde::to_vec_named(&old).unwrap();

        let deserialized: SwapMsg = rmp_serde::from_slice(serialized.as_slice()).unwrap();

        assert_eq!(deserialized, expected);

        // PaymentDataMsg::Regular should be deserialized to old message format
        let v1 = SwapMsg::MakerPayment(SwapTxDataMsg::Regular(MSG_DATA_INSTRUCTIONS.to_vec()));

        let expected = old;

        let serialized = rmp_serde::to_vec_named(&v1).unwrap();

        let deserialized: SwapMsgOld = rmp_serde::from_slice(serialized.as_slice()).unwrap();

        assert_eq!(deserialized, expected);

        // PaymentDataMsg::Regular should be deserialized to PaymentDataMsg::Regular
        let v1 = SwapMsg::MakerPayment(SwapTxDataMsg::Regular(MSG_DATA_INSTRUCTIONS.to_vec()));

        let serialized = rmp_serde::to_vec_named(&v1).unwrap();

        let deserialized: SwapMsg = rmp_serde::from_slice(serialized.as_slice()).unwrap();

        assert_eq!(deserialized, v1);

        // PaymentDataMsg::WithInstructions should be deserialized to PaymentDataMsg::WithInstructions
        let v2 = SwapMsg::MakerPayment(SwapTxDataMsg::WithInstructions(PaymentWithInstructions {
            data: MSG_DATA_INSTRUCTIONS.to_vec(),
            next_step_instructions: MSG_DATA_INSTRUCTIONS.to_vec(),
        }));

        let serialized = rmp_serde::to_vec_named(&v2).unwrap();

        let deserialized: SwapMsg = rmp_serde::from_slice(serialized.as_slice()).unwrap();

        assert_eq!(deserialized, v2);

        // PaymentDataMsg::WithInstructions shouldn't be deserialized to old message format, new nodes with payment instructions can't swap with old nodes without it.
        let v2 = SwapMsg::MakerPayment(SwapTxDataMsg::WithInstructions(PaymentWithInstructions {
            data: MSG_DATA_INSTRUCTIONS.to_vec(),
            next_step_instructions: MSG_DATA_INSTRUCTIONS.to_vec(),
        }));

        let serialized = rmp_serde::to_vec_named(&v2).unwrap();

        let deserialized: Result<SwapMsgOld, rmp_serde::decode::Error> = rmp_serde::from_slice(serialized.as_slice());

        assert!(deserialized.is_err());
    }

    fn utxo_activation_params(electrums: &[&str]) -> UtxoActivationParams {
        UtxoActivationParams {
            mode: UtxoRpcMode::Electrum {
                servers: electrums
                    .iter()
                    .map(|url| ElectrumRpcRequest {
                        url: url.to_string(),
                        protocol: Default::default(),
                        disable_cert_verification: false,
                    })
                    .collect(),
            },
            utxo_merge_params: None,
            tx_history: false,
            required_confirmations: Some(0),
            requires_notarization: None,
            address_format: None,
            gap_limit: None,
            enable_params: Default::default(),
            priv_key_policy: PrivKeyActivationPolicy::ContextPrivKey,
            check_utxo_maturity: None,
            path_to_address: HDPathAccountToAddressId::default(),
        }
    }

    #[test]
    #[ignore]
    fn gen_recoverable_swap() {
        let maker_passphrase = std::env::var("BOB_PASSPHRASE").expect("BOB_PASSPHRASE env must be set");
        let maker_fail_at = std::env::var("MAKER_FAIL_AT").map(maker_swap::FailAt::from).ok();
        let taker_passphrase = std::env::var("ALICE_PASSPHRASE").expect("ALICE_PASSPHRASE env must be set");
        let taker_fail_at = std::env::var("TAKER_FAIL_AT").map(taker_swap::FailAt::from).ok();
        let lock_duration = match std::env::var("LOCK_DURATION") {
            Ok(maybe_num) => maybe_num.parse().expect("LOCK_DURATION must be a number of seconds"),
            Err(_) => 30,
        };

        if maker_fail_at.is_none() && taker_fail_at.is_none() {
            panic!("At least one of MAKER_FAIL_AT/TAKER_FAIL_AT must be provided");
        }

        let maker_ctx_conf = json!({
            "netid": 1234,
            "p2p_in_memory": true,
            "p2p_in_memory_port": 777,
            "i_am_seed": true,
        });

        let maker_ctx = MmCtxBuilder::default().with_conf(maker_ctx_conf).into_mm_arc();
        let maker_key_pair = *CryptoCtx::init_with_iguana_passphrase(maker_ctx.clone(), &maker_passphrase)
            .unwrap()
            .mm2_internal_key_pair();

        fix_directories(&maker_ctx, None, true).unwrap();
        block_on(init_p2p(maker_ctx.clone())).unwrap();
        SqliteConnPool::init_test(&maker_ctx).unwrap();

        let rick_activation_params = utxo_activation_params(RICK_ELECTRUM_ADDRS);
        let morty_activation_params = utxo_activation_params(MORTY_ELECTRUM_ADDRS);

        let rick_maker = block_on(utxo_standard_coin_with_priv_key(
            &maker_ctx,
            "RICK",
            &rick_conf(),
            &rick_activation_params,
            maker_key_pair.private().secret,
        ))
        .unwrap();

        println!("Maker address {}", rick_maker.my_address().unwrap());

        let morty_maker = block_on(utxo_standard_coin_with_priv_key(
            &maker_ctx,
            "MORTY",
            &morty_conf(),
            &morty_activation_params,
            maker_key_pair.private().secret,
        ))
        .unwrap();

        let taker_ctx_conf = json!({
            "netid": 1234,
            "p2p_in_memory": true,
            "seednodes": vec!["/memory/777"]
        });

        let taker_ctx = MmCtxBuilder::default().with_conf(taker_ctx_conf).into_mm_arc();
        let taker_key_pair = *CryptoCtx::init_with_iguana_passphrase(taker_ctx.clone(), &taker_passphrase)
            .unwrap()
            .mm2_internal_key_pair();

        fix_directories(&taker_ctx, None, true).unwrap();
        block_on(init_p2p(taker_ctx.clone())).unwrap();
        SqliteConnPool::init_test(&taker_ctx).unwrap();

        let rick_taker = block_on(utxo_standard_coin_with_priv_key(
            &taker_ctx,
            "RICK",
            &rick_conf(),
            &rick_activation_params,
            taker_key_pair.private().secret,
        ))
        .unwrap();

        let morty_taker = block_on(utxo_standard_coin_with_priv_key(
            &taker_ctx,
            "MORTY",
            &morty_conf(),
            &morty_activation_params,
            taker_key_pair.private().secret,
        ))
        .unwrap();

        println!("Taker address {}", rick_taker.my_address().unwrap());

        let uuid = new_uuid();
        let maker_amount = BigDecimal::from_str("0.1").unwrap();
        let taker_amount = BigDecimal::from_str("0.1").unwrap();
        let conf_settings = SwapConfirmationsSettings {
            maker_coin_confs: 0,
            maker_coin_nota: false,
            taker_coin_confs: 0,
            taker_coin_nota: false,
        };

        let mut maker_swap = block_on(MakerSwap::new(
            maker_ctx.clone(),
            taker_key_pair.public().compressed_unprefixed().unwrap().into(),
            maker_amount.clone(),
            taker_amount.clone(),
            maker_key_pair.public_slice().into(),
            uuid,
            None,
            conf_settings,
            rick_maker.into(),
            morty_maker.into(),
            lock_duration,
            None,
            Default::default(),
        ));

        maker_swap.fail_at = maker_fail_at;

        #[cfg(any(test, feature = "run-docker-tests"))]
        let fail_at = std::env::var("TAKER_FAIL_AT").map(taker_swap::FailAt::from).ok();

        let taker_swap = block_on(TakerSwap::new(
            taker_ctx.clone(),
            maker_key_pair.public().compressed_unprefixed().unwrap().into(),
            maker_amount.into(),
            taker_amount.into(),
            taker_key_pair.public_slice().into(),
            uuid,
            None,
            conf_settings,
            rick_taker.into(),
            morty_taker.into(),
            lock_duration,
            None,
            #[cfg(any(test, feature = "run-docker-tests"))]
            fail_at,
        ));

        block_on(futures::future::join(
            run_maker_swap(RunMakerSwapInput::StartNew(maker_swap), maker_ctx.clone()),
            run_taker_swap(RunTakerSwapInput::StartNew(taker_swap), taker_ctx.clone()),
        ));

        println!(
            "Maker swap path {}",
            std::fs::canonicalize(my_swap_file_path(&maker_ctx, None, &uuid))
                .unwrap()
                .display()
        );
        println!(
            "Taker swap path {}",
            std::fs::canonicalize(my_swap_file_path(&taker_ctx, None, &uuid))
                .unwrap()
                .display()
        );
    }

    #[test]
    fn test_deserialize_iris_swap_status() {
        let _: SavedSwap = json::from_str(include_str!("for_tests/iris_nimda_rick_taker_swap.json")).unwrap();
        let _: SavedSwap = json::from_str(include_str!("for_tests/iris_nimda_rick_maker_swap.json")).unwrap();
    }

    #[test]
    fn test_kmd_taker_dex_fee_calculation() {
        std::env::set_var("MYCOIN_FEE_DISCOUNT", "");

        let kmd = coins::TestCoin::new("KMD");
        let (kmd_taker_fee, kmd_burn_amount) = match dex_fee_amount_from_taker_coin(&kmd, "", &MmNumber::from(6150)) {
            DexFee::Standard(_) => panic!("Wrong variant returned for KMD from `dex_fee_amount_from_taker_coin`."),
            DexFee::WithBurn {
                fee_amount,
                burn_amount,
            } => (fee_amount, burn_amount),
        };

        let mycoin = coins::TestCoin::new("MYCOIN");
        let mycoin_taker_fee = match dex_fee_amount_from_taker_coin(&mycoin, "", &MmNumber::from(6150)) {
            DexFee::Standard(t) => t,
            DexFee::WithBurn { .. } => {
                panic!("Wrong variant returned for MYCOIN from `dex_fee_amount_from_taker_coin`.")
            },
        };

        let expected_mycoin_taker_fee = &kmd_taker_fee / &MmNumber::from("0.75");
        let expected_kmd_burn_amount = &mycoin_taker_fee - &kmd_taker_fee;

        assert_eq!(expected_mycoin_taker_fee, mycoin_taker_fee);
        assert_eq!(expected_kmd_burn_amount, kmd_burn_amount);
    }

    #[test]
    fn test_dex_fee_amount_from_taker_coin_discount() {
        std::env::set_var("MYCOIN_FEE_DISCOUNT", "");

        let mycoin = coins::TestCoin::new("MYCOIN");
        let mycoin_taker_fee = match dex_fee_amount_from_taker_coin(&mycoin, "", &MmNumber::from(6150)) {
            DexFee::Standard(t) => t,
            DexFee::WithBurn { .. } => {
                panic!("Wrong variant returned for MYCOIN from `dex_fee_amount_from_taker_coin`.")
            },
        };

        let testcoin = coins::TestCoin::default();
        let testcoin_taker_fee = match dex_fee_amount_from_taker_coin(&testcoin, "", &MmNumber::from(6150)) {
            DexFee::Standard(t) => t,
            DexFee::WithBurn { .. } => {
                panic!("Wrong variant returned for TEST coin from `dex_fee_amount_from_taker_coin`.")
            },
        };

        assert_eq!(testcoin_taker_fee * MmNumber::from("0.90"), mycoin_taker_fee);
    }
}<|MERGE_RESOLUTION|>--- conflicted
+++ resolved
@@ -1022,18 +1022,11 @@
 }
 
 #[cfg(not(target_arch = "wasm32"))]
-<<<<<<< HEAD
 fn add_swap_to_db_index(ctx: &MmArc, swap: &SavedSwap, db_id: Option<&str>) {
     let swap = swap.clone();
     ctx.run_sql_query(db_id, move |conn| {
-        crate::mm2::database::stats_swaps::add_swap_to_index(&conn, &swap)
+        crate::database::stats_swaps::add_swap_to_index(&conn, &swap)
     });
-=======
-fn add_swap_to_db_index(ctx: &MmArc, swap: &SavedSwap) {
-    if let Some(conn) = ctx.sqlite_conn_opt() {
-        crate::database::stats_swaps::add_swap_to_index(&conn, swap)
-    }
->>>>>>> 079ea5e4
 }
 
 #[cfg(not(target_arch = "wasm32"))]
